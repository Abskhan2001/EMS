--- conflicted
+++ resolved
@@ -295,18 +295,10 @@
 import { getMessaging, onMessage } from 'firebase/messaging';
 import { initializeApp } from 'firebase/app';
 import { AttendanceProvider } from './pages/AttendanceContext';
-<<<<<<< HEAD
-import { Toaster } from "./component/ui/toaster";
-import { Toaster as Sonner } from "./component/ui/sonner";
-import { TooltipProvider } from "./component/ui/tooltip";
-import { QueryClient, QueryClientProvider } from "@tanstack/react-query";
-import { startRealLaptopTracking } from './services/realLaptopTracking';
-=======
 import { Toaster as Sonner } from './component/ui/sonner';
 import { Toaster } from 'react-hot-toast';
 import { TooltipProvider } from './component/ui/tooltip';
 import { QueryClient, QueryClientProvider } from '@tanstack/react-query';
->>>>>>> 68a8f507
 import Index from './pages/Index';
 import AddNewTask from './AddNewTask';
 import Chatbutton from './components/chatbtn';
@@ -498,23 +490,6 @@
 
   return (
     <AuthProvider>
-<<<<<<< HEAD
-      <UserProvider>
-        <LaptopStateProvider>
-        <Router>
-          {/* Chat Sidebar - LinkedIn style */}
-          <AnimatePresence>
-            {ischatopen && (
-              <div className="fixed inset-0 z-50 flex pointer-events-none">
-                {/* Invisible overlay to capture clicks outside the sidebar */}
-                <div
-                  className="fixed inset-0 pointer-events-auto"
-                  onClick={closeChat}
-                ></div>
-                {/* The actual sidebar */}
-                <div className="relative ml-auto w-full max-w-xs pointer-events-auto">
-                  <ChatSidebar closechat={closeChat} openchatperson={openchatperson} />
-=======
       <Provider store={globalStore}>
         <UserProvider>
           <Toaster />
@@ -535,7 +510,6 @@
                       openchatperson={openchatperson}
                     />
                   </div>
->>>>>>> 68a8f507
                 </div>
               )}
             </AnimatePresence>
@@ -547,100 +521,6 @@
                 <Chatbutton openchat={openChat} />
               </Chatlayout>
             )}
-<<<<<<< HEAD
-          </AnimatePresence>
-          {chatperson && <Chat id={selecteduser ?? ''} closechatperson={closechatperson} />}
-          {!ischatopen && <Chatlayout><Chatbutton openchat={openChat} /></Chatlayout>}
-
-          {/* App Routes */}
-          <Routes>
-            {/* Public Route: Login */}
-            <Route path="/login" element={<Login />} />
-            <Route path="/home" element={<LandingPage />} />
-
-            {/* Widget Demo Route */}
-            <Route path="/widget-demo" element={<WidgetDemo />} />
-
-            {/* User Routes (Protected) */}
-            <Route path="/user" element={
-              <PrivateRoute>
-                <UserRoute>
-                  <UserPage />
-                </UserRoute>
-              </PrivateRoute>
-            } />
-            <Route path="/user/:organizationId" element={
-              <PrivateRoute>
-                <UserRoute>
-                  <UserOrganizationDetail />
-                </UserRoute>
-              </PrivateRoute>
-            } />
-
-            {/* SuperAdmin Routes (Protected) */}
-            <Route
-              path="/superadmin"
-              element={
-                <PrivateRoute>
-                  <SuperAdminRoute>
-                    <SuperAdminPage />
-                  </SuperAdminRoute>
-                </PrivateRoute>
-              }
-            >
-              <Route index element={<Navigate to="/superadmin/dashboard" replace />} />
-              <Route path="dashboard" element={<SuperAdminDashboard />} />
-              <Route path="organizations" element={<OrganizationsWrapper />} />
-              <Route path="softwarecomplaint" element={<SuperAdminComplaint />} />
-              <Route path="organizations/:id" element={<OrganizationDetailWrapper />} />
-            </Route>
-
-            {/* Admin Route (Protected) */}
-            <Route
-              path="/admin"
-              element={
-                <PrivateRoute adminOnly>
-                  <AttendanceProvider>
-
-                    <Adminroute><AdminPage /></Adminroute>
-                  </AttendanceProvider>
-                </PrivateRoute>
-              }
-            />
-
-            {/* Employee Routes (Protected & Nested under EmployeeLayout) */}
-            <Route
-              path="/"
-              element={
-                <PrivateRoute>
-                  <EmployeeRoute>
-                    <EmployeeLayout />
-                  </EmployeeRoute>
-                </PrivateRoute>
-              }
-            >
-              <Route index element={<DashboardLayout><Dashboard /></DashboardLayout>} />
-              <Route path="attendance" element={<Attendance />} />
-              <Route path="leave" element={<Leave />} />
-              <Route path="tasks" element={<Tasks />} />
-              <Route path="software-complaint" element={<SoftwareComplaintSection />} />
-              <Route path="office-complaint" element={<OfficeComplaintSection />} />
-              <Route path="overtime" element={<ExtraHours />} />
-              <Route path="salary-breakdown" element={<SalaryBreakdown />} />
-              <Route path="board/:id" element={<TaskBoardLayout />} />
-              <Route path="profile" element={<ProfileCard />} />
-              <Route path="dailylogs" element={<DailyLogs />} />
-
-
-            </Route>
-
-            {/* Redirect unknown routes to login */}
-            <Route path="*" element={<Navigate to="/login" replace />} />
-          </Routes>
-        </Router>
-        </LaptopStateProvider>
-      </UserProvider>
-=======
 
             {/* App Routes */}
             <Routes>
@@ -787,7 +667,6 @@
           </Router>
         </UserProvider>
       </Provider>
->>>>>>> 68a8f507
     </AuthProvider>
   );
 }
@@ -801,4 +680,4 @@
   return <>{children}</>;
 };
 
-export default App;+export default App;
