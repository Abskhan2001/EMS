/* eslint-disable @typescript-eslint/no-explicit-any */
/* eslint-disable @typescript-eslint/no-unused-vars */
// import React, { useEffect, useState } from 'react';
// import { BrowserRouter as Router, Routes, Route, Navigate, useLocation } from 'react-router-dom';
// import { useAuthStore } from './lib/store';
// import EmployeeLayout from './components/EmployeeLayout';
// import Login from './pages/Login';
// import { supabase } from './lib/supabase';
// import Dashboard from './pages/Dashboard';
// import Attendance from './pages/Attendance';
// import Leave from './pages/Leave';
// import Tasks from './pages/Tasks';
// import AdminPage from './pages/AdminPage';
// import SoftwareComplaintSection from './components/SoftwareComplaintSection';
// import OfficeComplaintSection from './components/OfficeComplaintSection';
// import LeaveRequestsAdmin from './pages/LeaveRequestsAdmin';
// import { useNavigate } from 'react-router-dom';
// import ExtraHours from './pages/ExtraHours2';
// import SalaryBreakdown from './components/SalaryBreakdown';
// import TaskBoard from './components/TaskBoard';
// import ProfileCard from './components/Profile';
// import WidgetDemo from './components/WidgetDemo';
// import { getMessaging, onMessage } from "firebase/messaging";
// import { initializeApp } from "firebase/app";
// import { messaging } from "../notifications/firebase";
// import { AttendanceProvider } from './pages/AttendanceContext';
// import { Toaster } from "./component/ui/toaster";
// import { Toaster as Sonner } from "./component/ui/sonner";
// import { TooltipProvider } from "./component/ui/tooltip";
// import { QueryClient, QueryClientProvider } from "@tanstack/react-query";
// import Index from './pages/Index';
// import AddNewTask from './AddNewTask';
// import Chatbutton from './components/chatbtn';
// import ChatSidebar from './components/chat';
// import Chat from './components/personchat';
// import Chatlayout from './components/chatlayout';

// const firebaseConfig = {
//   apiKey: "AIzaSyAAUF5qzZrljXJjb96NmesXBydmn9Hmjss",
//   authDomain: "emsm-1d63e.firebaseapp.com",
//   projectId: "emsm-1d63e",
//   storageBucket: "emsm-1d63e.appspot.com",
//   messagingSenderId: "98198623661",
//   appId: "1:98198623661:web:6e75496c45508cf37d7d24",
//   measurementId: "G-T7352X97BH"
// };

// // const app = initializeApp(firebaseConfig);
// // const messaging = getMessaging(app);

// const PrivateRoute: React.FC<{ children: React.ReactNode; adminOnly?: boolean }> = ({ children, adminOnly }) => {
//   const user = useAuthStore((state) => state.user);
//   if (!user) return <Navigate to="/login" replace />;
//   return <>{children}</>;
// };

// function App() {
//   const restoreSession = useAuthStore((state) => state.restoreSession);
//   const user = useAuthStore((state) => state.user);
//   const setUser = useAuthStore((state) => state.setUser);



//   useEffect(() => {
//     // ✅ Register Firebase Service Worker
//     if ("serviceWorker" in navigator) {
//       navigator.serviceWorker.register("/firebase-messaging-sw.js")
//         .then((registration) => {
//           console.log("Service Worker registered successfully:", registration);
//         })
//         .catch((error) => {
//           console.error("Service Worker registration failed:", error);
//         });

//         if ('serviceWorker' in navigator) {
//           navigator.serviceWorker.register('/sw.js')
//           .then((registration) => {
//             console.log("SW registered successfully:", registration);
//           })
//           .catch((error) => {
//             console.error("SW registration failed:", error);
//           });

//         }  
//         requestNotificationPermission();
//     }
//   // useEffect(()=> {
//     // Register service worker

//   // })

//     // app.js
// function requestNotificationPermission() {
//   Notification.requestPermission().then((permission) => {
//     if (permission === "granted") {
//       console.log("User allowed notifications!");
//       subscribeToPush(); // Next step
//     } else {
//       console.log("User blocked notifications 😢");
//     }
//   });
// }

// // Call this when the user clicks a button (e.g., "Enable Notifications")



// // app.js
// // Frontend code (e.g., app.js)
// async function subscribeToPush() {
//   // Step 1: Get Service Worker registration
//   const registration = await navigator.serviceWorker.ready;

//   // Step 2: Subscribe to push notifications
//   const subscription = await registration.pushManager.subscribe({
//     userVisibleOnly: true,
//     applicationServerKey: "BFPFkVqWUS4mX-O--KPP3jzy1xyi1pHFREawLt7R9Md2kZpTj8vvbyo9XWE-RIgnsL22pTSpqoX4gOAOsm5flJQ", // Replace with your public key
//   });

//   // Step 3: Save subscription to Supabase
//   const { error } = await supabase
//     .from('users')
//     .update({ 
//       push_subscription: JSON.stringify(subscription) // Save as JSON string
//     })
//     .eq('id', localStorage.getItem("user_id")); // Replace with your user ID logic

//   if (error) {
//     console.error("Supabase save error:", error);
//   } else {
//     console.log("Subscription saved to Supabase!");
//   }
// }

// // // Example: Send subscription to your backend
// // function sendSubscriptionToServer(subscription) {
// //   fetch("/save-subscription", {
// //     method: "POST",
// //     body: JSON.stringify(subscription),
// //     headers: {
// //       "Content-Type": "application/json",
// //     },
// //   });
// // }

//     // ✅ Enable Foreground Notifications
//     onMessage(messaging, (payload) => {
//       console.log("🔥 Foreground message received:", payload);
//       alert(`🔔 New Notification: ${payload.notification.title}`);
//     });

//   }, []);

//   useEffect(() => {
//     const checkSession = async () => {
//       const { data: { session } } = await supabase.auth.getSession();
//       if (session?.user) {
//         setUser(session.user); // Re-populate Zustand if needed
//       }
//     };

//     checkSession();
//   }, []);

//   useEffect(() => {
//     // Initial session restore
//     useAuthStore.getState().restoreSession();

//     // Auth state listener
//     const {
//       data: { subscription },
//     } = supabase.auth.onAuthStateChange((_event, session) => {
//       setUser(session?.user ?? null);
//     });

//     return () => {
//       subscription.unsubscribe();
//     };
//   }, []);


//   //   return (
//   //       <Router>
//   //           <Routes>
//   //               <Route path="/login" element={<Login />} />
//   //               <Route path="/admin" element={
//   //                   <PrivateRoute adminOnly>
//   //                       <AttendanceProvider>
//   //                           <AdminPage />
//   //                       </AttendanceProvider>
//   //                   </PrivateRoute>
//   //               } />

//   //               <Route path="/" element={
//   //                   <PrivateRoute>
//   //                       <EmployeeLayout />
//   //                   </PrivateRoute>
//   //               }>
//   //                   <Route index element={<Dashboard />} />
//   //                   <Route path="attendance" element={<Attendance />} />
//   //                   <Route path="leave" element={<Leave />} />
//   //                   <Route path="tasks" element={<Tasks />} />
//   //                   <Route path="software-complaint" element={<SoftwareComplaintSection />} />
//   //                   <Route path="office-complaint" element={<OfficeComplaintSection />} />
//   //                   <Route path="leaveRequests" element={<LeaveRequestsAdmin />} />
//   //                   <Route path="overtime" element={<ExtraHours />} />
//   //               </Route>

//   //               <Route path="*" element={<Navigate to="/login" replace />} />
//   //           </Routes>
//   //       </Router>
//   //   );
//   // }



//   return (
//     <Router>
//       <Chatlayout><Chatbutton></Chatbutton></Chatlayout>
//       <Routes>
//         {/* Public Route: Login */}
//         <Route path="/login" element={<Login />} />

//         {/* Widget Demo Route */}
//         <Route path="/widget-demo" element={<WidgetDemo />} />

//         {/* Admin Route (Protected) */}
//         <Route
//           path="/admin"
//           element={
//             <PrivateRoute adminOnly>
//               <AttendanceProvider>
//                 <AdminPage />
//               </AttendanceProvider>
//             </PrivateRoute>
//           }
//         />

//         {/* Employee Routes (Protected & Nested under EmployeeLayout) */}
//         <Route
//           path="/"
//           element={
//             <PrivateRoute>
//               <EmployeeLayout />
//             </PrivateRoute>
//           }
//         >
//           <Route index element={<Dashboard />} />
//           <Route path="attendance" element={<Attendance />} />
//           <Route path="leave" element={<Leave />} />
//           <Route path="tasks" element={<Tasks />} />
//           <Route path="software-complaint" element={<SoftwareComplaintSection />} />
//           <Route path="office-complaint" element={<OfficeComplaintSection />} />
//           <Route path="leaveRequests" element={<LeaveRequestsAdmin />} />
//           <Route path="overtime" element={<ExtraHours />} />
//           <Route path="salary-breakdown" element={<SalaryBreakdown />} />
//           <Route path="board/:id" element={<TaskBoard />} />
//           <Route path="profile" element={<ProfileCard />} />
//           <Route path='chat' element={<ChatSidebar/>}></Route>
//           <Route path="chat/:id" element={<Chat />} />
//         </Route>

//         {/* Redirect unknown routes to login */}
//         <Route path="*" element={<Navigate to="/login" replace />} />
//       </Routes>
//     </Router>
//   );
// }

// export default App;



import React, { useEffect, useState } from 'react';
import { BrowserRouter as Router, Routes, Route, Navigate, useParams } from 'react-router-dom';
import { useAuthStore } from './lib/store';
import EmployeeLayout from './components/EmployeeLayout';
import Login from './pages/Login';
import { supabase } from './lib/supabase';
import Dashboard from './pages/Dashboard';
import Attendance from './pages/Attendance';
import Leave from './pages/Leave';
import Tasks from './pages/Tasks';
import AdminPage from './pages/AdminPage';
import SoftwareComplaintSection from './components/SoftwareComplaintSection';
import OfficeComplaintSection from './components/OfficeComplaintSection';
import LeaveRequestsAdmin from './pages/LeaveRequestsAdmin';
import { useNavigate } from 'react-router-dom';
import ExtraHours from './pages/ExtraHours2';
import SalaryBreakdown from './components/SalaryBreakdown';
import TaskBoard from './components/TaskBoard';
import ProfileCard from './components/Profile';
import DailyLogs from './pages/DailyLogs';
import WidgetDemo from './components/WidgetDemo';
import { getMessaging, onMessage } from "firebase/messaging";
import { initializeApp } from "firebase/app";
import { AttendanceProvider } from './pages/AttendanceContext';
import { Toaster } from "./component/ui/toaster";
import { Toaster as Sonner } from "./component/ui/sonner";
import { TooltipProvider } from "./component/ui/tooltip";
import { QueryClient, QueryClientProvider } from "@tanstack/react-query";
import Index from './pages/Index';
import AddNewTask from './AddNewTask';
import Chatbutton from './components/chatbtn';
import ChatSidebar from './components/chat';
import Chat from './components/personchat';
import Chatlayout from './components/chatlayout';
import Adminroute, { SuperAdminRoute } from './components/adminroute';
import { AnimatePresence } from 'framer-motion';
import { AuthProvider } from './lib/AuthProvider';
import { UserProvider } from './contexts/UserContext';
import SuperAdminPage from './pages/SuperAdminPage';
import SuperAdminDashboard from './pages/SuperAdminDashboard';
import Organizations from './pages/Organizations';
import OrganizationDetail from './components/OrganizationDetail';
import DashboardLayout from './components/dashboardlayout';
import TaskBoardLayout from './components/taskboardlayout';

// Wrapper components for SuperAdmin routing
const OrganizationsWrapper: React.FC = () => {
  const navigate = useNavigate();

  const handleSelectOrganization = (org: any) => {
    navigate(`/superadmin/organizations/${org.id}`);
  };

  return <Organizations onSelectOrganization={handleSelectOrganization} />;
};

const OrganizationDetailWrapper: React.FC = () => {
  const { id } = useParams<{ id: string }>();
  const navigate = useNavigate();
  const [organization, setOrganization] = useState<any>(null);
  const [loading, setLoading] = useState(true);

  useEffect(() => {
    const fetchOrganization = async () => {
      if (!id) return;

      try {
        setLoading(true);
        const { data, error } = await supabase
          .from('organizations')
          .select('*')
          .eq('id', id)
          .single();

        if (error) throw error;
        setOrganization(data);
      } catch (err) {
        console.error('Error fetching organization:', err);
        navigate('/superadmin/organizations');
      } finally {
        setLoading(false);
      }
    };

    fetchOrganization();
  }, [id, navigate]);

  const handleBack = () => {
    navigate('/superadmin/organizations');
  };

  if (loading) {
    return (
      <div className="flex justify-center items-center h-64">
        <div className="animate-spin rounded-full h-12 w-12 border-t-2 border-b-2 border-[#9A00FF]"></div>
      </div>
    );
  }

  if (!organization) {
    return <div>Organization not found</div>;
  }

  return <OrganizationDetail organization={organization} onBack={handleBack} />;
};

function App() {
  const user = useAuthStore((state) => state.user);
  const setUser = useAuthStore((state) => state.setUser);

  // Initialize chat state
  const [chatperson, setchatperson] = useState<boolean>(false);
  const [selecteduser, setselecteduser] = useState<null | string>(null);
  const [ischatopen, setischatopen] = useState<boolean>(false);

  const openchatperson = (id: string) => {
    setselecteduser(id);
    setchatperson(true);
  };

  // Functions to open and close chat
  const openChat = () => {
    setischatopen(true);
  };

  const closeChat = () => {
    setischatopen(false);
  };

  const closechatperson = () => {
    setchatperson(false);
    setselecteduser(null);
  };

  // Register Service Worker
  useEffect(() => {
    const registerSW = async () => {
      if ('serviceWorker' in navigator) {
        try {
          await navigator.serviceWorker.register('/sw.js');
          console.log('Service Worker registered');
        } catch (error) {
          console.error('SW registration failed:', error);
        }
      }
      handleEnableNotifications();
    };
    registerSW();
  }, []);

  // Notification Permission Handler
  const handleEnableNotifications = async () => {
    const permission = await Notification.requestPermission();
    if (permission === 'granted') {
      const registration = await navigator.serviceWorker.ready;
      const subscription = await registration.pushManager.subscribe({
        userVisibleOnly: true,
        applicationServerKey: "BFPFkVqWUS4mX-O--KPP3jzy1xyi1pHFREawLt7R9Md2kZpTj8vvbyo9XWE-RIgnsL22pTSpqoX4gOAOsm5flJQ"
      });

      // Save to Supabase
      const { error } = await supabase
        .from('users')
        .update({ push_subscription: subscription })
        .eq('id', user?.id);

      if (!error) console.log('Subscription saved!');
    }
  };



  return (
    <AuthProvider>
      <UserProvider>
        <Router>
          {/* Chat Sidebar - LinkedIn style */}
          <AnimatePresence>
            {ischatopen && (
              <div className="fixed inset-0 z-50 flex pointer-events-none">
                {/* Invisible overlay to capture clicks outside the sidebar */}
                <div
                  className="fixed inset-0 pointer-events-auto"
                  onClick={closeChat}
                ></div>
                {/* The actual sidebar */}
                <div className="relative ml-auto w-full max-w-xs pointer-events-auto">
                  <ChatSidebar closechat={closeChat} openchatperson={openchatperson} />
                </div>
              </div>
            )}
          </AnimatePresence>
          {chatperson && <Chat id={selecteduser ?? ''} closechatperson={closechatperson} />}
          {!ischatopen && <Chatlayout><Chatbutton openchat={openChat} /></Chatlayout>}

          {/* App Routes */}
          <Routes>
            {/* Public Route: Login */}
            <Route path="/login" element={<Login />} />

            {/* Widget Demo Route */}
            <Route path="/widget-demo" element={<WidgetDemo />} />


            {/* SuperAdmin Routes (Protected) */}
            <Route
              path="/superadmin"
              element={
                <PrivateRoute>
                  <SuperAdminRoute>
                    <SuperAdminPage />
                  </SuperAdminRoute>
                </PrivateRoute>
              }
            >
              <Route index element={<Navigate to="/superadmin/dashboard" replace />} />
              <Route path="dashboard" element={<SuperAdminDashboard />} />
              <Route path="organizations" element={<OrganizationsWrapper />} />
              <Route path="organizations/:id" element={<OrganizationDetailWrapper />} />
            </Route>

            {/* Admin Route (Protected) */}
            <Route
              path="/admin"
              element={
                <PrivateRoute adminOnly>
                  <AttendanceProvider>

                    <Adminroute><AdminPage /></Adminroute>
                  </AttendanceProvider>
                </PrivateRoute>
              }
            />

            {/* Employee Routes (Protected & Nested under EmployeeLayout) */}
            <Route
              path="/"
              element={
                <PrivateRoute>
                  <EmployeeLayout />
                </PrivateRoute>
              }
            >
              <Route index element={<DashboardLayout><Dashboard /></DashboardLayout>} />
              <Route path="attendance" element={<Attendance />} />
              <Route path="leave" element={<Leave />} />
              <Route path="tasks" element={<Tasks />} />
              <Route path="software-complaint" element={<SoftwareComplaintSection />} />
              <Route path="office-complaint" element={<OfficeComplaintSection />} />
              <Route path="leaveRequests" element={<LeaveRequestsAdmin fetchPendingCount={undefined} />} />
              <Route path="overtime" element={<ExtraHours />} />
              <Route path="salary-breakdown" element={<SalaryBreakdown />} />
<<<<<<< HEAD
              <Route path="board/:id" element={<TaskBoard setSelectedTAB={function (_tab: string): void {
                throw new Error('Function not implemented.');
              } } />} />
=======
              <Route path="board/:id" element={<TaskBoardLayout />} />
>>>>>>> a3362099
              <Route path="profile" element={<ProfileCard />} />
              <Route path="dailylogs" element={<DailyLogs />} />


            </Route>

            {/* Redirect unknown routes to login */}
            <Route path="*" element={<Navigate to="/login" replace />} />
          </Routes>
        </Router>
      </UserProvider>
    </AuthProvider>
  );
}

const PrivateRoute: React.FC<{ children: React.ReactNode; adminOnly?: boolean }> = ({
  children,
  adminOnly
}) => {
  const user = useAuthStore((state) => state.user);
  if (!user) return <Navigate to="/login" replace />;
  return <>{children}</>;
};

export default App;<|MERGE_RESOLUTION|>--- conflicted
+++ resolved
@@ -523,13 +523,7 @@
               <Route path="leaveRequests" element={<LeaveRequestsAdmin fetchPendingCount={undefined} />} />
               <Route path="overtime" element={<ExtraHours />} />
               <Route path="salary-breakdown" element={<SalaryBreakdown />} />
-<<<<<<< HEAD
-              <Route path="board/:id" element={<TaskBoard setSelectedTAB={function (_tab: string): void {
-                throw new Error('Function not implemented.');
-              } } />} />
-=======
-              <Route path="board/:id" element={<TaskBoardLayout />} />
->>>>>>> a3362099
+              <Route path="board/:id" element={<TaskBoard />} />
               <Route path="profile" element={<ProfileCard />} />
               <Route path="dailylogs" element={<DailyLogs />} />
 
