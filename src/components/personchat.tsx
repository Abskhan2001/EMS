import React, { useState, useEffect, useRef, useCallback } from 'react';
import { Send, Paperclip, MoreVertical, Trash2, Check, CheckCheck, Image, Smile, X, PhoneCall, Video, ExternalLink, Info, Edit2 } from 'lucide-react';
import { useParams, Link } from 'react-router-dom';
import { useUserContext } from '../lib/userprovider';
import { deleteMessage, editMessage, fetchChatMessages, markMessagesAsSeen, sendMessage } from './chatlib/supabasefunc';
import { useAuthStore } from '../lib/store';
import { supabase } from '../lib/supabase';
import ConfirmationAlert from './confirmdelete';

interface Message {
    id: string;
    content: string;
    created_at: string;
    sender_id: string;
    seen: boolean;
}

interface ChatUser {
    id: string;
    full_name: string;
    role: string;
}

const Chat = ({ id, closechatperson }: { id: string, closechatperson: () => void }) => {

    const { chatUsers } = useUserContext();
    const chatuser = chatUsers.find((user) => user.id === id);
    const [isVisible, setIsVisible] = useState(false);
    const [isDeleting, setIsDeleting] = useState(false);
    const [isPageVisible, setIsPageVisible] = useState(true);
    const currentuser = useAuthStore((state) => state.user);

    const [messageText, setMessageText] = useState('');
    const [messages, setMessages] = useState<Message[]>([]);
    const [initialLoading, setInitialLoading] = useState(false); // For initial message loading only
    const [isSending, setIsSending] = useState(false); // For tracking message sending state
    const [showUserCard, setShowUserCard] = useState(false);
    const [isMinimized, setIsMinimized] = useState(false);
    const [showEmojiPicker, setShowEmojiPicker] = useState(false);
    const [editingMessageId, setEditingMessageId] = useState<string | null>(null);
    const [editingText, setEditingText] = useState('');

    const chatContainerRef = useRef<HTMLDivElement>(null);
    const userCardRef = useRef<HTMLDivElement>(null);
    const userAvatarRef = useRef<HTMLImageElement>(null);
    const editInputRef = useRef<HTMLTextAreaElement>(null);

    // Handle click outside of user card
    useEffect(() => {
        const handleClickOutside = (event: MouseEvent) => {
            if (
                userCardRef.current &&
                !userCardRef.current.contains(event.target as Node) &&
                userAvatarRef.current &&
                !userAvatarRef.current.contains(event.target as Node)
            ) {
                setShowUserCard(false);
            }
        };

        document.addEventListener('mousedown', handleClickOutside);
        return () => {
            document.removeEventListener('mousedown', handleClickOutside);
        };
    }, []);

    // Focus on edit input when editing starts
    useEffect(() => {
        if (editingMessageId && editInputRef.current) {
            editInputRef.current.focus();
        }
    }, [editingMessageId]);

    const scrollToBottom = () => {
        if (chatContainerRef.current) {
            chatContainerRef.current.scrollTop = chatContainerRef.current.scrollHeight;
        }
    };

    useEffect(() => {
        scrollToBottom();
    }, [messages]);

    const formatMessageTime = (timestamp: string) => {
        const now = new Date();
        const messageDate = new Date(timestamp);

        const hours = messageDate.getHours().toString().padStart(2, '0');
        const minutes = messageDate.getMinutes().toString().padStart(2, '0');
        const timeString = `${hours}:${minutes} ${hours >= 12 ? 'PM' : 'AM'}`;

        if (
            messageDate.getDate() !== now.getDate() ||
            messageDate.getMonth() !== now.getMonth() ||
            messageDate.getFullYear() !== now.getFullYear()
        ) {
            const day = messageDate.getDate().toString().padStart(2, '0');
            const month = (messageDate.getMonth() + 1).toString().padStart(2, '0');
            const year = messageDate.getFullYear();
            return `${day}/${month}/${year} ${timeString}`;
        }

        return timeString;
    };

    const groupMessagesByDate = () => {
        const groups: { [key: string]: Message[] } = {};
        messages.forEach(msg => {
            const date = new Date(msg.created_at);
            const dateKey = `${date.getFullYear()}-${date.getMonth()}-${date.getDate()}`;

            if (!groups[dateKey]) {
                groups[dateKey] = [];
            }
            groups[dateKey].push(msg);
        });
        return groups;
    };

    const getDayLabel = (dateKey: string) => {
        const [year, month, day] = dateKey.split('-').map(Number);
        const date = new Date(year, month, day);
        const today = new Date();
        const yesterday = new Date(today);
        yesterday.setDate(yesterday.getDate() - 1);

        if (date.toDateString() === today.toDateString()) {
            return 'TODAY';
        } else if (date.toDateString() === yesterday.toDateString()) {
            return 'YESTERDAY';
        } else {
            const options: Intl.DateTimeFormatOptions = { weekday: 'long', month: 'long', day: 'numeric' };
            return date.toLocaleDateString('en-US', options).toUpperCase();
        }
    };

    const handleSendMessage = useCallback(async () => {
        if (!messageText.trim() || !currentuser?.id || !chatuser?.id) return;

        try {
            setIsSending(true);

            // Create a temporary message to show immediately
            const tempMessage: Message = {
                id: `temp-${Date.now()}`,
                content: messageText,
                created_at: new Date().toISOString(),
                sender_id: currentuser.id,
                seen: false
            };

            // Add the temporary message to the UI immediately
            setMessages(prevMessages => [...prevMessages, tempMessage]);

            // Clear the input field right away for better UX
            setMessageText('');

            // Actually send the message to the server
            const data = await sendMessage(currentuser.id, chatuser.id, tempMessage.content);

            // If successful, replace the temp message with the real one
            if (data && data.length > 0) {
                const newMessage = data[0];
                setMessages(prevMessages =>
                    prevMessages.map(msg =>
                        msg.id === tempMessage.id ? newMessage : msg
                    )
                );
            }
        } catch (error) {
            console.error('Error sending message:', error);
            // If there's an error, remove the temporary message
            setMessages(prevMessages =>
                prevMessages.filter(msg => msg.id !== `temp-${Date.now()}`)
            );
        } finally {
            setIsSending(false);
        }
    }, [messageText, currentuser?.id, chatuser?.id]);

    const handleDeleteMessage = async (id: string) => {
        try {
            setIsVisible(true);
            setIsDeleting(true);
            await deleteMessage(id);
            setMessages(prevMessages => prevMessages.filter(msg => msg.id !== id));
        } catch (error) {
            console.error('Error deleting message:', error);
        } finally {
            setIsDeleting(false);
            setTimeout(() => {
                setIsVisible(false);
            }, 700);
        }
    };

    const handleStartEditing = (message: Message) => {
        setEditingMessageId(message.id);
        setEditingText(message.content);
    };

    const handleCancelEditing = () => {
        setEditingMessageId(null);
        setEditingText('');
    };

    const handleSaveEdit = async () => {
        if (!editingMessageId || !editingText.trim()) return;

        try {
            const data = await editMessage(editingMessageId, editingText);

            // Update the message locally instead of waiting for the subscription
            if (data && data.length > 0) {
                const updatedMessage = data[0];
                setMessages(prevMessages =>
                    prevMessages.map(msg =>
                        msg.id === updatedMessage.id ? updatedMessage : msg
                    )
                );
            }

            setEditingMessageId(null);
            setEditingText('');
        } catch (error) {
            console.error('Error updating message:', error);
        }
    };

    const isCurrentUserMessage = (msg: Message) => {
        return msg.sender_id === currentuser?.id;
    };

    const loadMessages = async () => {
        if (!currentuser?.id || !chatuser?.id) return;

        try {
            setInitialLoading(true);
            const data = await fetchChatMessages(currentuser.id, chatuser.id);
            setMessages(data || []);
        } catch (error) {
            console.error('Error fetching messages:', error);
        } finally {
            setInitialLoading(false);
        }
    };

    // Add visibility change detection
    useEffect(() => {
        const handleVisibilityChange = () => {
            setIsPageVisible(document.visibilityState === 'visible');

            // Mark messages as seen when the page becomes visible
            if (document.visibilityState === 'visible' && currentuser?.id && chatuser?.id) {
                markMessagesAsSeen(currentuser.id, chatuser.id);
            }
        };

        document.addEventListener('visibilitychange', handleVisibilityChange);

        return () => {
            document.removeEventListener('visibilitychange', handleVisibilityChange);
        };
    }, [currentuser?.id, chatuser?.id]);

    // Replace the existing useEffect for markMessagesAsSeen
    useEffect(() => {
        if (!currentuser?.id || !chatuser?.id || !isPageVisible) return;

        const markAsSeen = async () => {
            try {
                await markMessagesAsSeen(currentuser.id, chatuser.id);
            } catch (error) {
                console.error('Error marking messages as seen:', error);
            }
        };

        markAsSeen();

        const intervalId = setInterval(markAsSeen, 5000);

        return () => {
            clearInterval(intervalId);
        };
    }, [messages, currentuser?.id, chatuser?.id, isPageVisible]);

    useEffect(() => {
        if (!currentuser?.id || !chatuser?.id) return;

        loadMessages();

        const channel = supabase
            .channel(`chat-messages-${currentuser.id}`)
            .on(
                'postgres_changes',
                {
                    event: '*',
                    schema: 'public',
                    table: 'messages',
                },
                async (payload: any) => {
                    // Only handle messages from other users via subscription
                    // Our own messages are handled directly in the send/edit/delete functions
                    if (payload.eventType === 'INSERT' && payload.new.sender_id !== currentuser.id) {
                        setMessages(prevMessages => [...prevMessages, payload.new]);

                        // Mark messages as seen immediately when a new message arrives
                        if (payload.new.sender_id === chatuser.id && currentuser?.id) {
                            await markMessagesAsSeen(currentuser.id, chatuser.id);
                        }
                    }

                    if (payload.eventType === 'UPDATE' && payload.new.sender_id !== currentuser.id) {
                        setMessages(prevMessages =>
                            prevMessages.map(msg =>
                                msg.id === payload.new.id ? payload.new : msg
                            )
                        );
                    }

                    // Add a specific subscription for seen status updates
                    if (payload.eventType === 'UPDATE' && payload.old && payload.new &&
                        payload.old.seen !== payload.new.seen) {
                        setMessages(prevMessages =>
                            prevMessages.map(msg =>
                                msg.id === payload.new.id ? payload.new : msg
                            )
                        );
                    }

                    if (payload.eventType === 'DELETE' && payload.old.sender_id !== currentuser.id) {
                        setMessages(prevMessages =>
                            prevMessages.filter(msg => msg.id !== payload.old.id)
                        );
                    }
                }
            )
            .subscribe();

        // Add a separate channel specifically for seen status updates
        const seenChannel = supabase
            .channel(`message-seen-${currentuser.id}-${chatuser.id}`)
            .on(
                'postgres_changes',
                {
                    event: 'UPDATE',
                    schema: 'public',
                    table: 'messages',
                    filter: `sender_id=eq.${currentuser.id}`
                },
                (payload: any) => {
                    if (payload.new && payload.old && payload.new.seen !== payload.old.seen) {
                        // Update the seen status in the UI
                        setMessages(prevMessages =>
                            prevMessages.map(msg =>
                                msg.id === payload.new.id ? payload.new : msg
                            )
                        );
                    }
                }
            )
            .subscribe();

        return () => {
            channel.unsubscribe();
            seenChannel.unsubscribe();
        };
    }, [currentuser?.id, chatuser?.id]);

    if (!chatuser) {
        return (
            <div className="fixed bottom-0 left-1/2 transform -translate-x-1/2 z-50">
                <div className="flex justify-center items-center h-full text-gray-500 bg-white p-4 rounded-t-lg shadow-xl">
                    <p className='text-xl'>No user found</p>
                </div>
            </div>
        );
    }

    if (chatuser.id === currentuser?.id) {
        return (
            <div className="fixed bottom-0 left-1/2 transform -translate-x-1/2 z-50">
                <div className="flex justify-center items-center h-full text-gray-500 bg-white p-4 rounded-t-lg shadow-xl">
                    <p className='text-xl'>You can't chat with yourself!</p>
                </div>
            </div>
        );
    }

    const messageGroups = groupMessagesByDate();

    return (
        <div className="fixed bottom-0 left-1/2 transform -translate-x-1/2 z-50">
            <div
                className={`flex flex-col ${isMinimized ? 'h-16' : 'h-[80vh]'} bg-white shadow-xl rounded-t-lg border transition-all duration-300`}
                style={{ maxWidth: '750px', width: '90vw' }}
            >
                {/* LinkedIn-style Chat Header */}
                <div className="bg-white p-3 flex items-center justify-between border-b shadow-sm rounded-t-lg">
                    <div className="flex items-center space-x-3">
                        <div className="relative">
                            <img
                                ref={userAvatarRef}
                                className='h-10 w-10 rounded-full object-cover cursor-pointer hover:opacity-90 transition-opacity border border-gray-300'
                                src={chatuser.role === "admin" ? "/admin.jpeg" : "/profile.png"}
                                alt="profile"
                                onClick={() => setShowUserCard(!showUserCard)}
                            />
                            <span className="absolute bottom-0 right-0 w-2.5 h-2.5 bg-green-500 rounded-full border-2 border-white"></span>
                        </div>
                        <div
                            className="flex flex-col cursor-pointer hover:text-blue-600 transition-colors"
                            onClick={() => setShowUserCard(!showUserCard)}
                        >
                            <h2 className="font-medium text-gray-900">{chatuser.full_name}</h2>
                            <span className="text-xs text-gray-500">Online now</span>
                        </div>
                    </div>
                    <div className="flex items-center space-x-2">
                        <button className="text-gray-500 p-1.5 rounded-full hover:bg-gray-100 transition-colors">
                            <PhoneCall size={18} />
                        </button>
                        <button className="text-gray-500 p-1.5 rounded-full hover:bg-gray-100 transition-colors">
                            <Video size={18} />
                        </button>
                        <button className="text-gray-500 p-1.5 rounded-full hover:bg-gray-100 transition-colors">
                            <Info size={18} />
                        </button>
                        <button
                            className="text-gray-500 p-1.5 rounded-full hover:bg-gray-100 transition-colors"
                            onClick={() => setIsMinimized(!isMinimized)}
                        >
                            {isMinimized ? <Image size={18} /> : <MoreVertical size={18} />}
                        </button>
                        <button
                            className="text-gray-500 p-1.5 rounded-full hover:bg-gray-100 transition-colors ml-1"
                            onClick={() => closechatperson()}
                        >
                            <X size={18} />
                        </button>
                    </div>

                    {/* LinkedIn-style User Profile Card on Hover */}
                    {showUserCard && (
                        <div
                            ref={userCardRef}
                            className="absolute top-16 left-4 z-50 bg-white rounded-lg shadow-xl border border-gray-200 w-80 transition-all duration-200 animate-fade-in"
                        >
                            <div className="relative">
                                <div className="h-20 bg-gray-100 rounded-t-lg"></div>
                                <div className="absolute top-8 left-4">
                                    <img
                                        src={chatuser.role === "admin" ? "/admin.jpeg" : "/profile.png"}
                                        className="w-16 h-16 rounded-full border-4 border-white"
                                        alt={chatuser.full_name}
                                    />
                                </div>
                            </div>
                            <div className="pt-10 p-4">
                                <h3 className="font-semibold text-lg text-gray-900">{chatuser.full_name}</h3>
                                <p className="text-sm text-gray-600 capitalize">{chatuser.role} at EMS</p>
                                <p className="text-xs text-gray-500 mt-1">Active now</p>

                                <div className="mt-4 flex gap-2">
                                    <button className="px-3 py-1.5 bg-blue-600 text-white text-sm font-medium rounded hover:bg-blue-700 transition-colors flex-1">
                                        View Profile
                                    </button>
                                    <button className="px-3 py-1.5 border border-gray-300 text-gray-700 text-sm font-medium rounded hover:bg-gray-50 transition-colors flex-1">
                                        Connect
                                    </button>
                                </div>

                                <div className="mt-4 pt-4 border-t border-gray-200">
                                    <div className="flex items-center text-sm text-gray-600">
                                        <span className="font-medium">Contact info:</span>
                                    </div>
                                    <div className="mt-1.5 text-sm flex items-center text-gray-600">
                                        <ExternalLink size={14} className="mr-2" />
                                        <span>example@ems.com</span>
                                    </div>
                                </div>
                            </div>
                        </div>
                    )}
                </div>

                {/* Chat Messages - Only show when not minimized */}
                {
                    !isMinimized && (
                        <div
                            ref={chatContainerRef}
                            className="flex-grow overflow-y-auto bg-white px-4 py-2"
                        >
                            {initialLoading ? (
                                <div className="flex justify-center items-center h-full">
                                    <p className="text-gray-500">Loading messages...</p>
                                </div>
                            ) : messages.length === 0 ? (
                                <div className="flex justify-center items-center h-full text-gray-500">
                                    <p>No messages yet. Start the conversation!</p>
                                </div>
                            ) : (
                                Object.keys(messageGroups).sort().map(dateKey => (
                                    <div key={dateKey} className="mb-4">
                                        <div className="flex justify-center my-4">
                                            <div className="text-xs text-gray-500 bg-gray-100 px-3 py-1 rounded-full">
                                                {getDayLabel(dateKey)}
                                            </div>
                                        </div>
                                        {messageGroups[dateKey].sort((a, b) => new Date(a.created_at).getTime() - new Date(b.created_at).getTime()).map(msg => (
                                            <div key={msg.id} className="mb-3">
                                                {!isCurrentUserMessage(msg) ? (
                                                    <div className="flex items-start mb-1 group">
                                                        <div className="relative">
                                                            <img
                                                                src={chatuser.role === "admin" ? "/admin.jpeg" : "/profile.png"}
                                                                className="w-8 h-8 rounded-full mr-2 cursor-pointer hover:opacity-90 transition-opacity"
                                                                alt="Profile"
                                                                onClick={() => setShowUserCard(true)}
                                                            />
                                                        </div>
                                                        <div>
                                                            <div className="flex items-center mb-0.5">
                                                                <span
                                                                    className="font-medium text-sm mr-2 cursor-pointer hover:text-blue-600 transition-colors"
                                                                    onClick={() => setShowUserCard(true)}
                                                                >
                                                                    {chatuser.full_name}
                                                                </span>
                                                                <span className="text-xs text-gray-500">{formatMessageTime(msg.created_at)}</span>
                                                            </div>
                                                            <div className="bg-gray-100 rounded-xl rounded-tl-none px-3 py-2 text-gray-800 max-w-xs sm:max-w-md relative group">
                                                                {msg.content}
                                                                <div className="absolute left-0 -bottom-6 opacity-0 group-hover:opacity-100 transition-opacity flex space-x-1">
                                                                    <button className="bg-gray-200 rounded-full p-1 hover:bg-gray-300 transition-colors">
                                                                        <Smile className="w-3.5 h-3.5 text-gray-600" />
                                                                    </button>
                                                                </div>
                                                            </div>
                                                        </div>
                                                    </div>
                                                ) : (
                                                    <div className="flex justify-end">
                                                        <div className="flex flex-col items-end max-w-xs sm:max-w-md">
                                                            <div className="flex group relative">
                                                                {editingMessageId === msg.id ? (
                                                                    <div className="bg-blue-50 border border-blue-200 rounded-xl p-1 min-w-[200px]">
                                                                        <textarea
                                                                            ref={editInputRef}
                                                                            value={editingText}
                                                                            onChange={(e) => setEditingText(e.target.value)}
                                                                            className="w-full p-2 outline-none text-gray-800 resize-none bg-transparent rounded-lg"
                                                                            rows={2}
                                                                            onKeyDown={(e) => {
                                                                                if (e.key === 'Enter' && !e.shiftKey) {
                                                                                    e.preventDefault();
                                                                                    handleSaveEdit();
                                                                                } else if (e.key === 'Escape') {
                                                                                    handleCancelEditing();
                                                                                }
                                                                            }}
                                                                        />
                                                                        <div className="flex justify-end space-x-2 mt-1 px-2 pb-1">
                                                                            <button
                                                                                onClick={handleCancelEditing}
                                                                                className="px-2 py-1 text-xs text-gray-600 hover:text-gray-800"
                                                                            >
                                                                                Cancel
                                                                            </button>
                                                                            <button
                                                                                onClick={handleSaveEdit}
                                                                                disabled={!editingText.trim()}
                                                                                className={`px-2 py-1 text-xs rounded ${editingText.trim()
                                                                                    ? 'bg-blue-600 text-white hover:bg-blue-700'
                                                                                    : 'bg-gray-200 text-gray-400 cursor-not-allowed'
                                                                                    }`}
                                                                            >
                                                                                Save
                                                                            </button>
                                                                        </div>
                                                                    </div>
                                                                ) : (
                                                                    <>
                                                                        {/* Message action buttons - Improved visibility */}
                                                                        <div className="absolute right-full mr-1 top-1/2 transform -translate-y-1/2 opacity-0 group-hover:opacity-100 transition-opacity duration-200 flex space-x-1 bg-white/80 p-0.5 rounded-lg shadow-sm">
                                                                            <button
                                                                                onClick={() => handleStartEditing(msg)}
                                                                                className="p-1.5 rounded-full bg-gray-200 text-gray-700 hover:bg-gray-300 transition-colors"
                                                                                aria-label="Edit message"
                                                                            >
                                                                                <Edit2 className="w-4 h-4" />
                                                                            </button>
                                                                            <button
                                                                                onClick={() => handleDeleteMessage(msg.id)}
                                                                                className="p-1.5 rounded-full bg-gray-200 text-gray-700 hover:bg-gray-300 transition-colors"
                                                                                aria-label="Delete message"
                                                                            >
                                                                                <Trash2 className="w-4 h-4" />
                                                                            </button>
                                                                        </div>
                                                                        <div className="absolute left-0 bottom-0 opacity-0 group-hover:opacity-100 transition-opacity flex items-center transform translate-y-full pt-1 space-x-1">
                                                                            <button className="bg-gray-200 rounded-full p-1 hover:bg-gray-300 transition-colors">
                                                                                <Smile className="w-3.5 h-3.5 text-gray-600" />
                                                                            </button>
                                                                        </div>
                                                                        <div className="bg-blue-600 text-white rounded-xl rounded-tr-none px-3 py-2 hover:bg-blue-700 transition-colors">
                                                                            {msg.content}
                                                                        </div>
                                                                        {/* Message status indicators */}
                                                                        <div className="text-xs text-gray-500 flex items-center mt-1 justify-end">
                                                                            <span className="mr-1">{formatMessageTime(msg.created_at)}</span>
                                                                            {msg.seen ? (
                                                                                <CheckCheck size={14} className="text-blue-500" />
                                                                            ) : (
                                                                                <Check size={14} />
                                                                            )}
                                                                        </div>
                                                                    </>
                                                                )}
                                                            </div>
                                                        </div>
                                                    </div>
                                                )}
                                            </div>
                                        ))}
                                    </div>
                                ))
                            )}
                        </div>
                    )
                }

                <ConfirmationAlert isDeleting={isDeleting} isVisible={isVisible} />

                {/* Message Input - Only show when not minimized */}
                {
                    !isMinimized && (
                        <div className="bg-white p-2 border-t mt-auto">
                            <div className="rounded-lg border border-gray-300 bg-white">
                                <textarea
                                    placeholder="Write a message..."
                                    value={messageText}
                                    onChange={(e) => setMessageText(e.target.value)}
                                    onKeyDown={(e) => {
                                        if (e.key === 'Enter' && !e.shiftKey) {
                                            e.preventDefault();
                                            handleSendMessage();
                                        }
                                    }}
                                    className="w-full p-3 outline-none text-gray-800 resize-none min-h-[40px] max-h-32 text-sm"
                                    rows={1}
                                />
                                <div className="flex justify-between items-center p-2 border-t">
                                    <div className="flex space-x-1">
                                        <button className="p-1.5 rounded-full hover:bg-gray-100 transition-colors relative">
                                            <Image className="w-5 h-5 text-gray-500" />
                                            <div className="absolute bottom-full left-0 mb-2 bg-gray-800 text-white text-xs rounded px-2 py-1 opacity-0 group-hover:opacity-100 pointer-events-none whitespace-nowrap">
                                                Add image
                                            </div>
                                        </button>
                                        <button className="p-1.5 rounded-full hover:bg-gray-100 transition-colors relative">
                                            <Paperclip className="w-5 h-5 text-gray-500" />
                                            <div className="absolute bottom-full left-0 mb-2 bg-gray-800 text-white text-xs rounded px-2 py-1 opacity-0 group-hover:opacity-100 pointer-events-none whitespace-nowrap">
                                                Attach file
                                            </div>
                                        </button>
                                        <div className="relative">
                                            <button
                                                className="p-1.5 rounded-full hover:bg-gray-100 transition-colors"
                                                onClick={() => setShowEmojiPicker(!showEmojiPicker)}
                                            >
                                                <Smile className="w-5 h-5 text-gray-500" />
                                            </button>
                                            {showEmojiPicker && (
                                                <div className="absolute bottom-full mb-2 bg-white rounded-lg shadow-lg border border-gray-200 p-2 w-64 grid grid-cols-7 gap-1">
                                                    {/* Simple emoji picker UI */}
                                                    {['😀', '😂', '😊', '🥰', '😍', '🤔', '😎', '👍', '👏', '❤️', '🎉', '🔥', '💯', '🙏'].map((emoji) => (
                                                        <button
                                                            key={emoji}
                                                            className="text-xl hover:bg-gray-100 p-1 rounded"
                                                            onClick={() => {
                                                                setMessageText(prev => prev + emoji);
                                                                setShowEmojiPicker(false);
                                                            }}
                                                        >
                                                            {emoji}
                                                        </button>
                                                    ))}
                                                </div>
                                            )}
                                        </div>
                                    </div>
                                    <button
                                        onClick={handleSendMessage}
                                        disabled={!messageText.trim() || isSending}
                                        className={`px-4 py-1.5 rounded-full text-sm font-medium ${messageText.trim() && !isSending
                                            ? 'bg-blue-600 text-white hover:bg-blue-700'
                                            : 'bg-gray-200 text-gray-400 cursor-not-allowed'
                                            } transition-colors`}
                                    >
                                        {isSending ? 'Sending...' : 'Send'}
                                    </button>
                                </div>
                            </div>
                        </div>
                    )
                }
            </div>
        </div>
    );
};

<<<<<<< HEAD
export default Chat;

=======
export default Chat;
>>>>>>> 4e4f18fc
<|MERGE_RESOLUTION|>--- conflicted
+++ resolved
@@ -710,9 +710,4 @@
     );
 };
 
-<<<<<<< HEAD
-export default Chat;
-
-=======
-export default Chat;
->>>>>>> 4e4f18fc
+export default Chat;