import React, { useState, useEffect, useContext } from 'react';
import { useParams, Link } from 'react-router-dom';
import { PlusCircle, User, X, ArrowLeft, Plus } from 'lucide-react';
import { DragDropContext, Droppable, Draggable, DropResult } from '@hello-pangea/dnd';
import { useAuthStore } from '../lib/store';
import { formatDistanceToNow } from 'date-fns';
import { useNavigate } from 'react-router-dom';
import { supabase } from '../lib/supabase';
import { AttendanceContext } from '../pages/AttendanceContext';
import Comments from '../pages/Comments';

interface Task {
  id: string;
  title: string;
  created_at: string;
  status: 'todo' | 'inProgress' | 'review' | 'done';
  score: number;
  priority?: string;
  devops?: Array<{ id: string, name: string }>;
  description?: string;
  imageurl?: string;
  comments?: Array<any>;
  commentCount?: number;
}

const COLUMN_IDS = {
  todo: 'todo',
  inProgress: 'inProgress',
  review: 'review',
  done: 'done'
};

function TaskBoard({ setSelectedTAB }) {
  const { projectIdd, devopsss } = useContext(AttendanceContext);
  const user = useAuthStore();
  const { id } = useParams();
  const [tasks, setTasks] = useState<Task[]>([]);
  const [totalKPI, setTotalKPI] = useState(0);
  const [earnedKPI, setEarnedKPI] = useState(0);
  const [assignedKPIs, setAssignedKPIs] = useState(0);
  const [comments, setComments] = useState([]);
  const [commentByTaskID, setCommentByTaskID] = useState({});
  const navigate = useNavigate();
  const [isAddingTask, setIsAddingTask] = useState(false);
  const [newTaskTitle, setNewTaskTitle] = useState('');
  const [descriptionOpen, setDescriptionOpen] = useState(false);

<<<<<<< HEAD

  useEffect(() => {
    // const fetchTasks = async () => {
    //   const { data: taskData, error: taskError } = await supabase
    //     .from("tasks_of_projects")
    //     .select("*")
    //     .eq("project_id", id || projectIdd[0])
    //     .order("created_at", { ascending: true });

    //   if (taskData && !taskError) {
    //     const userId = localStorage.getItem("user_id");

    //     // Filter tasks based on devops condition
    //     const filteredTasks = taskData.filter((task) => {
    //       return (
    //         (Array.isArray(task.devops) &&
    //           task.devops.some((dev) => dev.id === userId)) ||
    //         !task.devops ||
    //         task.devops.length === 0
    //       );
    //     });

    //     // Fetch comments
    //     const { data: commentsData, error: commentsError } = await supabase
    //       .from("comments")
    //       .select("*");

    //     if (commentsData && !commentsError) {
    //       // Fetch users for commentor names
    //       const { data: usersData, error: usersError } = await supabase
    //         .from("users")
    //         .select("id, full_name");

    //       if (usersData && !usersError) {
    //         // Create user map
    //         const userMap = {};
    //         usersData.forEach((user) => {
    //           userMap[user.id] = user.full_name;
    //         });

    //         // Add commentor_name to each comment
    //         const enrichedComments = commentsData.map((comment) => ({
    //           ...comment,
    //           commentor_name: userMap[comment.user_id] || "Unknown User",
    //         }));

    //         setComments(enrichedComments);

    //         // Map comments to each task
    //         const tasksWithComments = filteredTasks.map((task) => {
    //           const taskComments = enrichedComments.filter(
    //             (comment) => comment.task_id === task.id
    //           );
    //           return {
    //             ...task,
    //             comments: taskComments,
    //             commentCount: taskComments.length,
    //           };
    //         });

    //         setTasks(tasksWithComments);

    //         // Group comments by task_id
    //         const commentsByTask = enrichedComments.reduce((acc, comment) => {
    //           if (!acc[comment.task_id]) acc[comment.task_id] = [];
    //           acc[comment.task_id].push(comment);
    //           return acc;
    //         }, {});

    //         setCommentByTaskID(commentsByTask);
    //       }
    //     }
    //   }
    // };


    const fetchTasks = async () => {
      try {
        const userId = localStorage.getItem("user_id");
    
        // Step 1: Fetch all tasks in the selected project
        const { data: taskData, error: taskError } = await supabase
          .from("tasks_of_projects")
          .select("*")
          .eq("project_id", id || projectIdd[0])
          .order("created_at", { ascending: true });
    
        if (taskError) throw taskError;
    
        // Step 2: Filter tasks based on devops array (manually, not joined)
        const filteredTasks = taskData.filter((task) => {
          return (
            (Array.isArray(task.devops) &&
              task.devops.some((dev) => dev.id === userId)) ||
            !task.devops ||
            task.devops.length === 0
          );
        });
    
        // Step 3: Fetch all comments
        const { data: commentsData, error: commentsError } = await supabase
          .from("comments")
          .select("*");
    
        if (commentsError) throw commentsError;
    
        // Step 4: Fetch all users
        const { data: usersData, error: usersError } = await supabase
          .from("users")
          .select("id, full_name");
    
        if (usersError) throw usersError;
    
        // Step 5: Create user map
        const userMap = usersData.reduce((acc, user) => {
          acc[user.id] = user.full_name;
          return acc;
        }, {});
    
        // Step 6: Enrich comments with user names
        const enrichedComments = commentsData.map((comment) => ({
          ...comment,
          commentor_name: userMap[comment.user_id] || "Unknown User",
        }));
    
        setComments(enrichedComments); // For global comment list if needed
    
        // Step 7: Attach comments and images to tasks
        const processedTasks = filteredTasks.map((task) => {
          const taskComments = enrichedComments.filter(
            (comment) => comment.task_id === task.id
          );
    
          const imageData = task.imageurl
            ? {
                image_url: task.imageurl,
                thumbnail_url: task.imageurl, // Placeholder: customize for thumbnails
              }
            : {};
    
          return {
            ...task,
            comments: taskComments,
            commentCount: taskComments.length,
            ...imageData,
          };
        });
    
        setTasks(processedTasks);
    
        // Step 8: Group comments by task ID
        const commentsByTask = enrichedComments.reduce((acc, comment) => {
          if (!acc[comment.task_id]) acc[comment.task_id] = [];
          acc[comment.task_id].push(comment);
          return acc;
        }, {});
    
        setCommentByTaskID(commentsByTask);
      } catch (error) {
        console.error("Error fetching tasks:", error);
        // Show toast, alert, etc. if needed
      }
    };
    
    fetchTasks();
  }, [id, projectIdd]);
=======
  useEffect(() => {
    const fetchtasks = async () => {
      const { data, error } = await supabase
        .from("tasks_of_projects")
        .select("*") // Include related devops data if needed
        .eq("project_id", id)
        .order('created_at', { ascending: true });
    
      if (data && data.length) {
        const userId = localStorage.getItem("user_id");
        console.log("User_Id:", userId);
    
        const filteredTasks = data.filter(task => {
          // Check if devops array includes the current user by ID or if it's null/empty
          return (Array.isArray(task.devops) && task.devops.some(dev => dev.id === userId)) || !task.devops || task.devops.length === 0 || task.devops === null;
        });
    
        // Sort tasks by priority: high first, medium second, then low, then others
        const sortedTasks = filteredTasks.sort((a, b) => {
          // Define priority order with explicit handling
          const getPriorityValue = (priority) => {
            if (!priority) return 4; // No priority is lowest
            
            const lowerPriority = priority.toLowerCase();
            if (lowerPriority === 'high') return 1;
            if (lowerPriority === 'medium') return 2;
            if (lowerPriority === 'low') return 3;
            return 4; // Any other value comes after low
          };
          
          return getPriorityValue(a.priority) - getPriorityValue(b.priority);
        });
    
        console.log("The filtered and sorted tasks are:", sortedTasks);
        setTasks(sortedTasks);
      } else {
        console.log("No tasks found");
      }
    };
    
    fetchtasks();
  }, []);
>>>>>>> c83b3b21

  useEffect(() => {
    const fetchKPI = async () => {
      const { data, error } = await supabase
        .from('tasks_of_projects')
        .select("score, status, devops")
        .eq("project_id", id);

      if (data && !error) {
        const userId = localStorage.getItem("user_id");

        const earnedScores = data
          .filter(task => task.status === "done" && task.devops?.some(devop => devop.id === userId))
          .map(task => task.score || 0);
        const totalEarnedScore = earnedScores.reduce((sum, score) => sum + score, 0);
        setEarnedKPI(totalEarnedScore);

        const assignedScores = data
          .filter(task => task.devops?.some(devop => devop.id === userId))
          .map(task => task.score || 0);
        const totalAssignedScore = assignedScores.reduce((sum, score) => sum + score, 0);
        setAssignedKPIs(totalAssignedScore);

        const totalScores = data.map(task => task.score || 0);
        const total = totalScores.reduce((sum, score) => sum + score, 0);
        setTotalKPI(total);
      }
    };

    fetchKPI();
  }, [id]);

  const getTasksByStatus = (status: Task['status']) =>
    tasks.filter(task => task.status === status);

  const getStatusCount = (status: Task['status']) =>
    tasks.filter(task => task.status === status).length;

  const totalTasks = tasks.length;
  const completedTasks = getTasksByStatus('done').length;
  const pendingTasks = totalTasks - completedTasks;

  const handleDragEnd = async (result: DropResult) => {
    const { destination, source, draggableId } = result;

    if (!destination) return;

    if (
      destination.droppableId === source.droppableId &&
      destination.index === source.index
    ) {
      return;
    }

    const newTasks = Array.from(tasks);
    const draggedTask = newTasks.find(task => task.id === draggableId);
    if (!draggedTask) return;

    newTasks.splice(newTasks.indexOf(draggedTask), 1);
    const tasksInDestination = newTasks.filter(task => task.status === destination.droppableId);
    const insertIndex = newTasks.findIndex(task => task.status === destination.droppableId) + destination.index;

    draggedTask.status = destination.droppableId as Task['status'];
    newTasks.splice(insertIndex, 0, draggedTask);

    setTasks(newTasks);

    try {
      const { error } = await supabase
        .from('tasks_of_projects')
        .update({ status: destination.droppableId })
        .eq('id', draggedTask.id);

      if (error) {
        console.error('Error updating task status:', error.message);
      }
    } catch (err) {
      console.error('Unexpected error:', err);
    }
  };

  const handleAddTask = (e: React.FormEvent) => {
    e.preventDefault();
    if (!newTaskTitle.trim()) return;

    const newTask: Task = {
      id: String(Date.now()),
      title: newTaskTitle,
      created_at: new Date().toISOString(),
      status: 'todo',
      score: 0
    };

    setTasks([...tasks, newTask]);
    setNewTaskTitle('');
    setIsAddingTask(false);
  };

  return (
    <div className="min-h-screen p-8">
      <div className="max-w-7xl mx-auto">
        <div className="flex items-center ml-6 mb-8">
          <Link
            to={localStorage.getItem("user_email")?.endsWith("@admin.com") ? "/admin" : "/"}
            className="text-gray-600 hover:text-gray-800"
            onClick={(e) => {
              e.preventDefault();
              const isAdmin = localStorage.getItem("user_email")?.endsWith("@admin.com");
              navigate(isAdmin ? "/admin" : "/tasks");
            }}
          >
            <ArrowLeft
              className="hover:bg-gray-300 rounded-2xl"
              size={24}
              onClick={() => setSelectedTAB("Projects")}
            />
          </Link>

          <div className="flex-1 flex justify-between items-center">
            <h1 className="text-2xl font-bold">Work Planner</h1>
            <div className="text-sm text-gray-600 flex flex-wrap">
              <span className='font-semibold text-[13px] text-red-500 mr-2 '>Total Tasks: <strong>{totalTasks}</strong></span>
              <span className='font-semibold text-[13px] text-yellow-600'>Pending Tasks: <strong>{String(pendingTasks).padStart(2, '0')}</strong></span>
              <span className="mx-3 font-semibold text-[13px] text-green-500">Completed Tasks: <strong>{completedTasks}</strong></span>
            </div>
          </div>
        </div>

        <DragDropContext onDragEnd={handleDragEnd}>
          <div className="grid grid-cols-[repeat(auto-fit,_minmax(200px,_1fr))] gap-6">
            {/* Todo Column */}
            <div className="bg-white rounded-[20px] p-4 shadow-md">
              <div className="flex justify-between items-center mb-6">
                <h2 className="font-semibold text-xl leading-7 text-[#9A00FF]">To do</h2>
                {user?.user.role === "admin" && (
                  <button
                    onClick={() => setIsAddingTask(true)}
                    className="bg-[#9A00FF] text-white p-2 rounded-[9px] flex items-center text-[10px] font-bold"
                  >
                    <Plus size={16} className="mr-1" /> New Task
                  </button>
                )}
              </div>
              <Droppable droppableId={COLUMN_IDS.todo}>
                {(provided, snapshot) => (
                  <div
                    ref={provided.innerRef}
                    {...provided.droppableProps}
                    className={`space-y-4 min-h-[100px] ${snapshot.isDraggingOver ? 'bg-gray-50 rounded-lg' : ''}`}
                  >
                    {getTasksByStatus('todo').length > 0 ? (
                      getTasksByStatus('todo').map((task, index) => (
                        <TaskCard
                          key={task.id}
                          task={task}
                          index={index}
                          commentByTaskID={commentByTaskID}
                          descriptionOpen={descriptionOpen}
                          setDescriptionOpen={setDescriptionOpen}
                        />
                      ))
                    ) : (
                      <div className="p-4 text-center text-gray-400">
                        {snapshot.isDraggingOver ? 'Drop here' : 'No tasks'}
                      </div>
                    )}
                    {provided.placeholder}
                  </div>
                )}
              </Droppable>
            </div>

        
            <div className="bg-white rounded-[20px] p-4 shadow-md">
              <div className="flex justify-between items-center mb-6">
                <h2 className="font-semibold text-xl leading-7 text-orange-600">In Progress</h2>
                <span className="text-gray-600">{getStatusCount('inProgress')}</span>
              </div>
              <Droppable droppableId={COLUMN_IDS.inProgress}>
                {(provided, snapshot) => (
                  <div
                    ref={provided.innerRef}
                    {...provided.droppableProps}
                    className={`space-y-4 min-h-[100px] ${snapshot.isDraggingOver ? 'bg-gray-50 rounded-lg' : ''}`}
                  >
                    {getTasksByStatus('inProgress').length > 0 ? (
                      getTasksByStatus('inProgress').map((task, index) => (
                        <TaskCard
                          key={task.id}
                          task={task}
                          index={index}
                          commentByTaskID={commentByTaskID}
                          descriptionOpen={descriptionOpen}
                          setDescriptionOpen={setDescriptionOpen}
                        />
                      ))
                    ) : (
                      <div className="p-4 text-center text-gray-400">
                        {snapshot.isDraggingOver ? 'Drop here' : 'No tasks'}
                      </div>
                    )}
                    {provided.placeholder}
                  </div>
                )}
              </Droppable>
            </div>

            {/* Review Column */}
            <div className="bg-white rounded-[20px] p-4 shadow-md">
              <div className="flex justify-between items-center mb-6">
                <h2 className="font-semibold text-xl leading-7 text-yellow-600">Review</h2>
                <span className="text-gray-600">{String(getStatusCount('review')).padStart(2, '0')}</span>
              </div>
              <Droppable droppableId={COLUMN_IDS.review}>
                {(provided, snapshot) => (
                  <div
                    ref={provided.innerRef}
                    {...provided.droppableProps}
                    className={`space-y-4 min-h-[100px] ${snapshot.isDraggingOver ? 'bg-gray-50 rounded-lg' : ''}`}
                  >
                    {getTasksByStatus('review').length > 0 ? (
                      getTasksByStatus('review').map((task, index) => (
                        <TaskCard
                          key={task.id}
                          task={task}
                          index={index}
                          commentByTaskID={commentByTaskID}
                          descriptionOpen={descriptionOpen}
                          setDescriptionOpen={setDescriptionOpen}
                        />
                      ))
                    ) : (
                      <div className="p-4 text-center text-gray-400">
                        {snapshot.isDraggingOver ? 'Drop here' : 'No tasks'}
                      </div>
                    )}
                    {provided.placeholder}
                  </div>
                )}
              </Droppable>
            </div>

 {/* Done Column */}
<div className="bg-white rounded-[20px] p-4 shadow-md">
  <div className="flex justify-between items-center mb-6">
    <h2 className="font-semibold text-xl leading-7 text-[#05C815]">Done</h2>
    <span className="text-gray-600">{getStatusCount('done')}</span>
  </div>

  <div className="space-y-4 min-h-[100px]">
    <p className='text-sm text-gray-400 font-semibold text-center'>Completed Tasks</p>
    
    {getTasksByStatus('done').length > 0 ? (
      getTasksByStatus('done').map((task, index) => (
        // Render a simplified version of TaskCard without Draggable
        <div 
          key={task.id}
          className="group bg-[#F5F5F9] rounded-[10px] shadow-lg px-4 pt-4 pb-3 space-y-2 mb-3"
          onClick={() => {
            setOpenedTask(task);
            setDescriptionOpen(true);
          }}
        >
          {/* Title */}
          <p className="text-[14px] leading-5 font-semibold text-[#404142]">{task.title}</p>

          {/* Priority & Score */}
          <div className="flex flex-row items-center gap-3">
            {task.priority && (
              <span className={`text-[12px] text-white font-semibold rounded px-2 py-[2px] capitalize
                ${task.priority === "High" ? "bg-red-500" :
                  task.priority === "Medium" ? "bg-yellow-600" :
                  task.priority === "Low" ? "bg-green-400" : ""}`}>
                {task.priority}
              </span>
            )}
            <span className="text-[13px] text-[#404142] font-medium">{task.score}</span>
          </div>

          {/* Devops Info + Comments */}
          {task.devops?.length > 0 && (
            <div className="flex justify-between items-center mt-1">
              <div className="flex items-center gap-2">
                <div className="h-5 w-5 rounded-full bg-[#9A00FF] text-white font-medium font-semibold flex items-center justify-center">
                  {task.devops.map((dev) => dev.name[0].toUpperCase()).join("")}
                </div>
                <span className="text-[13px] text-[#404142]">
                  {task.devops.map((dev) => dev.name.charAt(0).toUpperCase() + dev.name.slice(1)).join(", ")}
                </span>
              </div>
              {task.commentCount > 0 && (
                <span className="text-sm text-gray-600">
                  {task.commentCount} {task.commentCount === 1 ? "comment" : "comments"}
                </span>
              )}
            </div>
          )}

          {/* Time */}
          <div className="flex justify-between items-center">
            <p className="text-[12px] text-[#949597]">{formatDistanceToNow(new Date(task.created_at))} ago</p>
          </div>

          {/* Comments Section */}
          <div>
            <Comments taskid={task.id} />
          </div>
        </div>
      ))
    ) : (
      <div className="p-4 text-center text-gray-400">
        No completed tasks
      </div>
    )}
  </div>
</div>

          </div>
        </DragDropContext>
      </div>
      <div className={` ${descriptionOpen ? "hidden" : ""} fixed bottom-6 flex flex-row right-16 bg-[#ffffff] rounded-2xl shadow-lg p-4 mr-5 text-right gap-3 z-50`}>
        <p className='font-bold text-[13px] text-red-500'>Total KPIs: {totalKPI}</p>
        <p className='font-bold text-[13px] text-yellow-600'>Assigned KPIs: {assignedKPIs}</p>
        <p className='font-bold text-[13px] text-green-600'>Earned KPIs: {earnedKPI}</p>
      </div>
    </div>
  );
}

interface TaskCardProps {
  task: Task;
  index: number;
  commentByTaskID: Record<string, any[]>;
  descriptionOpen: boolean;
  setDescriptionOpen: (open: boolean) => void;
}

const TaskCard = ({ task, index, commentByTaskID, descriptionOpen, setDescriptionOpen }: TaskCardProps) => {
  const [openedTask, setOpenedTask] = useState<Task | null>(null);
  const [isFullImageOpen, setIsFullImageOpen] = useState(false);
  const [fullImageUrl, setFullImageUrl] = useState("");

  return (
    <Draggable draggableId={task.id} index={index}>
      {(provided) => (
        <div
          ref={provided.innerRef}
          {...provided.draggableProps}
          {...provided.dragHandleProps}
          style={provided.draggableProps.style}
          className="group bg-[#F5F5F9] rounded-[10px] shadow-lg px-4 pt-4 pb-3 space-y-2 mb-3 hover:shadow-xl transition-shadow duration-300 cursor-pointer"
          onClick={() => {
            setOpenedTask(task);
            setDescriptionOpen(true);
          }}
        >

           {/* Image Preview */}
      {task.image_url && (
        <div className="relative aspect-video mb-2 rounded-lg overflow-hidden bg-gray-100">
          <img
            src={task.image_url}
            alt={`Preview for ${task.title}`}
            className="w-full h-full object-cover transition-transform duration-200 hover:scale-105"
            loading="lazy"
            onError={(e) => {
              e.target.onerror = null;
              e.target.style.display = 'none';
            }}
          />
        </div>
      )}
          {/* Title */}
          <p className="text-[14px] leading-5 font-semibold text-[#404142]">{task.title}</p>

          {/* Priority & Score */}
          <div className="flex flex-row items-center gap-3">
            {task.priority && (
              <span
                className={`text-[12px] text-white font-semibold rounded px-2 py-[2px] capitalize
                  ${task.priority === "High"
                    ? "bg-red-500"
                    : task.priority === "Medium"
                      ? "bg-yellow-600"
                      : task.priority === "Low"
                        ? "bg-green-400"
                        : ""
                  }`}
              >
                {task.priority}
              </span>
            )}
            <span className="text-[13px] text-[#404142] font-medium">{task.score}</span>
          </div>

          {/* Devops Info + Comments */}
          {task.devops?.length > 0 && (
            <div className="flex justify-between items-center mt-1">
              <div className="flex items-center gap-2">
                <div className="h-5 w-5 rounded-full bg-[#9A00FF] text-white font-medium font-semibold flex items-center justify-center">
                  {task.devops.map((dev) => dev.name[0].toUpperCase()).join("")}
                </div>
                <span className="text-[13px] text-[#404142]">
                  {task.devops.map((dev) => dev.name.charAt(0).toUpperCase() + dev.name.slice(1)).join(", ")}
                </span>
              </div>
              {task.commentCount > 0 && (
                <span className="text-sm text-gray-600">
                  {task.commentCount} {task.commentCount === 1 ? "comment" : "comments"}
                </span>
              )}
            </div>
          )}

          {/* Time */}
          <div className="flex justify-between items-center">
            <p className="text-[12px] text-[#949597]">{formatDistanceToNow(new Date(task.created_at))} ago</p>
          </div>

          {/* Comments Section */}
          <div>
            <Comments taskid={task.id} />
          </div>

          {/* Modal Description View */}
          {descriptionOpen && openedTask && (
            <div className="fixed inset-0 bg-black bg-opacity-50 z-50 flex items-center justify-center">
              <div className="bg-white rounded-2xl shadow-2xl max-w-2xl w-full max-h-[90vh] overflow-y-auto animate-fade-in p-6 relative">
                {/* Modal Header */}
                <div className="flex justify-between items-center mb-4">
                  <h2 className="text-xl font-semibold text-gray-800">{openedTask.title}</h2>
                  <button
                    className="text-gray-400 hover:text-gray-600"
                    onClick={(e) => {
                      e.stopPropagation();
                      setDescriptionOpen(false);
                    }}
                  >
                    <X className="w-6 h-6" />
                  </button>
                </div>

                {/* Image View */}
                {openedTask.imageurl && (
                  <>
                    <img
                      src={openedTask.imageurl}
                      alt="Task"
                      className="max-w-full p-2 border-2 border-gray-200 rounded-2xl mb-4 max-h-[60vh] object-contain rounded cursor-pointer"
                      onClick={() => {
                        setFullImageUrl(openedTask.imageurl || "");
                        setIsFullImageOpen(true);
                      }}
                    />
                    {isFullImageOpen && (
                      <div
                        className="fixed inset-0 bg-black bg-opacity-90 z-50 flex items-center justify-center"
                        onClick={() => setIsFullImageOpen(false)}
                      >
                        <button
                          className="absolute top-5 right-5 text-white hover:text-gray-300"
                          onClick={(e) => {
                            e.stopPropagation();
                            setIsFullImageOpen(false);
                          }}
                        >
                          <X className="w-7 h-7" />
                        </button>
                        <img
                          src={fullImageUrl}
                          alt="Full"
                          className="max-w-[95vw] max-h-[90vh] object-contain"
                          onClick={(e) => e.stopPropagation()}
                        />
                      </div>
                    )}
                  </>
                )}

                {/* Description */}
                {openedTask.description && (
                  <p className="text-sm text-gray-700 leading-relaxed mb-4">{openedTask.description}</p>
                )}

                {/* Info Grid */}
                <div className="grid grid-cols-1 sm:grid-cols-3 gap-4 text-sm text-gray-600 mb-6">
                  <div><span className="font-semibold">KPIs:</span> {openedTask.score}</div>
                  <div>
                    <span className="font-semibold">Developer:</span> {openedTask.devops?.map((dev) => dev.name).join(", ")}
                  </div>
                  {openedTask.priority && (
                    <div>
                      <span className="font-semibold">Priority:</span>{" "}
                      <span
                        className={`${openedTask.priority === "High"
                          ? "bg-red-500"
                          : openedTask.priority === "Medium"
                            ? "bg-yellow-600"
                            : openedTask.priority === "Low"
                              ? "bg-green-400"
                              : ""
                          } text-[14px] text-white font-semibold rounded px-2 py-[2px] capitalize`}
                      >
                        {openedTask.priority}
                      </span>
                    </div>
                  )}
                </div>

                {/* Comments */}
                <div className="flex flex-col gap-4">
                  <Comments taskid={openedTask.id} />
                  {commentByTaskID[openedTask.id]?.length > 0 && (
                    <div className="space-y-2 max-h-60 overflow-y-auto pr-2">
                      {commentByTaskID[openedTask.id].map((comment) => (
                        <div
                          key={comment.comment_id}
                          className="flex items-start space-x-2 bg-gray-50 border rounded-lg p-2 shadow-sm"
                        >
                          <div className="h-10 w-10 rounded-full bg-indigo-100 text-indigo-600 flex items-center justify-center font-bold uppercase">
                            {comment.commentor_name?.[0]}
                          </div>
                          <div className="flex-1">
                            <div className="flex justify-between">
                              <p className="text-sm font-semibold">{comment.commentor_name}</p>
                              <span className="text-xs text-gray-400">
                                {new Date(comment.created_at).toLocaleDateString()}
                              </span>
                            </div>
                            <p className="text-sm text-gray-700 whitespace-pre-wrap">{comment.comment_text}</p>
                          </div>
                        </div>
                      ))}
                    </div>
                  )}
                </div>
              </div>
            </div>
          )}
        </div>
      )}
    </Draggable>
  );
};

export default TaskBoard;<|MERGE_RESOLUTION|>--- conflicted
+++ resolved
@@ -45,7 +45,6 @@
   const [newTaskTitle, setNewTaskTitle] = useState('');
   const [descriptionOpen, setDescriptionOpen] = useState(false);
 
-<<<<<<< HEAD
 
   useEffect(() => {
     // const fetchTasks = async () => {
@@ -212,50 +211,6 @@
     
     fetchTasks();
   }, [id, projectIdd]);
-=======
-  useEffect(() => {
-    const fetchtasks = async () => {
-      const { data, error } = await supabase
-        .from("tasks_of_projects")
-        .select("*") // Include related devops data if needed
-        .eq("project_id", id)
-        .order('created_at', { ascending: true });
-    
-      if (data && data.length) {
-        const userId = localStorage.getItem("user_id");
-        console.log("User_Id:", userId);
-    
-        const filteredTasks = data.filter(task => {
-          // Check if devops array includes the current user by ID or if it's null/empty
-          return (Array.isArray(task.devops) && task.devops.some(dev => dev.id === userId)) || !task.devops || task.devops.length === 0 || task.devops === null;
-        });
-    
-        // Sort tasks by priority: high first, medium second, then low, then others
-        const sortedTasks = filteredTasks.sort((a, b) => {
-          // Define priority order with explicit handling
-          const getPriorityValue = (priority) => {
-            if (!priority) return 4; // No priority is lowest
-            
-            const lowerPriority = priority.toLowerCase();
-            if (lowerPriority === 'high') return 1;
-            if (lowerPriority === 'medium') return 2;
-            if (lowerPriority === 'low') return 3;
-            return 4; // Any other value comes after low
-          };
-          
-          return getPriorityValue(a.priority) - getPriorityValue(b.priority);
-        });
-    
-        console.log("The filtered and sorted tasks are:", sortedTasks);
-        setTasks(sortedTasks);
-      } else {
-        console.log("No tasks found");
-      }
-    };
-    
-    fetchtasks();
-  }, []);
->>>>>>> c83b3b21
 
   useEffect(() => {
     const fetchKPI = async () => {
