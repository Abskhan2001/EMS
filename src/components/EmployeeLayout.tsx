import React, { useState, useEffect } from 'react';
import { Outlet, Link, useLocation, useNavigate } from 'react-router-dom';
import {
  LayoutDashboard,
  Clock,
  Calendar,
  LogOut,
  User,
  ListTodo,
  CloudCog,
  Building2,
  Menu,
  Banknote
} from 'lucide-react';
import { supabase } from '../lib/supabase';
import { useAuthStore } from '../lib/store';
import { toDate } from 'date-fns';
import Header from './Header';
import TimeTrackerWidget from './TimeTrackerWidget';

const EmployeeLayout: React.FC = () => {
  const location = useLocation();
  const navigate = useNavigate();
  const user = useAuthStore((state) => state.user);
  const setUser = useAuthStore((state) => state.setUser);
  const [isSmallScreen, setIsSmallScreen] = useState(false);
  const [isSidebarOpen, setIsSidebarOpen] = useState(false);

  //Checking For Session Expiry
  useEffect(() => {
    const checksession = () => {
      const sessionsExpiry = localStorage.getItem('sessionExpiresAt');
      if (sessionsExpiry && Date.now() >= Number(sessionsExpiry)) {
        handleSignOut();
      }
    }
    checksession();
    const interval = setInterval(checksession, 4 * 60 * 1000); // Check every 30 seconds
    return () => clearInterval(interval);
  }, [navigate]);




  // Check screen size on mount and resize
  useEffect(() => {
    const checkScreenSize = () => {
      setIsSmallScreen(window.innerWidth < 795);
    };

    // Initial check
    checkScreenSize();

    // Add event listener
    window.addEventListener('resize', checkScreenSize);

    // Cleanup
    return () => window.removeEventListener('resize', checkScreenSize);
  }, []);


  // Close sidebar on small screens when route changes
  useEffect(() => {
    if (isSmallScreen) {
      setIsSidebarOpen(false);
    }
  }, [location.pathname, isSmallScreen]);

  const handleSignOut = async () => {
    await supabase.auth.signOut();
    setUser(null);
    localStorage.clear();
    navigate('/login');
  };



  const navigation = [
    { name: 'Dashboard', href: '/', icon: LayoutDashboard },
    { name: 'Attendance', href: '/attendance', icon: Clock },
    { name: 'Over Time', href: '/overtime', icon: Clock },
    { name: 'Leave', href: '/leave', icon: Calendar },
    { name: 'Tasks', href: '/tasks', icon: ListTodo },
    { name: 'Software Complaint', href: '/software-complaint', icon: CloudCog },
    { name: 'Office Complaint', href: '/office-complaint', icon: Building2 },
    {
      name: "Salary Breakdown", href: "/salary-breakdown", icon: Banknote
    },
    // { name: "Widget Demo", href: "/widget-demo", icon: Clock }
  ];

  const handleScrollToTop = () => {
    window.scrollTo({ top: 0, behavior: 'smooth' });
  }


  return (
<<<<<<< HEAD
    <div className="min-h-screen bg-gray-100">
      <Header

        setIsSidebarOpen={setIsSidebarOpen}
        handleSignOut={handleSignOut}
      />
      {/* <div className="flex h-screen"> */}
      <div >
        <div className="min-h-screen bg-gray-100 overflow-hidden">
          <div className='w-full overflow-hidden bg-[#a36fd4] py-2 flex items-center'>
            <p className='text-lg font-[400] text-white animate-marquee whitespace-nowrap'>
              📢 Alert! Office Timing Update ⏰ Please note that our official office hours are from 9:00 AM to 4:00 PM.
              Break time is scheduled from 1:00 PM to 1:30 PM.
            </p>
          </div>
          <div className="flex ">
=======
    <div >
      <div className="min-h-screen bg-gray-100 overflow-hidden">
      <div className='w-full overflow-hidden bg-[#8955b9] py-2 flex items-center'>
  <p className='text-lg font-[400] text-white animate-marquee whitespace-nowrap'>
  📢 Alert! Office Timing Update ⏰ Please note that our official office hours are from 9:00 AM to 4:00 PM.
  Break time is scheduled from 1:00 PM to 1:30 PM.
  </p>
</div>
      <div className="flex ">
        
        {/* Sidebar Toggle Button (Only for Small Screens) */}
        {isSmallScreen && (
          <button
            className="lg:hidden fixed top-4 left-4 z-50 p-2 bg-white shadow-md rounded-md"
            onClick={() => setIsSidebarOpen((prev) => !prev)}
          >
            <Menu size={24} />
          </button>
        )}

        {/* Overlay (Only for Small Screens when Sidebar is Open) */}
        {isSmallScreen && isSidebarOpen && (
          <div
            className="fixed inset-0 bg-white bg-opacity-50 lg:hidden z-40"
            onClick={() => setIsSidebarOpen(false)}
          />
        )}

        {/* Sidebar */}
        <div  className={`bg-white p-4 shadow-lg
          ${
            isSmallScreen
              ? isSidebarOpen
                ? 'translate-x-0'
                : '-translate-x-full'
              : 'translate-x-0 w-64'
          }`}></div>
        <div
          className={`bg-white w-64 p-4 shadow-lg fixed left-0 top-0 bottom-0 transform transition-transform duration-300 ease-in-out z-50
          ${
            isSmallScreen
              ? isSidebarOpen
                ? 'translate-x-0'
                : '-translate-x-full'
              : 'translate-x-0'
          }`}
        >
          <div className="flex flex-col h-full">
            <div className="flex items-center justify-center h-16 px-4 border-b">
              <h1 className="text-xl font-bold text-gray-800">TalentSync</h1>
            </div>
>>>>>>> 3c8b5ba8

            {/* Sidebar Toggle Button (Only for Small Screens) */}
            {isSmallScreen && (
              <button
                className="lg:hidden fixed top-4 left-4 z-50 p-2 bg-white shadow-md rounded-md"
                onClick={() => setIsSidebarOpen((prev) => !prev)}
              >
                <Menu size={24} />
              </button>
            )}

            {/* Overlay (Only for Small Screens when Sidebar is Open) */}
            {isSmallScreen && isSidebarOpen && (
              <div
                className="fixed inset-0 bg-white bg-opacity-50 lg:hidden z-40"
                onClick={() => setIsSidebarOpen(false)}
              />
            )}

            {/* Sidebar */}
            <div className={`bg-white p-4 shadow-lg
          ${isSmallScreen
                ? isSidebarOpen
                  ? 'translate-x-0'
                  : '-translate-x-full'
                : 'translate-x-0 w-64'
              }`}></div>
            <div
              className={`bg-[#000000] w-64 p-4 z-40 shadow-lg fixed left-0 top-0 bottom-0 transform transition-transform duration-300 ease-in-out
          ${isSmallScreen
                  ? isSidebarOpen
                    ? 'translate-x-0'
                    : '-translate-x-full'
                  : 'translate-x-0'
                }`}
            >
              <div className="flex flex-col h-full ">
                <div className="flex items-center justify-center">
                  <h1 className="text-2xl font-poppins font-bold text-[white] mt-2">TalentSync</h1>
                </div>

                <nav className="flex-1 px-4 py-16 space-y-1">
                  {navigation.map((item) => {
                    const Icon = item.icon;
                    return (
                      <Link
                        key={item.name}
                        to={item.href}
                        onClick={handleScrollToTop}
                        className={`
                      flex items-center px-4 py-4 text-sm rounded-lg
                      ${location.pathname === item.href
                            ? 'bg-[#9A00FF] text-[white]'
                            : 'text-[white] '
                          }
                    `}
                      >
                        <Icon className="w-5 h-5 mr-3" />
                        {item.name}
                      </Link>
                    );
                  })}
                </nav>

                {/* <div className="p-4 border-t">
              <div className="flex items-center mb-4">
                <User className="w-5 h-5 mr-3 text-gray-500" />
                <span className="text-sm text-gray-600">
                  {JSON.parse(localStorage.getItem('supabaseSession')).user.email}
                </span>
              </div>
              <button
                onClick={handleSignOut}
                className="flex items-center w-full px-4 py-2 text-sm text-red-600 rounded-lg hover:bg-red-50"
              >
                <LogOut className="w-5 h-5 mr-3" />
                Sign Out
              </button>
            </div> */}
              </div>
            </div>

            {/* Main Content */}
            <div className={`flex-1 overflow-auto transition-all duration-300 ease-in-out
             `}>
              <div className={`w-full ${isSmallScreen && !isSidebarOpen ? "pt-8 px-2" : "p-8"}`}>
                <Outlet />
              </div>
            </div>
          </div>
        </div>
      </div>
      {/* Add TimeTrackerWidget */}
      {/* <TimeTrackerWidget /> */}
    </div>
    // </div>
  );
};

export default EmployeeLayout;<|MERGE_RESOLUTION|>--- conflicted
+++ resolved
@@ -95,7 +95,7 @@
 
 
   return (
-<<<<<<< HEAD
+
     <div className="min-h-screen bg-gray-100">
       <Header
 
@@ -112,59 +112,6 @@
             </p>
           </div>
           <div className="flex ">
-=======
-    <div >
-      <div className="min-h-screen bg-gray-100 overflow-hidden">
-      <div className='w-full overflow-hidden bg-[#8955b9] py-2 flex items-center'>
-  <p className='text-lg font-[400] text-white animate-marquee whitespace-nowrap'>
-  📢 Alert! Office Timing Update ⏰ Please note that our official office hours are from 9:00 AM to 4:00 PM.
-  Break time is scheduled from 1:00 PM to 1:30 PM.
-  </p>
-</div>
-      <div className="flex ">
-        
-        {/* Sidebar Toggle Button (Only for Small Screens) */}
-        {isSmallScreen && (
-          <button
-            className="lg:hidden fixed top-4 left-4 z-50 p-2 bg-white shadow-md rounded-md"
-            onClick={() => setIsSidebarOpen((prev) => !prev)}
-          >
-            <Menu size={24} />
-          </button>
-        )}
-
-        {/* Overlay (Only for Small Screens when Sidebar is Open) */}
-        {isSmallScreen && isSidebarOpen && (
-          <div
-            className="fixed inset-0 bg-white bg-opacity-50 lg:hidden z-40"
-            onClick={() => setIsSidebarOpen(false)}
-          />
-        )}
-
-        {/* Sidebar */}
-        <div  className={`bg-white p-4 shadow-lg
-          ${
-            isSmallScreen
-              ? isSidebarOpen
-                ? 'translate-x-0'
-                : '-translate-x-full'
-              : 'translate-x-0 w-64'
-          }`}></div>
-        <div
-          className={`bg-white w-64 p-4 shadow-lg fixed left-0 top-0 bottom-0 transform transition-transform duration-300 ease-in-out z-50
-          ${
-            isSmallScreen
-              ? isSidebarOpen
-                ? 'translate-x-0'
-                : '-translate-x-full'
-              : 'translate-x-0'
-          }`}
-        >
-          <div className="flex flex-col h-full">
-            <div className="flex items-center justify-center h-16 px-4 border-b">
-              <h1 className="text-xl font-bold text-gray-800">TalentSync</h1>
-            </div>
->>>>>>> 3c8b5ba8
 
             {/* Sidebar Toggle Button (Only for Small Screens) */}
             {isSmallScreen && (
@@ -175,7 +122,6 @@
                 <Menu size={24} />
               </button>
             )}
-
             {/* Overlay (Only for Small Screens when Sidebar is Open) */}
             {isSmallScreen && isSidebarOpen && (
               <div
