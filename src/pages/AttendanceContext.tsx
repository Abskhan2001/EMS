import React, { createContext, useState } from 'react';

// Create the context
export const AttendanceContext = createContext();
 
// Create a provider component
export const AttendanceProvider = ({ children }) => {
  const [attendanceDataWeekly, setAttendanceDataWeekly] = useState([]);
  const [attendanceDataMonthly, setAttendanceDataMonthly] = useState([]);
<<<<<<< HEAD
  const [attendanceDataFiltered, setattendanceDataFiltered] = useState([]);

  return (
    <AttendanceContext.Provider value={{ attendanceDataWeekly, setAttendanceDataWeekly , 
    attendanceDataMonthly , setAttendanceDataMonthly , attendanceDataFiltered , setattendanceDataFiltered} }>
=======
  const [AttendanceDataFiltered, setattendanceDataFiltered] = useState([]);

  return (
    <AttendanceContext.Provider value={{ attendanceDataWeekly, setAttendanceDataWeekly , 
    attendanceDataMonthly , setAttendanceDataMonthly , AttendanceDataFiltered , setattendanceDataFiltered} }>
>>>>>>> 3c8b5ba8
      {children}
    </AttendanceContext.Provider>
  );
};<|MERGE_RESOLUTION|>--- conflicted
+++ resolved
@@ -7,19 +7,11 @@
 export const AttendanceProvider = ({ children }) => {
   const [attendanceDataWeekly, setAttendanceDataWeekly] = useState([]);
   const [attendanceDataMonthly, setAttendanceDataMonthly] = useState([]);
-<<<<<<< HEAD
-  const [attendanceDataFiltered, setattendanceDataFiltered] = useState([]);
-
-  return (
-    <AttendanceContext.Provider value={{ attendanceDataWeekly, setAttendanceDataWeekly , 
-    attendanceDataMonthly , setAttendanceDataMonthly , attendanceDataFiltered , setattendanceDataFiltered} }>
-=======
   const [AttendanceDataFiltered, setattendanceDataFiltered] = useState([]);
 
   return (
     <AttendanceContext.Provider value={{ attendanceDataWeekly, setAttendanceDataWeekly , 
     attendanceDataMonthly , setAttendanceDataMonthly , AttendanceDataFiltered , setattendanceDataFiltered} }>
->>>>>>> 3c8b5ba8
       {children}
     </AttendanceContext.Provider>
   );
