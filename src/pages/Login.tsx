import React, { useState, useEffect, useRef } from 'react';
import { useNavigate } from 'react-router-dom';
import { supabase } from '../lib/supabase';
import { useAuthStore } from '../lib/store';
import { useUser } from '../contexts/UserContext';
<<<<<<< HEAD
import { Clock, User, Eye, EyeOff } from 'lucide-react';
=======
import { Clock, Eye, EyeOff, Mail, Lock } from 'lucide-react';
>>>>>>> f5ce2fa1

const Login: React.FC = () => {
  const [email, setEmail] = useState('');
  const [password, setPassword] = useState('');
  const [loading, setLoading] = useState(false);
  const [passwordVisible, setPasswordVisible] = useState(false);
  const passwordref = useRef<HTMLInputElement>(null);
  const [error, setError] = useState<string | null>(null);
  const isFocusedRef = useRef(false);
  const navigate = useNavigate();
  const setUser = useAuthStore((state) => state.setUser);
  const { setUserProfile } = useUser();

  // 🔁 Redirect if already logged in
  useEffect(() => {
    const checkSession = async () => {
      const {
        data: { session },
      } = await supabase.auth.getSession();
      if (session?.user) {
        setUser(session.user);

        // Fetch user profile to determine role
        const { data: userProfile, error } = await supabase
          .from('users')
          .select('role')
          .eq('id', session.user.id)
          .single();

        if (error) {
          navigate('/', { replace: true });
          return;
        }
        setUserProfile(userProfile);

        setTimeout(() => {
          if (userProfile?.role === 'superadmin') {
            navigate('/superadmin', { replace: true });
          } else if (userProfile?.role === 'admin') {
            navigate('/admin', { replace: true });
          } else {
            navigate('/', { replace: true });
          }
        }, 100);
      }
    };
    checkSession();
  }, [navigate, setUser, setUserProfile]);

  const handleSubmit = async (e: React.FormEvent) => {
    e.preventDefault();

    if (!email || !password) {
      setError('Please enter both email and password');
      return;
    }

    try {
      setLoading(true);
      setError(null);

      const { data: authData, error: signInError } =
        await supabase.auth.signInWithPassword({
          email,
          password,
        });

      if (signInError) {
        if (signInError.message.includes('Invalid login credentials')) {
          setError('Invalid User, Please Check Your Email and Password');
        } else {
          throw signInError;
        }
      } else if (authData.user) {
        setUser(authData.user);

        // Fetch user profile from database
        const { data: userProfile, error: profileError } = await supabase
          .from('users')
          .select('*')
          .eq('id', authData.user.id)
          .single();

        if (profileError) {
          setError('Error loading user profile');
          return;
        }

        // Store session and metadata for persistence
        const { data: { session } } = await supabase.auth.getSession();
        if (session) {
          localStorage.setItem('supabaseSession', JSON.stringify(session));
        }
        localStorage.setItem('user_id', authData.user.id);
        localStorage.setItem('user_email', authData.user.email || '');

        if (!userProfile || !userProfile.role) {
          setError('User role not found. Please contact support.');
          navigate('/', { replace: true });
          return;
        }

        setTimeout(() => {
          if (userProfile.role === 'superadmin') {
            navigate('/superadmin', { replace: true });
          } else if (userProfile.role === 'admin') {
            navigate('/admin', { replace: true });
<<<<<<< HEAD
          } else if (userProfile.role == 'user') {
=======
          } else if (userProfile.role === "user") {
>>>>>>> f5ce2fa1
            navigate('/user', { replace: true });
          } else {
            navigate('/', { replace: true });
          }
        }, 100);
      }
    } catch (err) {
      setError(
        err instanceof Error
          ? err.message
          : 'An error occurred during authentication'
      );
    } finally {
      setLoading(false);
    }
  };

  return (
    <div className="min-h-screen relative flex items-center justify-center p-4">
      {/* Background Image */}
      <div
        className="absolute inset-0 z-0"
        style={{
          backgroundImage: `url('https://avatars.mds.yandex.net/i?id=5aee71fcbb31f020b766ad152170c866e737b410-5734461-images-thumbs&n=13')`,
          backgroundSize: 'cover',
          backgroundPosition: 'center',
          backgroundRepeat: 'no-repeat'
        }}
      >
        {/* Dark Overlay */}
        <div className="absolute inset-0 bg-black/70 backdrop-blur-sm"></div>
      </div>

      <div className="relative z-10 max-w-md w-full">
        <div className="bg-[#23272b]/90 backdrop-blur-xl rounded-2xl shadow-2xl border border-gray-700/40 p-8 space-y-8">
          {/* Logo and Welcome Section */}
          <div className="text-center space-y-6">
            <div className="mx-auto w-16 h-16 bg-gradient-to-tr from-gray-700 to-gray-900 rounded-2xl flex items-center justify-center shadow-lg">
              <Clock className="w-8 h-8 text-white" />
            </div>
            <div>
              <h2 className="text-3xl font-bold text-gray-100">
                Welcome back
              </h2>
              <p className="mt-2 text-gray-300">
                Sign in to your account to continue
              </p>
            </div>
          </div>

          {/* Error Message */}
          {error && (
            <div className="bg-red-900/80 border border-red-700 text-red-200 px-4 py-3 rounded-xl text-sm">
              {error}
            </div>
          )}

<<<<<<< HEAD
          <form onSubmit={handleSubmit} className="space-y-6">
            <div>
              <label
                htmlFor="email"
                className="block text-sm font-medium text-gray-700"
              >
                Email
              </label>
              <input
                id="email"
                type="email"
                required
                value={email}
                onChange={(e) => setEmail(e.target.value)}
                className="mt-1 block w-full  p-2 rounded-md border-gray-300 shadow-sm focus:border-blue-500 focus:ring-blue-500"
                placeholder="Enter your email"
              />
            </div>

            <div>
              <label
                htmlFor="password"
                className="block text-sm font-medium text-gray-700"
              >
                Password
              </label>
              <div className="relative">
                <input
                  id="password"
                  type={passwordVisible ? 'text' : 'password'}
                  required
                  value={password}
                  ref={passwordref}
                  onChange={(e) => setPassword(e.target.value)}
                  onFocus={() => {
                    isFocusedRef.current = true;
                  }}
                  onBlur={() => {
                    isFocusedRef.current = false;
                  }}
                  className="mt-1 block w-full rounded-md p-2 border-gray-300 shadow-sm focus:border-blue-500 focus:ring-blue-500"
                  placeholder="Enter your password"
                />
                <span
                  onMouseDown={(e) => {
                    e.preventDefault(); // Prevents the input from losing focus
                    if (!isFocusedRef.current && passwordref.current) {
                      passwordref.current.focus(); // Focus only if not already focused
                    }
                    setPasswordVisible(!passwordVisible); // Toggle visibility
                  }}
                  className="absolute top-1 right-2 text-slate-700 cursor-pointer"
                >
                  {passwordVisible ? (
                    <EyeOff className="size-5" />
                  ) : (
                    <Eye className="size-5" />
                  )}
                </span>
=======
          {/* Login Form */}
          <form onSubmit={handleSubmit} className="space-y-5">
            <div className="space-y-5">
              {/* Email Field */}
              <div>
                <label htmlFor="email" className="block text-sm font-medium text-gray-200 mb-2">
                  Email Address
                </label>
                <div className="relative">
                  <div className="absolute inset-y-0 left-0 pl-3 flex items-center pointer-events-none">
                    <Mail className="h-5 w-5 text-gray-400" />
                  </div>
                  <input
                    id="email"
                    type="email"
                    required
                    value={email}
                    onChange={(e) => setEmail(e.target.value)}
                    className="block w-full pl-10 pr-3 py-3 border border-gray-700 rounded-xl text-gray-100 placeholder-gray-400 focus:outline-none focus:ring-2 focus:ring-blue-500 focus:border-transparent transition-all duration-200 bg-gray-800/80"
                    placeholder="you@example.com"
                  />
                </div>
              </div>

              {/* Password Field */}
              <div>
                <label htmlFor="password" className="block text-sm font-medium text-gray-200 mb-2">
                  Password
                </label>
                <div className="relative">
                  <div className="absolute inset-y-0 left-0 pl-3 flex items-center pointer-events-none">
                    <Lock className="h-5 w-5 text-gray-400" />
                  </div>
                  <input
                    id="password"
                    type={passwordVisible ? 'text' : 'password'}
                    required
                    value={password}
                    ref={passwordref}
                    onChange={(e) => setPassword(e.target.value)}
                    onFocus={() => {
                      isFocusedRef.current = true;
                    }}
                    onBlur={() => {
                      isFocusedRef.current = false;
                    }}
                    className="block w-full pl-10 pr-12 py-3 border border-gray-700 rounded-xl text-gray-100 placeholder-gray-400 focus:outline-none focus:ring-2 focus:ring-blue-500 focus:border-transparent transition-all duration-200 bg-gray-800/80"
                    placeholder="Enter your password"
                  />
                  <button
                    type="button"
                    onMouseDown={(e) => {
                      e.preventDefault();
                      if (!isFocusedRef.current && passwordref.current) {
                        passwordref.current.focus();
                      }
                      setPasswordVisible(!passwordVisible);
                    }}
                    className="absolute inset-y-0 right-0 pr-3 flex items-center text-gray-400 hover:text-gray-200 transition-colors"
                  >
                    {passwordVisible ? (
                      <EyeOff className="h-5 w-5" />
                    ) : (
                      <Eye className="h-5 w-5" />
                    )}
                  </button>
                </div>
>>>>>>> f5ce2fa1
              </div>
            </div>

            {/* Forgot Password Link */}
            <div className="flex items-center justify-end">
              <a href="#" className="text-sm text-blue-400 hover:text-blue-300 transition-colors">
                Forgot your password?
              </a>
            </div>

            {/* Submit Button */}
            <button
              type="submit"
              disabled={loading}
              className="w-full relative group overflow-hidden rounded-xl bg-gradient-to-r from-blue-700 to-gray-900 p-[2px] transition-all duration-300 hover:shadow-lg hover:shadow-blue-500/25 disabled:opacity-50 disabled:cursor-not-allowed"
            >
              <div className="relative bg-gradient-to-r from-blue-700 to-gray-900 rounded-xl py-3 px-6 text-white font-medium transition-all duration-300 group-hover:bg-opacity-90">
                {loading ? (
                  <div className="flex items-center justify-center">
                    <svg className="animate-spin -ml-1 mr-3 h-5 w-5 text-white" xmlns="http://www.w3.org/2000/svg" fill="none" viewBox="0 0 24 24">
                      <circle className="opacity-25" cx="12" cy="12" r="10" stroke="currentColor" strokeWidth="4"></circle>
                      <path className="opacity-75" fill="currentColor" d="M4 12a8 8 0 018-8V0C5.373 0 0 5.373 0 12h4zm2 5.291A7.962 7.962 0 014 12H0c0 3.042 1.135 5.824 3 7.938l3-2.647z"></path>
                    </svg>
                    Signing in...
                  </div>
                ) : (
                  'Sign in'
                )}
              </div>
            </button>
          </form>
        </div>

        {/* Additional Info */}
        <p className="mt-8 text-center text-xs text-gray-400">
          By signing in, you agree to our{' '}
          <a href="#" className="underline hover:text-white transition-colors">
            Terms of Service
          </a>{' '}
          and{' '}
          <a href="#" className="underline hover:text-white transition-colors">
            Privacy Policy
          </a>
        </p>
      </div>
    </div>
  );
};

export default Login;<|MERGE_RESOLUTION|>--- conflicted
+++ resolved
@@ -3,11 +3,7 @@
 import { supabase } from '../lib/supabase';
 import { useAuthStore } from '../lib/store';
 import { useUser } from '../contexts/UserContext';
-<<<<<<< HEAD
-import { Clock, User, Eye, EyeOff } from 'lucide-react';
-=======
 import { Clock, Eye, EyeOff, Mail, Lock } from 'lucide-react';
->>>>>>> f5ce2fa1
 
 const Login: React.FC = () => {
   const [email, setEmail] = useState('');
@@ -115,11 +111,7 @@
             navigate('/superadmin', { replace: true });
           } else if (userProfile.role === 'admin') {
             navigate('/admin', { replace: true });
-<<<<<<< HEAD
-          } else if (userProfile.role == 'user') {
-=======
           } else if (userProfile.role === "user") {
->>>>>>> f5ce2fa1
             navigate('/user', { replace: true });
           } else {
             navigate('/', { replace: true });
@@ -177,67 +169,6 @@
             </div>
           )}
 
-<<<<<<< HEAD
-          <form onSubmit={handleSubmit} className="space-y-6">
-            <div>
-              <label
-                htmlFor="email"
-                className="block text-sm font-medium text-gray-700"
-              >
-                Email
-              </label>
-              <input
-                id="email"
-                type="email"
-                required
-                value={email}
-                onChange={(e) => setEmail(e.target.value)}
-                className="mt-1 block w-full  p-2 rounded-md border-gray-300 shadow-sm focus:border-blue-500 focus:ring-blue-500"
-                placeholder="Enter your email"
-              />
-            </div>
-
-            <div>
-              <label
-                htmlFor="password"
-                className="block text-sm font-medium text-gray-700"
-              >
-                Password
-              </label>
-              <div className="relative">
-                <input
-                  id="password"
-                  type={passwordVisible ? 'text' : 'password'}
-                  required
-                  value={password}
-                  ref={passwordref}
-                  onChange={(e) => setPassword(e.target.value)}
-                  onFocus={() => {
-                    isFocusedRef.current = true;
-                  }}
-                  onBlur={() => {
-                    isFocusedRef.current = false;
-                  }}
-                  className="mt-1 block w-full rounded-md p-2 border-gray-300 shadow-sm focus:border-blue-500 focus:ring-blue-500"
-                  placeholder="Enter your password"
-                />
-                <span
-                  onMouseDown={(e) => {
-                    e.preventDefault(); // Prevents the input from losing focus
-                    if (!isFocusedRef.current && passwordref.current) {
-                      passwordref.current.focus(); // Focus only if not already focused
-                    }
-                    setPasswordVisible(!passwordVisible); // Toggle visibility
-                  }}
-                  className="absolute top-1 right-2 text-slate-700 cursor-pointer"
-                >
-                  {passwordVisible ? (
-                    <EyeOff className="size-5" />
-                  ) : (
-                    <Eye className="size-5" />
-                  )}
-                </span>
-=======
           {/* Login Form */}
           <form onSubmit={handleSubmit} className="space-y-5">
             <div className="space-y-5">
@@ -305,7 +236,6 @@
                     )}
                   </button>
                 </div>
->>>>>>> f5ce2fa1
               </div>
             </div>
 
