import React, { useEffect, useState } from 'react';
import { useNavigate } from 'react-router-dom';
import { format, addWeeks, addMonths, startOfMonth, endOfMonth, isWithinInterval, isWeekend, eachDayOfInterval } from 'date-fns';
import { useAuthStore } from '../lib/store';
import { supabase, withRetry, handleSupabaseError } from '../lib/supabase';
import { Clock, Calendar, AlertCircle, Coffee, MapPin, User, BarChart, LogOut } from 'lucide-react';
import AbsenteeComponent from './AbsenteesData';
<<<<<<< HEAD
import DashboardCards from '../components/DashboardCards';
import DailyStatusTable from '../components/DailyStatusTable';
import BreakRecordsTable from '../components/BreakRecordTable';
import MonthlyRecord from '../components/MonthlyRecords';
import {
  AreaChart,
  Area,
  XAxis,
  YAxis,
  CartesianGrid,
  Tooltip,
  ResponsiveContainer,
} from "recharts";
import { SalesChart } from '../components/GraphComponent';
import { ChevronLeft, ChevronRight } from 'lucide-react';
=======
import { ChevronLeft ,SearchIcon, ChevronRight } from 'lucide-react';
>>>>>>> 3c8b5ba8
import WeeklyDataUser from './WeeklyDataUser';
import MonthlyDataUser from './MonthlyDataUser';
import FilterDataUser from './FilterDataUser';


interface AttendanceRecord {
  id: string;
  check_in: string;
  check_out: string | null;
  work_mode: 'on_site' | 'remote';
  status: string;
  latitude: number;
  longitude: number;
}

interface BreakRecord {
  start_time: string;
  end_time: string | null;
  status: string | null;
}

interface UserProfile {
  full_name: string;
  department: string | null;
}

interface MonthlyStats {
  totalWorkingDays: number;
  presentDays: number;
  lateDays: number;
  onSiteDays: number;
  remoteDays: number;
  averageWorkHours: number;
  expectedWorkingDays: number;
}


const Dashboard: React.FC = ({ isSmallScreen, isSidebarOpen }) => {
  // const user = useAuthStore((state) => state.user);
  const sessionData = localStorage.getItem('supabaseSession');
  const session = sessionData ? JSON.parse(sessionData) : null;
  const user = session?.user;

  const [todayAttendance, setTodayAttendance] = useState<AttendanceRecord | null>(null);
  const [todayBreak, setTodayBreak] = useState<BreakRecord[]>([]);
  const [userProfile, setUserProfile] = useState<UserProfile | null>(null);
  const [monthlyStats, setMonthlyStats] = useState<MonthlyStats | null>(null);
  const [loading, setLoading] = useState(true);
  const [error, setError] = useState<string | null>(null);
  const [absentees, setabsentees] = useState('');
  const [view, setView] = useState('default');
  const [leaves, setleaves] = useState('');
  const [weeklyData, setWeeklyData] = useState<null>(null);
  const navigate = useNavigate();
<<<<<<< HEAD
  const [viewMode, setViewMode] = useState('daily'); // 'daily' | 'weekly' | 'monthly'
  const [chartData, setChartData] = useState([]);
  const [selectedDate, setSelectedDate] = useState(new (Date));
  const [selectedtab, setSelectedtab] = useState("Dailydata");
  const userID = localStorage.getItem('user_id')
=======
  const [selectedDate , setSelectedDate] = useState(new(Date));
  const [selectedtab , setSelectedtab] = useState("Dailydata");
  const [startdate, setStartdate] = useState();
  const [enddate , setEnddate] = useState();
  const [search , setsearch] = useState(false);
>>>>>>> 3c8b5ba8

  const todayDate = selectedDate;
  //  const today = new Date();

  const monthStart = startOfMonth(todayDate);
  const monthEnd = endOfMonth(todayDate);
  useEffect(() => {
    const fetchleaves = async () => {
      const { count, error } = await supabase
        .from("absentees")
        .select("*", { count: "exact", head: true })
        .eq('user_id', userID)
        .eq('absentee_type', "leave")
        .gte('created_at', monthStart.toISOString())
        .gte('created_at', monthEnd.toISOString())
      if (error) {
        console.error("Error Fetching Absentees Count", error);
<<<<<<< HEAD
      } else {
        console.log("absentees Count :", count);
        if (count > 0) {
=======
      }else{
        console.log("leaves Count :" , count);
        if(count > 0){
>>>>>>> 3c8b5ba8
          setleaves(count)
        } else {
          setleaves(0)
        }
      }
    }
    fetchleaves();
  }, [userID])





  useEffect(() => {
    const fetchabsentees = async () => {
      const { count, error } = await supabase
        .from("absentees")
        .select("*", { count: "exact", head: true })
        .eq('user_id', userID)
        .eq('absentee_type', "Absent")
        .gte('created_at', monthStart.toISOString())
        .lte('created_at', monthEnd.toISOString());
      if (error) {
        console.error("Error Fetching Absentees Count", error);
      } else {
        console.log("absentees Count :", count);
        if (count > 0) {
          setabsentees(count)
        } else {
          setabsentees(0)
        }
      }
    }
    fetchabsentees();
  }, [userID])



  useEffect(() => {

    const loadTodayData = async () => {

      if (!user) {
        setLoading(false);
        return;
      }
      try {
        setLoading(true)
        // Load user profile with retry mechanism
        const { data: profileData, error: profileError } = await withRetry(() =>
          supabase
            .from('users')
            .select('full_name, department, personal_email, slack_id,joining_date ')
            .eq('id', user.id)
            .single()
        );


        if (profileError) throw profileError;
        if (profileData) setUserProfile(profileData);

        const startOfDay = new Date(todayDate.getFullYear(), todayDate.getMonth(), todayDate.getDate());
        const endOfDay = new Date(todayDate.getFullYear(), todayDate.getMonth(), todayDate.getDate(), 23, 59, 59)

        const { data: attendanceData, error: attendanceError } = await withRetry(() =>
          supabase
            .from('attendance_logs')
            .select('*')
            .eq('user_id', user.id)
            .gte('check_in', startOfDay.toISOString())
            .lte('check_in', endOfDay.toISOString())
            .order('check_in', { ascending: false })
            .limit(1)
            .single()
        );
        if (attendanceError && attendanceError.code !== 'PGRST116') throw attendanceError;
        console.log("Attendance Data", attendanceData);
        if (!attendanceData) setTodayAttendance(null);
        setLoading(false);
        if (attendanceData) {
          setTodayAttendance(attendanceData);

          // Get break records if checked in
          const { data: breakData, error: breakError } = await withRetry(() =>
            supabase
              .from('breaks')
              .select('*')
              .eq('attendance_id', attendanceData.id)
            // .order('date', { ascending: true })

            // .order('date', { ascending: true })
          );
          if (breakError) throw breakError;
          if (breakData) setTodayBreak(breakData);
          if (!breakData) setTodayBreak(null);
        }
        // Calculate expected working days (excluding weekends)
        const allDaysInMonth = eachDayOfInterval({ start: monthStart, end: monthEnd });
        const workingDaysInMonth = allDaysInMonth.filter(date => !isWeekend(date)).length;

        const { data: monthlyAttendance, error: monthlyError } = await supabase
          .from('attendance_logs')
          .select('*')
          .eq('user_id', user.id)
          .gte('check_in', monthStart.toISOString())
          .lte('check_in', monthEnd.toISOString())
          .order('check_in', { ascending: true });

        if (monthlyError) throw monthlyError;

        if (monthlyAttendance) {
          // Group attendance by date to avoid counting multiple check-ins on the same day
          const attendanceByDate = monthlyAttendance.reduce((acc, curr) => {
            const date = format(new Date(curr.check_in), 'yyyy-MM-dd');
            if (!acc[date] || new Date(curr.check_in) < new Date(acc[date].check_in)) {
              acc[date] = curr;
            }
            return acc;
          }, {} as Record<string, AttendanceRecord>);

          const uniqueAttendance = Object.values(attendanceByDate);

          const stats: MonthlyStats = {
            expectedWorkingDays: workingDaysInMonth,
            totalWorkingDays: uniqueAttendance.length,
            presentDays: uniqueAttendance.filter(a => a.status === 'present').length,
            lateDays: uniqueAttendance.filter(a => a.status === 'late').length,
            onSiteDays: uniqueAttendance.filter(a => a.work_mode === 'on_site').length,
            remoteDays: uniqueAttendance.filter(a => a.work_mode === 'remote').length,
            averageWorkHours: 0
          };
          let totalHours = 0;

          uniqueAttendance.forEach(attendance => {
            const start = new Date(attendance.check_in);
            const end = attendance.check_out
              ? new Date(attendance.check_out)
              : new Date(start.getTime()); // Adds 4 hours
            // If an employee has no CheckOut, assign 4 working hours
            // const end = attendance.check_out
            //   ? new Date(attendance.check_out)
            //   : new Date(start.getTime() + 4 * 60 * 60 * 1000); // Adds 4 hours

            const hours = (end.getTime() - start.getTime()) / (1000 * 60 * 60);
            totalHours += Math.min(hours, 12);
          });

          // Fetch all breaks related to this attendance
          const { data: breaks, error: breaksError } = await supabase
            .from("breaks")
            .select("start_time, end_time")
            .in("attendance_id", uniqueAttendance.map(a => a.id));

          if (breaksError) throw breaksError;

          let totalBreakHours = 0;

          breaks.forEach(breakEntry => {
            const breakStart = new Date(breakEntry.start_time);
            const breakEnd = breakEntry.end_time
              ? new Date(breakEntry.end_time)
              : new Date(breakStart.getTime() + 1 * 60 * 60 * 1000); // Default 1-hour break

            const breakHours = (breakEnd - breakStart) / (1000 * 60 * 60);
            totalBreakHours += Math.min(breakHours, 12);
          });

          // Subtract break hours from total work hours
          totalHours -= totalBreakHours;

          stats.averageWorkHours = totalHours / uniqueAttendance.length;

          setMonthlyStats(stats);
        }

      } catch (err) {
        console.error('Error in loadTodayData:', err);
        setError(handleSupabaseError(err));
      } finally {
        setLoading(false);
      }
    };
    loadTodayData();
<<<<<<< HEAD
    const interval = setInterval(loadTodayData, 60000);
    return () => clearInterval(interval);
  }, [selectedDate, userID]);
=======
    // const interval = setInterval(loadTodayData, 60000);
    // return () => clearInterval(interval);
  }, [selectedDate , userID]);
>>>>>>> 3c8b5ba8

  const calculateDuration = (start: string, end: string | null) => {
    if (!end) {
      end = new Date().toISOString();
    }
    const startTime = new Date(start);
    const endTime = new Date(end);
    const diffInMinutes = Math.round((endTime.getTime() - startTime.getTime()) / (1000 * 60));
    const hours = Math.floor(diffInMinutes / 60);
    const minutes = diffInMinutes % 60;
    return `${hours}h ${minutes}m`;
  };

  const getTotalBreakDuration = () => {
    let totalMinutes = 0;
    todayBreak.forEach(breakRecord => {
      if (breakRecord.end_time) {
        const start = new Date(breakRecord.start_time);
        const end = new Date(breakRecord.end_time);
        totalMinutes += Math.round((end.getTime() - start.getTime()) / (1000 * 60));
      }
    });
    const hours = Math.floor(totalMinutes / 60);
    const minutes = totalMinutes % 60;
    return totalMinutes > 0 ? `${hours}h ${minutes}m` : null;
  };

  useEffect(() => {
    const fetchData = async () => {
      let startDate, endDate;

      const today = new Date();

      if (viewMode === 'daily') {
        startDate = new Date(today.getFullYear(), today.getMonth(), today.getDate());
        endDate = new Date(startDate);
        endDate.setHours(23, 59, 59);
      } else if (viewMode === 'weekly') {
        startDate = new Date(today);
        startDate.setDate(today.getDate() - today.getDay()); // Start of the week (Sunday)
        endDate = new Date(startDate);
        endDate.setDate(startDate.getDate() + 6); // End of the week (Saturday)
      } else if (viewMode === 'monthly') {
        startDate = new Date(today.getFullYear(), today.getMonth(), 1);
        endDate = new Date(today.getFullYear(), today.getMonth() + 1, 0);
      }

      const { data, error } = await supabase
        .from('attendance_logs')
        .select('*')
        .eq('user_id', user.id)
        .gte('check_in', startDate.toISOString())
        .lte('check_in', endDate.toISOString());

      if (error) {
        console.error('Error fetching attendance data:', error);
        return;
      }

      // Process data into a format for the SalesChart
      const formattedData = processAttendanceData(data, viewMode);
      setChartData(formattedData);
    };

    fetchData();
  }, [viewMode, user.id]);

  // Function to format data
  const processAttendanceData = (data, mode) => {
    if (mode === 'daily') {
      // Group by hour for daily view
      const hourlyData = {};
      const today = new Date();
      const startOfDay = new Date(today.getFullYear(), today.getMonth(), today.getDate());

      // Initialize all hours with 0
      for (let hour = 0; hour < 24; hour++) {
        const hourStr = hour.toString().padStart(2, '0') + ':00';
        hourlyData[hourStr] = 0;
      }

      // Count check-ins by hour
      data.forEach(entry => {
        const entryDate = new Date(entry.check_in);
        const hourStr = format(entryDate, 'HH:00');
        hourlyData[hourStr] = (hourlyData[hourStr] || 0) + 1;
      });

      // Convert to array format for chart
      return Object.keys(hourlyData)
        .sort()
        .map(hour => ({
          name: hour,
          value: hourlyData[hour],
        }));
    }

    if (mode === 'weekly') {
      // Create an object with all days of the week
      const weekDays = {
        'Sun': 0,
        'Mon': 0,
        'Tue': 0,
        'Wed': 0,
        'Thu': 0,
        'Fri': 0,
        'Sat': 0
      };

      // Count check-ins by day
      data.forEach(entry => {
        const day = format(new Date(entry.check_in), 'EEE'); // Short weekday name
        weekDays[day] = (weekDays[day] || 0) + 1;
      });

      // Convert to array format for chart, maintaining day order
      return Object.keys(weekDays).map(day => ({
        name: day,
        value: weekDays[day],
      }));
    }

    if (mode === 'monthly') {
      // Get current month's days
      const today = new Date();
      const daysInMonth = new Date(today.getFullYear(), today.getMonth() + 1, 0).getDate();

      // Initialize all days with 0
      const monthlyData = {};
      for (let day = 1; day <= daysInMonth; day++) {
        const dayStr = day.toString().padStart(2, '0');
        monthlyData[dayStr] = 0;
      }

      // Count check-ins by day of month
      data.forEach(entry => {
        const day = format(new Date(entry.check_in), 'dd');
        monthlyData[day] = (monthlyData[day] || 0) + 1;
      });

      // Convert to array format for chart
      return Object.keys(monthlyData)
        .sort((a, b) => parseInt(a) - parseInt(b))
        .map(day => ({
          name: day,
          value: monthlyData[day],
        }));
    }

    return [];
  };


  if (loading) {
    return (
      <div className="flex items-center justify-center min-h-screen">
        <div className="animate-spin rounded-full h-8 w-8 border-b-2 border-blue-600"></div>
      </div>
    );
  }


  const handleDayNext = () => {
    const newDate = new Date(selectedDate);
    newDate.setDate(selectedDate.getDate() + 1);
    setSelectedDate(newDate);
    // loadTodayData2(newDate);
  };

  const handleDayPrev = () => {
    const newDate = new Date(selectedDate);
    newDate.setDate(selectedDate.getDate() - 1);
    setSelectedDate(newDate);
    // loadTodayData2(newDate);
  };

  // Handle week change (previous/next)
  const handleWeekChange = (direction) => {
    setSelectedDate((prevDate) =>
      direction === "prev" ? addWeeks(prevDate, -1) : addWeeks(prevDate, 1)
    );
  };

  // Handle Month change (previous/next)
  const handleMonthChange = (direction) => {
    setSelectedDate((prevDate) =>
      direction === "prev" ? addMonths(prevDate, -1) : addMonths(prevDate, 1)
    );
  };

     const handleDateFilter = () => {
      setSelectedtab("Filter");
      setsearch((prev) => !prev)
     }


  if (error) {
    return (
      <div className='max-w-7xl mx-auto  px-4 '>
        <div className="bg-red-50 text-red-600 p-4 rounded-lg">
          <p>Error loading dashboard: {error}</p>
        </div>
      </div>
    );
  }


  return (


    <div className='max-w-7xl mx-auto  px-4 py-8'>
      <div className="flex items-center justify-between mb-8">
        <div>
          <h1 className="text-2xl font-bold text-gray-900">
            Welcome, {userProfile?.full_name || 'Employee'}
          </h1>
          {userProfile?.department && (
            <p className="text-gray-600 mt-1">Department: {userProfile.department}</p>
          )}
        </div>
        <div>
        <div className="flex items-left justify-end">
          <div className='flex gap-3 mt-3 mb-2'>
<<<<<<< HEAD
            {view === 'default' && (
              <>
                <button onClick={() => setSelectedtab("Dailydata")}
                  className={`px-3 py-1 rounded-2xl hover:bg-gray-300 transition-all ease-in-out ${selectedtab === "Dailydata"
                    ? "bg-[#a36fd4] text-white"
                    : "bg-white text-gray-700 hover:bg-gray-100"
                    }`}  >
                  Daily</button>

                <button onClick={() => setSelectedtab("Weeklydata")}
                  className={`px-3 py-1 rounded-2xl hover:bg-gray-300 transition-all ease-in-out ${selectedtab === "Weeklydata"
                    ? "bg-[#a36fd4] text-white"
                    : "bg-white text-gray-700 hover:bg-gray-100"
                    }`}  >
                  Weekly</button>
                <button onClick={() => setSelectedtab("Monthlydata")}
                  className={`px-3 py-1 rounded-2xl hover:bg-gray-300 transition-all ease-in-out ${selectedtab === "Monthlydata"
                    ? "bg-[#a36fd4] text-white"
                    : "bg-white text-gray-700 hover:bg-gray-100"
                    }`}  >
                  Monthly</button>
              </>
            )}
          </div>
          <div className="flex flex-row gap-5">
            {/* Date Navigation - Only show in Default View */}
            {view === 'default' && selectedtab === "Dailydata" && (
              <div className="flex items-center space-x-4">
                <button
                  onClick={() => handleDayPrev()}
                  className="p-2 hover:bg-gray-200 rounded-full transition-all"
                >
                  <ChevronLeft className="w-5 h-5" />
                </button>
                <span className="text-lg font-semibold">
                  {format(selectedDate, "MMMM d, yyyy")}
                </span>
                <button
                  onClick={() => handleDayNext()}
                  className="p-2 hover:bg-gray-200 rounded-full transition-all"
                >
                  <ChevronRight className="w-5 h-5" />
                </button>
              </div>
            )}
            {view === 'default' && selectedtab === "Monthlydata" && (
              <div className="flex items-center justify-center space-x-4">
                <button
                  onClick={() => handleMonthChange("prev")}
                  className="p-2 hover:bg-gray-200 rounded-full transition-all"
                >
                  <ChevronLeft className="w-5 h-5" />
                </button>
                <span className="mx-4 text-lg font-semibold">
                  {format(selectedDate, "MMMM yyyy")}
                </span>
                <button
                  onClick={() => handleMonthChange("next")}
                  className="p-2 hover:bg-gray-200 rounded-full transition-all"
                >
                  <ChevronRight className="w-5 h-5" />
                </button>
              </div>
            )}
            {view === 'default' && selectedtab === "Weeklydata" && (
              <div className="flex items-center justify-center space-x-4">
                <button
                  onClick={() => handleWeekChange("prev")}
                  className="p-2 hover:bg-gray-200 rounded-full transition-all"
                >
                  <ChevronLeft className="w-5 h-5" />
                </button>
                <span className="mx-4 text-lg font-semibold">
                  {format(selectedDate, "MMMM yyyy")}
                </span>
                <button
                  onClick={() => handleWeekChange("next")}
                  className="p-2 hover:bg-gray-200 rounded-full transition-all"
                >
                  <ChevronRight className="w-5 h-5" />
                </button>
              </div>
            )}
          </div>
          <div className='text-right'>
            <select 
              name="view" 
              id="view" 
              className='w-[160px] h-[40px] rounded-[8px] border py-1 px-3 border-[#D0D5DD] bg-white text-gray-700 focus:outline-none focus:ring-2 focus:ring-[#7E69AB] focus:border-[#7E69AB] transition-all'
              onChange={(e) => setView(e.target.value)}
              value={view}
            >
              <option value="default">Default View</option>
              <option value="table">Table View</option>
              <option value="graph">Graph View</option>
            </select>
          </div>
=======
            <button onClick={()=> setSelectedtab("Dailydata")}
            // className='px-3 py-1 rounded-2xl hover:bg-gray-300'
            className={`px-3 py-1 rounded-2xl hover:bg-[#c799f3] hover:text-black transition-all ease-in-out ${
              selectedtab === "Dailydata"
                ? "bg-[#8c4fc5] text-white"
                : "bg-white text-gray-700 hover:bg-[#c799f3]"
            }`}  >
              Daily</button>

            
              <button onClick={()=> setSelectedtab("Weeklydata")}
            // className='px-3 py-1 rounded-2xl hover:bg-gray-300'
            className={`px-3 py-1 rounded-2xl hover:bg-[#c799f3] hover:text-black transition-all ease-in-out ${
              selectedtab === "Weeklydata"
                ? "bg-[#8c4fc5] text-white"
                : "bg-white text-gray-700 hover:bg-[#c799f3]"
            }`}  >
              Weekly</button>
              <button onClick={()=> setSelectedtab("Monthlydata")}
            // className='px-3 py-1 rounded-2xl hover:bg-gray-300'
            className={`px-3 py-1 rounded-2xl hover:bg-[#c799f3] hover:text-black transition-all ease-in-out ${
              selectedtab === "Monthlydata"
                ? "bg-[#8c4fc5] text-white"
                : "bg-white text-gray-700 hover:bg-[#c799f3]"
            }`}  >
              Monthly</button>
              <button onClick={()=> setSelectedtab("Filter")}
            // className='px-3 py-1 rounded-2xl hover:bg-gray-300'
            className={`px-3 py-1 rounded-2xl hover:bg-[#c799f3] hover:text-black transition-all ease-in-out ${
              selectedtab === "Filter"
                ? "bg-[#8c4fc5] text-white"
                : "bg-white text-gray-700 hover:bg-[#c799f3]"
            }`}  >
              Filter</button>
          </div>
          </div>
          <div className="flex flex-row gap-5 justify-center items-center">
                  {/* Date Navigation */}
                  {selectedtab === "Dailydata" && (
                    <div className="flex items-center space-x-4">
                      <button
                        onClick={() => handleDayPrev()}
                        className="p-2 hover:bg-gray-200 rounded-full transition-all"
                      >
                        <ChevronLeft className="w-5 h-5" />
                      </button>
                      <span className="text-lg font-semibold">
                        {format(selectedDate, "MMMM d, yyyy")}
                      </span>
                      <button
                        onClick={() => handleDayNext()}
                        className="p-2 hover:bg-gray-200 rounded-full transition-all"
                      >
                        <ChevronRight className="w-5 h-5" />
                      </button>
                    </div>
                  )}
                  {selectedtab === "Monthlydata" && (
                    <div className="flex items-center justify-center space-x-4">
                      <button
                        onClick={() => handleMonthChange("prev")}
                        className="p-2 hover:bg-gray-200 rounded-full transition-all"
                      >
                        <ChevronLeft className="w-5 h-5" />
                      </button>
                      <span className="mx-4 text-lg font-semibold">
                        {format(selectedDate, "MMMM yyyy")}
                      </span>
                      <button
                        onClick={() => handleMonthChange("next")}
                        className="p-2 hover:bg-gray-200 rounded-full transition-all"
                      >
                        <ChevronRight className="w-5 h-5" />
                      </button>
                    </div>
                  )}
                  {selectedtab === "Weeklydata" && (
                    <div className="flex items-center justify-center space-x-4">
                      <button
                        onClick={() => handleWeekChange("prev")}
                        className="p-2 hover:bg-gray-200 rounded-full transition-all"
                      >
                        <ChevronLeft className="w-5 h-5" />
                      </button>
                      <span className="mx-4 text-lg font-semibold">
                        {format(selectedDate, "MMMM yyyy")}
                      </span>
                      <button
                        onClick={() => handleWeekChange("next")}
                        className="p-2 hover:bg-gray-200 rounded-full transition-all"
                      >
                        <ChevronRight className="w-5 h-5" />
                      </button>
                    </div>
                  )}
                  {selectedtab === "Filter" && (
                     <div className="flex items-center justify-center space-x-4">
                     {/* Date Range Inputs */}
                     <input
                       type="date"
                       value={startdate} // State variable for the start date
                       onChange={(e) => setStartdate(e.target.value)} // Update start date
                       className="px-2 py-1 border ml-10 border-gray-300 rounded-md focus:outline-none focus:ring-2 focus:ring-blue-500"
                     />
                     <span className="mx-2 text-xl font-semibold">to</span>
                     <input
                       type="date"
                       value={enddate} // State variable for the end date
                       onChange={(e) => setEnddate(e.target.value)} // Update end date
                       className="px-2 py-1 border border-gray-300 rounded-md focus:outline-none focus:ring-2 focus:ring-blue-500"
                     />
                 
                     {/* Search Button */}
                     <button
                       onClick={() => {
                         handleDateFilter()
                       }}
                       className="p-2 hover:bg-gray-300 rounded-2xl px-5 py-3 transition-all"
                     >
                       <SearchIcon className="w-5 h-5" />
                     </button>
                   </div>
                  )}
                  </div>


>>>>>>> 3c8b5ba8
        </div>

      </div>

      <DashboardCards />

      {selectedtab === "Weeklydata" && (
        <WeeklyDataUser selectedtab={selectedtab} selectedDate={selectedDate} />
      )}
      {selectedtab === "Monthlydata" && (
        <MonthlyDataUser selectedtab={selectedtab} selectedDate={selectedDate} />
      )}
<<<<<<< HEAD

      {/* Table View - Show DailyStatusTable, BreakRecordsTable, and MonthlyRecord */}
      {view === 'table' && selectedtab === "Dailydata" && (
        <div className="space-y-6">
          <div className="bg-white rounded-lg shadow-md p-6">
            <h2 className="text-xl font-semibold mb-4">Daily Status</h2>
            {todayAttendance ? (
              <DailyStatusTable 
                todayAttendance={{
                  check_in: todayAttendance.check_in,
                  check_out: todayAttendance.check_out || '',
                  work_mode: todayAttendance.work_mode,
                  latitude: todayAttendance.latitude,
                  longitude: todayAttendance.longitude,
                  totalTime: calculateDuration(todayAttendance.check_in, todayAttendance.check_out),
                  breakTime: getTotalBreakDuration() || '0h 0m',
                  status: todayAttendance.status,
                  checkInStatus: !todayAttendance.check_out ? 'Working' : 'Completed',
                  totalBreaks: todayBreak.length,
                  breakHours: getTotalBreakDuration() || '0h 0m',
                }}
                todayBreak={todayBreak.map(breakRecord => ({
                  break_in: breakRecord.start_time,
                  break_out: breakRecord.end_time || '',
                }))}
                calculateDuration={calculateDuration}
                getTotalBreakDuration={getTotalBreakDuration}
              />
            ) : (
              <div className="flex items-center justify-center h-48 bg-gray-50 rounded-lg">
                <div className="text-center">
                  <AlertCircle className="w-8 h-8 text-yellow-500 mx-auto mb-2" />
                  <p className="text-gray-600">Not checked in yet</p>
                  <p className="text-sm text-gray-500 mt-1">Check in from the Attendance page to start your day</p>
                </div>
              </div>
            )}
          </div>
          
          <div className="bg-white rounded-lg shadow-md p-6">
            <h2 className="text-xl font-semibold mb-4">Break Records</h2>
            <BreakRecordsTable 
              todayBreak={todayBreak.map(breakRecord => ({
                start_time: breakRecord.start_time,
                end_time: breakRecord.end_time || '',
                duration: breakRecord.end_time 
                  ? calculateDuration(breakRecord.start_time, breakRecord.end_time)
                  : 'In progress',
                status: breakRecord.status || '',
              }))}
            />
          </div>
          
          <div className="bg-white rounded-lg shadow-md p-6">
            <h2 className="text-xl font-semibold mb-4">Monthly Records</h2>
            {monthlyStats && (
              <MonthlyRecord 
                monthlyStats={{
                  expectedWorkingDays: monthlyStats.expectedWorkingDays,
                  daysAttended: monthlyStats.totalWorkingDays,
                  presentDays: monthlyStats.presentDays,
                  lateDays: monthlyStats.lateDays,
                  absentees: parseInt(absentees) || 0,
                  leaves: parseInt(leaves) || 0,
                  totalWorkingDays: monthlyStats.totalWorkingDays,
                  averageDailyHours: monthlyStats.averageWorkHours.toFixed(1) + 'h',
                  expectedHours: (6 * monthlyStats.expectedWorkingDays) + 'h',
                  expectedWorkHours: 6 * monthlyStats.expectedWorkingDays,
                  averageWorkHours: monthlyStats.averageWorkHours,
                }}
                leaves={parseInt(leaves) || 0}
                absentees={parseInt(absentees) || 0}
              />
            )}
          </div>
        </div>
      )}

      {/* Graph View - Already implemented */}
      {view === 'graph' && selectedtab === "Dailydata" && (
        <>
          <div className="flex space-x-4 mb-4">
            <button 
              onClick={() => setViewMode('daily')} 
              className={`px-4 py-2 rounded-md transition-all ${
                viewMode === 'daily' 
                  ? 'bg-[#7E69AB] text-white shadow-md' 
                  : 'bg-gray-100 text-gray-700 hover:bg-gray-200'
              }`}
            >
              Daily
            </button>
            <button 
              onClick={() => setViewMode('weekly')} 
              className={`px-4 py-2 rounded-md transition-all ${
                viewMode === 'weekly' 
                  ? 'bg-[#7E69AB] text-white shadow-md' 
                  : 'bg-gray-100 text-gray-700 hover:bg-gray-200'
              }`}
            >
              Weekly
            </button>
            <button 
              onClick={() => setViewMode('monthly')} 
              className={`px-4 py-2 rounded-md transition-all ${
                viewMode === 'monthly' 
                  ? 'bg-[#7E69AB] text-white shadow-md' 
                  : 'bg-gray-100 text-gray-700 hover:bg-gray-200'
              }`}
            >
              Monthly
            </button>
          </div>
          <div className='mb-16'>
            <SalesChart
              activeTab={viewMode}
              data={chartData}
            />
          </div>
        </>
      )}

      {/* Default View - Show the current UI */}
      {(view === 'default' && selectedtab === "Dailydata") && (
=======
  
      {selectedtab === "Filter" && (
        <FilterDataUser  startdate={startdate} enddate={enddate} search={search}  selectedtab={selectedtab}/>
      )}
  
      {selectedtab === "Dailydata" && (
>>>>>>> 3c8b5ba8
        <div className="grid grid-cols-1 lg:grid-cols-3 gap-6">
          {/* Today's Status Card */}
          <div className="lg:col-span-2 bg-white rounded-lg shadow-md p-6">
            <div className="flex items-center justify-between mb-6">
              <div className="flex items-center">
                <Clock className="w-6 h-6 text-blue-600 mr-2" />
                <h2 className="text-xl font-semibold">Today's Status</h2>
              </div>
              {todayAttendance && (
                <span className={`px-3 py-1 rounded-full text-sm font-medium ${todayAttendance.status === 'present'
                  ? 'bg-green-100 text-green-800'
                  : 'bg-yellow-100 text-yellow-800'
                  }`}>
                  {todayAttendance.status}
                </span>
              )}
            </div>

            {todayAttendance ? (
              <div className="space-y-6">
                <div className="grid grid-cols-1 md:grid-cols-2 gap-6">
                  {/* Check-in/out Details */}
                  <div className="bg-gray-50 rounded-lg p-4">
                    <h3 className="text-sm font-medium text-gray-500 mb-3">Attendance Details</h3>
                    <div className="space-y-3">
                      <div className="flex items-center justify-between">
                        <span className="text-gray-600">Check-in:</span>
                        <span className="font-medium">
                          {format(new Date(todayAttendance.check_in), 'h:mm a')}
                        </span>
                      </div>
                      {todayAttendance.check_out && (
                        <div className="flex items-center justify-between">
                          <span className="text-gray-600">Check-out:</span>
                          <span className="font-medium">
                            {format(new Date(todayAttendance.check_out), 'h:mm a')}
                          </span>
                        </div>
                      )}
                      <div className="flex items-center justify-between">
                        <span className="text-gray-600">Work Mode:</span>
                        <span className={`px-2 py-0.5 rounded-full text-sm font-medium ${todayAttendance.work_mode === 'on_site'
                          ? 'bg-blue-100 text-blue-800'
                          : 'bg-purple-100 text-purple-800'
                          }`}>
                          {todayAttendance.work_mode}
                        </span>
                      </div>
                      <div className="flex items-center justify-between">
                        <span className="text-gray-600">Location:</span>
                        <span className="font-medium text-sm">
                          {todayAttendance.latitude.toFixed(4)}, {todayAttendance.longitude.toFixed(4)}
                        </span>
                      </div>
                    </div>
                  </div>

                  {/* Work Duration */}
                  <div className="bg-gray-50 rounded-lg p-4">
                    <h3 className="text-sm font-medium text-gray-500 mb-3">Work Duration</h3>
                    <div className="space-y-3">
                      <div className="flex items-center justify-between">
                        <span className="text-gray-600">Total Time:</span>
                        <span className="font-medium">
                          {calculateDuration(todayAttendance.check_in, todayAttendance.check_out)}
                        </span>
                      </div>
                      <div className="flex items-center justify-between">
                        <span className="text-gray-600">Break Time:</span>
                        <span className="font-medium">
                          {getTotalBreakDuration() || '0h 0m'}
                        </span>
                      </div>
                      <div className="flex items-center justify-between">
                        <span className="text-gray-600">Status:</span>
                        <span className={`px-2 py-0.5 rounded-full text-sm font-medium ${!todayAttendance.check_out
                          ? 'bg-blue-100 text-blue-800'
                          : 'bg-green-100 text-green-800'
                          }`}>
                          {!todayAttendance.check_out ? 'Working' : 'Completed'}
                        </span>
                      </div>
                    </div>
                  </div>
                </div>

                {/* Break Records */}
                <div className="bg-gray-50 rounded-lg p-4">
                  <h3 className="text-sm font-medium text-gray-500 mb-3">Break Records</h3>
                  {todayBreak.length > 0 ? (
                    <div className="space-y-3">
                      {todayBreak.map((breakRecord, index) => (
                        <div key={index} className="flex items-center justify-between">
                          <div className="flex items-center">
                            <Coffee className="w-4 h-4 text-gray-400 mr-2" />
                            <span className="text-gray-600">Break {index + 1}:</span>
                            <span className="ml-2">
                              {format(new Date(breakRecord.start_time), 'h:mm a')}
                              {breakRecord.end_time && (
                                <> - {format(new Date(breakRecord.end_time), 'h:mm a')}</>
                              )}
                            </span>
                          </div>
                          {breakRecord.status && (
                            <span className={`px-2 py-0.5 rounded-full text-xs font-medium ${breakRecord.status === 'on_time'
                              ? 'bg-green-100 text-green-800'
                              : 'bg-yellow-100 text-yellow-800'
                              }`}>
                              {breakRecord.status}
                            </span>
                          )}
                        </div>
                      ))}
                    </div>
                  ) : (
                    <p className="text-gray-500">No breaks taken today</p>
                  )}
                </div>
              </div>
            ) : (
              <div className="flex items-center justify-center h-48 bg-gray-50 rounded-lg">
                <div className="text-center">
                  <AlertCircle className="w-8 h-8 text-yellow-500 mx-auto mb-2" />
                  <p className="text-gray-600">Not checked in yet</p>
                  <p className="text-sm text-gray-500 mt-1">Check in from the Attendance page to start your day</p>
                </div>
              </div>
            )}
          </div>

          {/* Quick Stats Card */}
          <div className="bg-white rounded-lg shadow-md p-6">
            <div className="flex items-center mb-6">
              <Calendar className="w-6 h-6 text-blue-600 mr-2" />
              <h2 className="text-xl font-semibold">Quick Stats</h2>
            </div>

            <div className="space-y-6">
              <div className="bg-gray-50 rounded-lg p-4">
                <h3 className="text-sm font-medium text-gray-500 mb-3">Today's Timeline</h3>
                <div className="space-y-3">
                  <div className="flex items-center justify-between">
                    <span className="text-gray-600">Check-in:</span>
                    <span className="font-medium">
                      {todayAttendance
                        ? format(new Date(todayAttendance.check_in), 'h:mm a')
                        : '-'}
                    </span>
                  </div>
                  <div className="flex items-center justify-between">
                    <span className="text-gray-600">Check-out:</span>
                    <span className="font-medium">
                      {todayAttendance?.check_out
                        ? format(new Date(todayAttendance.check_out), 'h:mm a')
                        : '-'}
                    </span>
                  </div>
                  <div className="flex items-center justify-between">
                    <span className="text-gray-600">Latest Break:</span>
                    <span className="font-medium">
                      {todayBreak.length > 0
                        ? format(new Date(todayBreak[todayBreak.length - 1].start_time), 'h:mm a')
                        : '-'}
                    </span>
                  </div>
                  <div className="flex items-center justify-between">
                    <span className="text-gray-600">Work Mode:</span>
                    <span className={`px-2 py-0.5 rounded-full text-xs font-medium ${todayAttendance?.work_mode === 'on_site'
                      ? 'bg-blue-100 text-blue-800'
                      : todayAttendance?.work_mode === 'remote'
                        ? 'bg-purple-100 text-purple-800'
                        : 'bg-gray-100 text-gray-800'
                      }`}>
                      {todayAttendance?.work_mode || 'Not Set'}
                    </span>
                  </div>
                </div>
              </div>

              <div className="bg-gray-50 rounded-lg p-4">
                <h3 className="text-sm font-medium text-gray-500 mb-3">Break Summary</h3>
                <div className="space-y-3">
                  <div className="flex items-center justify-between">
                    <span className="text-gray-600">Total Breaks:</span>
                    <span className="font-medium">{todayBreak.length}</span>
                  </div>
                  <div className="flex items-center justify-between">
                    <span className="text-gray-600">Break Duration:</span>
                    <span className="font-medium">
                      {getTotalBreakDuration() || '0h 0m'}
                    </span>
                  </div>
                </div>
              </div>
            </div>
          </div>

          {/* Monthly Overview Card */}
          <div className="lg:col-span-3 bg-white rounded-lg shadow-md p-6">
            <div className="flex items-center mb-6">
              <BarChart className="w-6 h-6 text-blue-600 mr-2" />
              <h2 className="text-xl font-semibold">Monthly Overview - {format(selectedDate, 'MMMM yyyy')}</h2>
            </div>

            {monthlyStats ? (
              <div className="grid grid-cols-1 md:grid-cols-3 gap-6">
                <div className="bg-gray-50 rounded-lg p-4">
                  <h3 className="text-sm font-medium text-gray-500 mb-3">Attendance Summary</h3>
                  <div className="space-y-3">
                    <div className="flex items-center justify-between">
                      <span className="text-gray-600">Expected Working Days:</span>
                      <span className="font-medium">{monthlyStats.expectedWorkingDays}</span>
                    </div>
                    <div className="flex items-center justify-between">
                      <span className="text-gray-600">Days Attended:</span>
                      <span className="font-medium">{monthlyStats.totalWorkingDays}</span>
                    </div>
                    <div className="flex items-center justify-between">
                      <span className="text-gray-600">Present Days:</span>
                      <span className="font-medium text-green-600">{monthlyStats.presentDays}</span>
                    </div>
                    <div className="flex items-center justify-between">
                      <span className="text-gray-600">Late Days:</span>
                      <span className="font-medium text-yellow-600">{monthlyStats.lateDays}</span>
                    </div>
                    <div className="flex items-center justify-between">
                      <span className="text-gray-600">Absentees:</span>
                      <span className="font-medium text-red-600">{absentees || 0}</span>
                    </div>
                    <div className="flex items-center justify-between">
                      <span className="text-gray-600">Leaves:</span>
                      <span className="font-medium text-green-600">{leaves}</span>
                    </div>
                  </div>
                </div>

                <div className="bg-gray-50 rounded-lg p-4">
                  <h3 className="text-sm font-medium text-gray-500 mb-3">Work Mode Distribution</h3>
                  <div className="space-y-3">
                    <div className="flex items-center justify-between">
                      <span className="text-gray-600">On-site Days:</span>
                      <span className="font-medium text-blue-600">{monthlyStats.onSiteDays}</span>
                    </div>
                    <div className="flex items-center justify-between">
                      <span className="text-gray-600">Remote Days:</span>
                      <span className="font-medium text-purple-600">{monthlyStats.remoteDays}</span>
                    </div>
                    <div className="flex items-center justify-between">
                      <span className="text-gray-600">Attendance Rate:</span>
                      <span className="font-medium">
                        {((monthlyStats.totalWorkingDays / monthlyStats.expectedWorkingDays) * 100).toFixed(1)}%
                      </span>
                    </div>
                  </div>
                </div>

                <div className="bg-gray-50 rounded-lg p-4">
                  <h3 className="text-sm font-medium text-gray-500 mb-3">Work Hours</h3>
                  <div className="space-y-3">
                    <div className="flex items-center justify-between">
                      <span className="text-gray-600">Average Daily Hours:</span>
                      <span className="font-medium">
                        {monthlyStats.averageWorkHours.toFixed(1)}h
                      </span>
                    </div>
                    <div className="flex items-center justify-between">
                      <span className="text-gray-600">Total Hours:</span>
                      <span className="font-medium">
                        {(monthlyStats.averageWorkHours * monthlyStats.totalWorkingDays).toFixed(1)}h
                      </span>
                    </div>
                    <div className="flex items-center justify-between">
                      <span className="text-gray-600">Expected Hours:</span>
                      <span className="font-medium">
                        {(6 * monthlyStats.expectedWorkingDays)}h
                      </span>
                    </div>
                  </div>
                </div>
              </div>
            ) : (
              <div className="text-center py-8 text-gray-500">
                No attendance records found for this month
              </div>
            )}
          </div>

          {/* Absentees Details */}
          <div className="lg:col-span-3 bg-white rounded-lg shadow-md p-6">
            <div className="flex items-center mb-6">
              <BarChart className="w-6 h-6 text-blue-600 mr-2" />
              <h2 className="text-xl font-semibold">Absentees Details - {format(selectedDate, 'MMMM yyyy')}</h2>
            </div>

            <div>
              {/* Absentee Data Div */}
              <AbsenteeComponent selectedDate={selectedDate} />
            </div>
          </div>
        </div>
      )}
    </div>
  );
};

export default Dashboard;<|MERGE_RESOLUTION|>--- conflicted
+++ resolved
@@ -5,7 +5,6 @@
 import { supabase, withRetry, handleSupabaseError } from '../lib/supabase';
 import { Clock, Calendar, AlertCircle, Coffee, MapPin, User, BarChart, LogOut } from 'lucide-react';
 import AbsenteeComponent from './AbsenteesData';
-<<<<<<< HEAD
 import DashboardCards from '../components/DashboardCards';
 import DailyStatusTable from '../components/DailyStatusTable';
 import BreakRecordsTable from '../components/BreakRecordTable';
@@ -20,10 +19,7 @@
   ResponsiveContainer,
 } from "recharts";
 import { SalesChart } from '../components/GraphComponent';
-import { ChevronLeft, ChevronRight } from 'lucide-react';
-=======
-import { ChevronLeft ,SearchIcon, ChevronRight } from 'lucide-react';
->>>>>>> 3c8b5ba8
+import { ChevronLeft, SearchIcon, ChevronRight } from 'lucide-react';
 import WeeklyDataUser from './WeeklyDataUser';
 import MonthlyDataUser from './MonthlyDataUser';
 import FilterDataUser from './FilterDataUser';
@@ -78,20 +74,15 @@
   const [leaves, setleaves] = useState('');
   const [weeklyData, setWeeklyData] = useState<null>(null);
   const navigate = useNavigate();
-<<<<<<< HEAD
   const [viewMode, setViewMode] = useState('daily'); // 'daily' | 'weekly' | 'monthly'
   const [chartData, setChartData] = useState([]);
   const [selectedDate, setSelectedDate] = useState(new (Date));
   const [selectedtab, setSelectedtab] = useState("Dailydata");
   const userID = localStorage.getItem('user_id')
-=======
-  const [selectedDate , setSelectedDate] = useState(new(Date));
-  const [selectedtab , setSelectedtab] = useState("Dailydata");
   const [startdate, setStartdate] = useState();
-  const [enddate , setEnddate] = useState();
-  const [search , setsearch] = useState(false);
->>>>>>> 3c8b5ba8
-
+  // const [enddate, setEnddate] = useState();
+  const [enddate, setEndate] = useState();
+  const [search, setsearch] = useState(false);
   const todayDate = selectedDate;
   //  const today = new Date();
 
@@ -108,15 +99,9 @@
         .gte('created_at', monthEnd.toISOString())
       if (error) {
         console.error("Error Fetching Absentees Count", error);
-<<<<<<< HEAD
       } else {
         console.log("absentees Count :", count);
         if (count > 0) {
-=======
-      }else{
-        console.log("leaves Count :" , count);
-        if(count > 0){
->>>>>>> 3c8b5ba8
           setleaves(count)
         } else {
           setleaves(0)
@@ -300,15 +285,9 @@
       }
     };
     loadTodayData();
-<<<<<<< HEAD
-    const interval = setInterval(loadTodayData, 60000);
-    return () => clearInterval(interval);
-  }, [selectedDate, userID]);
-=======
     // const interval = setInterval(loadTodayData, 60000);
     // return () => clearInterval(interval);
-  }, [selectedDate , userID]);
->>>>>>> 3c8b5ba8
+  }, [selectedDate, userID]);
 
   const calculateDuration = (start: string, end: string | null) => {
     if (!end) {
@@ -499,10 +478,10 @@
     );
   };
 
-     const handleDateFilter = () => {
-      setSelectedtab("Filter");
-      setsearch((prev) => !prev)
-     }
+  const handleDateFilter = () => {
+    setSelectedtab("Filter");
+    setsearch((prev) => !prev)
+  }
 
 
   if (error) {
@@ -517,8 +496,6 @@
 
 
   return (
-
-
     <div className='max-w-7xl mx-auto  px-4 py-8'>
       <div className="flex items-center justify-between mb-8">
         <div>
@@ -530,680 +507,590 @@
           )}
         </div>
         <div>
-        <div className="flex items-left justify-end">
-          <div className='flex gap-3 mt-3 mb-2'>
-<<<<<<< HEAD
-            {view === 'default' && (
-              <>
-                <button onClick={() => setSelectedtab("Dailydata")}
-                  className={`px-3 py-1 rounded-2xl hover:bg-gray-300 transition-all ease-in-out ${selectedtab === "Dailydata"
-                    ? "bg-[#a36fd4] text-white"
-                    : "bg-white text-gray-700 hover:bg-gray-100"
-                    }`}  >
-                  Daily</button>
-
-                <button onClick={() => setSelectedtab("Weeklydata")}
-                  className={`px-3 py-1 rounded-2xl hover:bg-gray-300 transition-all ease-in-out ${selectedtab === "Weeklydata"
-                    ? "bg-[#a36fd4] text-white"
-                    : "bg-white text-gray-700 hover:bg-gray-100"
-                    }`}  >
-                  Weekly</button>
-                <button onClick={() => setSelectedtab("Monthlydata")}
-                  className={`px-3 py-1 rounded-2xl hover:bg-gray-300 transition-all ease-in-out ${selectedtab === "Monthlydata"
-                    ? "bg-[#a36fd4] text-white"
-                    : "bg-white text-gray-700 hover:bg-gray-100"
-                    }`}  >
-                  Monthly</button>
-              </>
-            )}
+          <div className="flex items-left justify-end">
+            <div className='flex gap-3 mt-3 mb-2'>
+              {
+                view === 'default' && (
+                  <>
+                    <button onClick={() => setSelectedtab("Dailydata")}
+                      className={`px-3 py-1 rounded-2xl hover:bg-gray-300 transition-all ease-in-out ${selectedtab === "Dailydata"
+                        ? "bg-[#a36fd4] text-white"
+                        : "bg-white text-gray-700 hover:bg-gray-100"
+                        }`}  >
+                      Daily</button>
+
+                    <button onClick={() => setSelectedtab("Weeklydata")}
+                      className={`px-3 py-1 rounded-2xl hover:bg-gray-300 transition-all ease-in-out ${selectedtab === "Weeklydata"
+                        ? "bg-[#a36fd4] text-white"
+                        : "bg-white text-gray-700 hover:bg-gray-100"
+                        }`}  >
+                      Weekly</button>
+                    <button onClick={() => setSelectedtab("Monthlydata")}
+                      className={`px-3 py-1 rounded-2xl hover:bg-gray-300 transition-all ease-in-out ${selectedtab === "Monthlydata"
+                        ? "bg-[#a36fd4] text-white"
+                        : "bg-white text-gray-700 hover:bg-gray-100"
+                        }`}  >
+                      Monthly</button>
+                    <button onClick={() => setSelectedtab("Filter")}
+                      // className='px-3 py-1 rounded-2xl hover:bg-gray-300'
+                      className={`px-3 py-1 rounded-2xl hover:bg-[#c799f3] hover:text-black transition-all ease-in-out ${selectedtab === "Filter"
+                        ? "bg-[#8c4fc5] text-white"
+                        : "bg-white text-gray-700 hover:bg-[#c799f3]"
+                        }`}  >
+                      Filter</button>
+
+                  </>
+                )
+              }
+            </div >
+            <div className="flex flex-row gap-5">
+
+              {/* Date Navigation - Only show in Default View */}
+              {view === 'default' && selectedtab === "Dailydata" && (
+                <div className="flex items-center space-x-4">
+                  <button
+                    onClick={() => handleDayPrev()}
+                    className="p-2 hover:bg-gray-200 rounded-full transition-all"
+                  >
+                    <ChevronLeft className="w-5 h-5" />
+                  </button>
+                  <span className="text-lg font-semibold">
+                    {format(selectedDate, "MMMM d, yyyy")}
+                  </span>
+                  <button
+                    onClick={() => handleDayNext()}
+                    className="p-2 hover:bg-gray-200 rounded-full transition-all"
+                  >
+                    <ChevronRight className="w-5 h-5" />
+                  </button>
+                </div>
+              )}
+              {view === 'default' && selectedtab === "Monthlydata" && (
+                <div className="flex items-center justify-center space-x-4">
+                  <button
+                    onClick={() => handleMonthChange("prev")}
+                    className="p-2 hover:bg-gray-200 rounded-full transition-all"
+                  >
+                    <ChevronLeft className="w-5 h-5" />
+                  </button>
+                  <span className="mx-4 text-lg font-semibold">
+                    {format(selectedDate, "MMMM yyyy")}
+                  </span>
+                  <button
+                    onClick={() => handleMonthChange("next")}
+                    className="p-2 hover:bg-gray-200 rounded-full transition-all"
+                  >
+                    <ChevronRight className="w-5 h-5" />
+                  </button>
+                </div>
+              )}
+              {view === 'default' && selectedtab === "Weeklydata" && (
+                <div className="flex items-center justify-center space-x-4">
+                  <button
+                    onClick={() => handleWeekChange("prev")}
+                    className="p-2 hover:bg-gray-200 rounded-full transition-all"
+                  >
+                    <ChevronLeft className="w-5 h-5" />
+                  </button>
+                  <span className="mx-4 text-lg font-semibold">
+                    {format(selectedDate, "MMMM yyyy")}
+                  </span>
+                  <button
+                    onClick={() => handleWeekChange("next")}
+                    className="p-2 hover:bg-gray-200 rounded-full transition-all"
+                  >
+                    <ChevronRight className="w-5 h-5" />
+                  </button>
+                </div>
+              )}
+              {view === 'default' && selectedtab === "Filter" && (
+                <div className="flex items-center justify-center space-x-4">
+                  {/* Date Range Inputs */}
+                  <input
+                    type="date"
+                    value={startdate} // State variable for the start date
+                    onChange={(e) => setStartdate(e.target.value)} // Update start date
+                    className="px-2 py-1 border ml-10 border-gray-300 rounded-md focus:outline-none focus:ring-2 focus:ring-blue-500"
+                  />
+                  <span className="mx-2 text-xl font-semibold">to</span>
+                  <input
+                    type="date"
+                    value={enddate} // State variable for the end date
+                    onChange={(e) => setEndate(e.target.value)} // Update end date
+                    className="px-2 py-1 border border-gray-300 rounded-md focus:outline-none focus:ring-2 focus:ring-blue-500"
+                  />
+
+                  {/* Search Button */}
+                  <button
+                    onClick={() => {
+                      handleDateFilter()
+                    }}
+                    className="p-2 hover:bg-gray-300 rounded-2xl px-5 py-3 transition-all"
+                  >
+                    <SearchIcon className="w-5 h-5" />
+                  </button>
+                </div>
+              )}
+
+            </div>
+            <div className='text-right'>
+              <select
+                name="view"
+                id="view"
+                className='w-[160px] h-[40px] rounded-[8px] border py-1 px-3 border-[#D0D5DD] bg-white text-gray-700 focus:outline-none focus:ring-2 focus:ring-[#7E69AB] focus:border-[#7E69AB] transition-all'
+                onChange={(e) => setView(e.target.value)}
+                value={view}
+              >
+                <option value="default">Default View</option>
+                <option value="table">Table View</option>
+                <option value="graph">Graph View</option>
+              </select>
+            </div>
           </div>
-          <div className="flex flex-row gap-5">
-            {/* Date Navigation - Only show in Default View */}
-            {view === 'default' && selectedtab === "Dailydata" && (
-              <div className="flex items-center space-x-4">
-                <button
-                  onClick={() => handleDayPrev()}
-                  className="p-2 hover:bg-gray-200 rounded-full transition-all"
-                >
-                  <ChevronLeft className="w-5 h-5" />
-                </button>
-                <span className="text-lg font-semibold">
-                  {format(selectedDate, "MMMM d, yyyy")}
-                </span>
-                <button
-                  onClick={() => handleDayNext()}
-                  className="p-2 hover:bg-gray-200 rounded-full transition-all"
-                >
-                  <ChevronRight className="w-5 h-5" />
-                </button>
-              </div>
-            )}
-            {view === 'default' && selectedtab === "Monthlydata" && (
-              <div className="flex items-center justify-center space-x-4">
-                <button
-                  onClick={() => handleMonthChange("prev")}
-                  className="p-2 hover:bg-gray-200 rounded-full transition-all"
-                >
-                  <ChevronLeft className="w-5 h-5" />
-                </button>
-                <span className="mx-4 text-lg font-semibold">
-                  {format(selectedDate, "MMMM yyyy")}
-                </span>
-                <button
-                  onClick={() => handleMonthChange("next")}
-                  className="p-2 hover:bg-gray-200 rounded-full transition-all"
-                >
-                  <ChevronRight className="w-5 h-5" />
-                </button>
-              </div>
-            )}
-            {view === 'default' && selectedtab === "Weeklydata" && (
-              <div className="flex items-center justify-center space-x-4">
-                <button
-                  onClick={() => handleWeekChange("prev")}
-                  className="p-2 hover:bg-gray-200 rounded-full transition-all"
-                >
-                  <ChevronLeft className="w-5 h-5" />
-                </button>
-                <span className="mx-4 text-lg font-semibold">
-                  {format(selectedDate, "MMMM yyyy")}
-                </span>
-                <button
-                  onClick={() => handleWeekChange("next")}
-                  className="p-2 hover:bg-gray-200 rounded-full transition-all"
-                >
-                  <ChevronRight className="w-5 h-5" />
-                </button>
-              </div>
-            )}
-          </div>
-          <div className='text-right'>
-            <select 
-              name="view" 
-              id="view" 
-              className='w-[160px] h-[40px] rounded-[8px] border py-1 px-3 border-[#D0D5DD] bg-white text-gray-700 focus:outline-none focus:ring-2 focus:ring-[#7E69AB] focus:border-[#7E69AB] transition-all'
-              onChange={(e) => setView(e.target.value)}
-              value={view}
-            >
-              <option value="default">Default View</option>
-              <option value="table">Table View</option>
-              <option value="graph">Graph View</option>
-            </select>
-          </div>
-=======
-            <button onClick={()=> setSelectedtab("Dailydata")}
-            // className='px-3 py-1 rounded-2xl hover:bg-gray-300'
-            className={`px-3 py-1 rounded-2xl hover:bg-[#c799f3] hover:text-black transition-all ease-in-out ${
-              selectedtab === "Dailydata"
-                ? "bg-[#8c4fc5] text-white"
-                : "bg-white text-gray-700 hover:bg-[#c799f3]"
-            }`}  >
-              Daily</button>
-
-            
-              <button onClick={()=> setSelectedtab("Weeklydata")}
-            // className='px-3 py-1 rounded-2xl hover:bg-gray-300'
-            className={`px-3 py-1 rounded-2xl hover:bg-[#c799f3] hover:text-black transition-all ease-in-out ${
-              selectedtab === "Weeklydata"
-                ? "bg-[#8c4fc5] text-white"
-                : "bg-white text-gray-700 hover:bg-[#c799f3]"
-            }`}  >
-              Weekly</button>
-              <button onClick={()=> setSelectedtab("Monthlydata")}
-            // className='px-3 py-1 rounded-2xl hover:bg-gray-300'
-            className={`px-3 py-1 rounded-2xl hover:bg-[#c799f3] hover:text-black transition-all ease-in-out ${
-              selectedtab === "Monthlydata"
-                ? "bg-[#8c4fc5] text-white"
-                : "bg-white text-gray-700 hover:bg-[#c799f3]"
-            }`}  >
-              Monthly</button>
-              <button onClick={()=> setSelectedtab("Filter")}
-            // className='px-3 py-1 rounded-2xl hover:bg-gray-300'
-            className={`px-3 py-1 rounded-2xl hover:bg-[#c799f3] hover:text-black transition-all ease-in-out ${
-              selectedtab === "Filter"
-                ? "bg-[#8c4fc5] text-white"
-                : "bg-white text-gray-700 hover:bg-[#c799f3]"
-            }`}  >
-              Filter</button>
-          </div>
-          </div>
-          <div className="flex flex-row gap-5 justify-center items-center">
-                  {/* Date Navigation */}
-                  {selectedtab === "Dailydata" && (
-                    <div className="flex items-center space-x-4">
-                      <button
-                        onClick={() => handleDayPrev()}
-                        className="p-2 hover:bg-gray-200 rounded-full transition-all"
-                      >
-                        <ChevronLeft className="w-5 h-5" />
-                      </button>
-                      <span className="text-lg font-semibold">
-                        {format(selectedDate, "MMMM d, yyyy")}
-                      </span>
-                      <button
-                        onClick={() => handleDayNext()}
-                        className="p-2 hover:bg-gray-200 rounded-full transition-all"
-                      >
-                        <ChevronRight className="w-5 h-5" />
-                      </button>
-                    </div>
-                  )}
-                  {selectedtab === "Monthlydata" && (
-                    <div className="flex items-center justify-center space-x-4">
-                      <button
-                        onClick={() => handleMonthChange("prev")}
-                        className="p-2 hover:bg-gray-200 rounded-full transition-all"
-                      >
-                        <ChevronLeft className="w-5 h-5" />
-                      </button>
-                      <span className="mx-4 text-lg font-semibold">
-                        {format(selectedDate, "MMMM yyyy")}
-                      </span>
-                      <button
-                        onClick={() => handleMonthChange("next")}
-                        className="p-2 hover:bg-gray-200 rounded-full transition-all"
-                      >
-                        <ChevronRight className="w-5 h-5" />
-                      </button>
-                    </div>
-                  )}
-                  {selectedtab === "Weeklydata" && (
-                    <div className="flex items-center justify-center space-x-4">
-                      <button
-                        onClick={() => handleWeekChange("prev")}
-                        className="p-2 hover:bg-gray-200 rounded-full transition-all"
-                      >
-                        <ChevronLeft className="w-5 h-5" />
-                      </button>
-                      <span className="mx-4 text-lg font-semibold">
-                        {format(selectedDate, "MMMM yyyy")}
-                      </span>
-                      <button
-                        onClick={() => handleWeekChange("next")}
-                        className="p-2 hover:bg-gray-200 rounded-full transition-all"
-                      >
-                        <ChevronRight className="w-5 h-5" />
-                      </button>
-                    </div>
-                  )}
-                  {selectedtab === "Filter" && (
-                     <div className="flex items-center justify-center space-x-4">
-                     {/* Date Range Inputs */}
-                     <input
-                       type="date"
-                       value={startdate} // State variable for the start date
-                       onChange={(e) => setStartdate(e.target.value)} // Update start date
-                       className="px-2 py-1 border ml-10 border-gray-300 rounded-md focus:outline-none focus:ring-2 focus:ring-blue-500"
-                     />
-                     <span className="mx-2 text-xl font-semibold">to</span>
-                     <input
-                       type="date"
-                       value={enddate} // State variable for the end date
-                       onChange={(e) => setEnddate(e.target.value)} // Update end date
-                       className="px-2 py-1 border border-gray-300 rounded-md focus:outline-none focus:ring-2 focus:ring-blue-500"
-                     />
-                 
-                     {/* Search Button */}
-                     <button
-                       onClick={() => {
-                         handleDateFilter()
-                       }}
-                       className="p-2 hover:bg-gray-300 rounded-2xl px-5 py-3 transition-all"
-                     >
-                       <SearchIcon className="w-5 h-5" />
-                     </button>
-                   </div>
-                  )}
+
+        </div>
+      </div>
+
+      <DashboardCards />
+
+      {
+        selectedtab === "Weeklydata" && (
+          <WeeklyDataUser selectedtab={selectedtab} selectedDate={selectedDate} />
+        )
+      }
+      {
+        selectedtab === "Monthlydata" && (
+          <MonthlyDataUser selectedtab={selectedtab} selectedDate={selectedDate} />
+        )
+      }
+      {view === 'default' && selectedtab === "Filter" && (
+        <FilterDataUser startdate={startdate} enddate={enddate} search={search} selectedtab={selectedtab} />
+      )}
+
+      {/* Table View - Show DailyStatusTable, BreakRecordsTable, and MonthlyRecord */}
+      {
+        view === 'table' && selectedtab === "Dailydata" && (
+          <div className="space-y-6">
+            <div className="bg-white rounded-lg shadow-md p-6">
+              <h2 className="text-xl font-semibold mb-4">Daily Status</h2>
+              {todayAttendance ? (
+                <DailyStatusTable
+                  todayAttendance={{
+                    check_in: todayAttendance.check_in,
+                    check_out: todayAttendance.check_out || '',
+                    work_mode: todayAttendance.work_mode,
+                    latitude: todayAttendance.latitude,
+                    longitude: todayAttendance.longitude,
+                    totalTime: calculateDuration(todayAttendance.check_in, todayAttendance.check_out),
+                    breakTime: getTotalBreakDuration() || '0h 0m',
+                    status: todayAttendance.status,
+                    checkInStatus: !todayAttendance.check_out ? 'Working' : 'Completed',
+                    totalBreaks: todayBreak.length,
+                    breakHours: getTotalBreakDuration() || '0h 0m',
+                  }}
+                  todayBreak={todayBreak.map(breakRecord => ({
+                    break_in: breakRecord.start_time,
+                    break_out: breakRecord.end_time || '',
+                  }))}
+                  calculateDuration={calculateDuration}
+                  getTotalBreakDuration={getTotalBreakDuration}
+                />
+              ) : (
+                <div className="flex items-center justify-center h-48 bg-gray-50 rounded-lg">
+                  <div className="text-center">
+                    <AlertCircle className="w-8 h-8 text-yellow-500 mx-auto mb-2" />
+                    <p className="text-gray-600">Not checked in yet</p>
+                    <p className="text-sm text-gray-500 mt-1">Check in from the Attendance page to start your day</p>
                   </div>
-
-
->>>>>>> 3c8b5ba8
-        </div>
-
-      </div>
-
-      <DashboardCards />
-
-      {selectedtab === "Weeklydata" && (
-        <WeeklyDataUser selectedtab={selectedtab} selectedDate={selectedDate} />
-      )}
-      {selectedtab === "Monthlydata" && (
-        <MonthlyDataUser selectedtab={selectedtab} selectedDate={selectedDate} />
-      )}
-<<<<<<< HEAD
-
-      {/* Table View - Show DailyStatusTable, BreakRecordsTable, and MonthlyRecord */}
-      {view === 'table' && selectedtab === "Dailydata" && (
-        <div className="space-y-6">
-          <div className="bg-white rounded-lg shadow-md p-6">
-            <h2 className="text-xl font-semibold mb-4">Daily Status</h2>
-            {todayAttendance ? (
-              <DailyStatusTable 
-                todayAttendance={{
-                  check_in: todayAttendance.check_in,
-                  check_out: todayAttendance.check_out || '',
-                  work_mode: todayAttendance.work_mode,
-                  latitude: todayAttendance.latitude,
-                  longitude: todayAttendance.longitude,
-                  totalTime: calculateDuration(todayAttendance.check_in, todayAttendance.check_out),
-                  breakTime: getTotalBreakDuration() || '0h 0m',
-                  status: todayAttendance.status,
-                  checkInStatus: !todayAttendance.check_out ? 'Working' : 'Completed',
-                  totalBreaks: todayBreak.length,
-                  breakHours: getTotalBreakDuration() || '0h 0m',
-                }}
-                todayBreak={todayBreak.map(breakRecord => ({
-                  break_in: breakRecord.start_time,
-                  break_out: breakRecord.end_time || '',
-                }))}
-                calculateDuration={calculateDuration}
-                getTotalBreakDuration={getTotalBreakDuration}
-              />
-            ) : (
-              <div className="flex items-center justify-center h-48 bg-gray-50 rounded-lg">
-                <div className="text-center">
-                  <AlertCircle className="w-8 h-8 text-yellow-500 mx-auto mb-2" />
-                  <p className="text-gray-600">Not checked in yet</p>
-                  <p className="text-sm text-gray-500 mt-1">Check in from the Attendance page to start your day</p>
-                </div>
-              </div>
-            )}
-          </div>
-          
-          <div className="bg-white rounded-lg shadow-md p-6">
-            <h2 className="text-xl font-semibold mb-4">Break Records</h2>
-            <BreakRecordsTable 
-              todayBreak={todayBreak.map(breakRecord => ({
-                start_time: breakRecord.start_time,
-                end_time: breakRecord.end_time || '',
-                duration: breakRecord.end_time 
-                  ? calculateDuration(breakRecord.start_time, breakRecord.end_time)
-                  : 'In progress',
-                status: breakRecord.status || '',
-              }))}
-            />
-          </div>
-          
-          <div className="bg-white rounded-lg shadow-md p-6">
-            <h2 className="text-xl font-semibold mb-4">Monthly Records</h2>
-            {monthlyStats && (
-              <MonthlyRecord 
-                monthlyStats={{
-                  expectedWorkingDays: monthlyStats.expectedWorkingDays,
-                  daysAttended: monthlyStats.totalWorkingDays,
-                  presentDays: monthlyStats.presentDays,
-                  lateDays: monthlyStats.lateDays,
-                  absentees: parseInt(absentees) || 0,
-                  leaves: parseInt(leaves) || 0,
-                  totalWorkingDays: monthlyStats.totalWorkingDays,
-                  averageDailyHours: monthlyStats.averageWorkHours.toFixed(1) + 'h',
-                  expectedHours: (6 * monthlyStats.expectedWorkingDays) + 'h',
-                  expectedWorkHours: 6 * monthlyStats.expectedWorkingDays,
-                  averageWorkHours: monthlyStats.averageWorkHours,
-                }}
-                leaves={parseInt(leaves) || 0}
-                absentees={parseInt(absentees) || 0}
-              />
-            )}
-          </div>
-        </div>
-      )}
-
-      {/* Graph View - Already implemented */}
-      {view === 'graph' && selectedtab === "Dailydata" && (
-        <>
-          <div className="flex space-x-4 mb-4">
-            <button 
-              onClick={() => setViewMode('daily')} 
-              className={`px-4 py-2 rounded-md transition-all ${
-                viewMode === 'daily' 
-                  ? 'bg-[#7E69AB] text-white shadow-md' 
-                  : 'bg-gray-100 text-gray-700 hover:bg-gray-200'
-              }`}
-            >
-              Daily
-            </button>
-            <button 
-              onClick={() => setViewMode('weekly')} 
-              className={`px-4 py-2 rounded-md transition-all ${
-                viewMode === 'weekly' 
-                  ? 'bg-[#7E69AB] text-white shadow-md' 
-                  : 'bg-gray-100 text-gray-700 hover:bg-gray-200'
-              }`}
-            >
-              Weekly
-            </button>
-            <button 
-              onClick={() => setViewMode('monthly')} 
-              className={`px-4 py-2 rounded-md transition-all ${
-                viewMode === 'monthly' 
-                  ? 'bg-[#7E69AB] text-white shadow-md' 
-                  : 'bg-gray-100 text-gray-700 hover:bg-gray-200'
-              }`}
-            >
-              Monthly
-            </button>
-          </div>
-          <div className='mb-16'>
-            <SalesChart
-              activeTab={viewMode}
-              data={chartData}
-            />
-          </div>
-        </>
-      )}
-
-      {/* Default View - Show the current UI */}
-      {(view === 'default' && selectedtab === "Dailydata") && (
-=======
-  
-      {selectedtab === "Filter" && (
-        <FilterDataUser  startdate={startdate} enddate={enddate} search={search}  selectedtab={selectedtab}/>
-      )}
-  
-      {selectedtab === "Dailydata" && (
->>>>>>> 3c8b5ba8
-        <div className="grid grid-cols-1 lg:grid-cols-3 gap-6">
-          {/* Today's Status Card */}
-          <div className="lg:col-span-2 bg-white rounded-lg shadow-md p-6">
-            <div className="flex items-center justify-between mb-6">
-              <div className="flex items-center">
-                <Clock className="w-6 h-6 text-blue-600 mr-2" />
-                <h2 className="text-xl font-semibold">Today's Status</h2>
-              </div>
-              {todayAttendance && (
-                <span className={`px-3 py-1 rounded-full text-sm font-medium ${todayAttendance.status === 'present'
-                  ? 'bg-green-100 text-green-800'
-                  : 'bg-yellow-100 text-yellow-800'
-                  }`}>
-                  {todayAttendance.status}
-                </span>
+                </div>
               )}
             </div>
 
-            {todayAttendance ? (
-              <div className="space-y-6">
-                <div className="grid grid-cols-1 md:grid-cols-2 gap-6">
-                  {/* Check-in/out Details */}
-                  <div className="bg-gray-50 rounded-lg p-4">
-                    <h3 className="text-sm font-medium text-gray-500 mb-3">Attendance Details</h3>
-                    <div className="space-y-3">
-                      <div className="flex items-center justify-between">
-                        <span className="text-gray-600">Check-in:</span>
-                        <span className="font-medium">
-                          {format(new Date(todayAttendance.check_in), 'h:mm a')}
-                        </span>
-                      </div>
-                      {todayAttendance.check_out && (
+            <div className="bg-white rounded-lg shadow-md p-6">
+              <h2 className="text-xl font-semibold mb-4">Break Records</h2>
+              <BreakRecordsTable
+                todayBreak={todayBreak.map(breakRecord => ({
+                  start_time: breakRecord.start_time,
+                  end_time: breakRecord.end_time || '',
+                  duration: breakRecord.end_time
+                    ? calculateDuration(breakRecord.start_time, breakRecord.end_time)
+                    : 'In progress',
+                  status: breakRecord.status || '',
+                }))}
+              />
+            </div>
+
+            <div className="bg-white rounded-lg shadow-md p-6">
+              <h2 className="text-xl font-semibold mb-4">Monthly Records</h2>
+              {monthlyStats && (
+                <MonthlyRecord
+                  monthlyStats={{
+                    expectedWorkingDays: monthlyStats.expectedWorkingDays,
+                    daysAttended: monthlyStats.totalWorkingDays,
+                    presentDays: monthlyStats.presentDays,
+                    lateDays: monthlyStats.lateDays,
+                    absentees: parseInt(absentees) || 0,
+                    leaves: parseInt(leaves) || 0,
+                    totalWorkingDays: monthlyStats.totalWorkingDays,
+                    averageDailyHours: monthlyStats.averageWorkHours.toFixed(1) + 'h',
+                    expectedHours: (6 * monthlyStats.expectedWorkingDays) + 'h',
+                    expectedWorkHours: 6 * monthlyStats.expectedWorkingDays,
+                    averageWorkHours: monthlyStats.averageWorkHours,
+                  }}
+                  leaves={parseInt(leaves) || 0}
+                  absentees={parseInt(absentees) || 0}
+                />
+              )}
+            </div>
+          </div>
+        )
+      }
+
+      {/* Graph View - Already implemented */}
+      {
+        view === 'graph' && selectedtab === "Dailydata" && (
+          <>
+            <div className="flex space-x-4 mb-4">
+              <button
+                onClick={() => setViewMode('daily')}
+                className={`px-4 py-2 rounded-md transition-all ${viewMode === 'daily'
+                  ? 'bg-[#7E69AB] text-white shadow-md'
+                  : 'bg-gray-100 text-gray-700 hover:bg-gray-200'
+                  }`}
+              >
+                Daily
+              </button>
+              <button
+                onClick={() => setViewMode('weekly')}
+                className={`px-4 py-2 rounded-md transition-all ${viewMode === 'weekly'
+                  ? 'bg-[#7E69AB] text-white shadow-md'
+                  : 'bg-gray-100 text-gray-700 hover:bg-gray-200'
+                  }`}
+
+              //     className={`px-4 py-2 rounded-md transition-all ${viewMode === 'weekly'
+              //       ? 'bg-[#7E69AB] text-white shadow-md'
+              //         ? 'bg-[#7E69AB] text-white shadow-md'
+              //         : 'bg-gray-100 text-gray-700 hover:bg-gray-200'
+              // }`}
+              >
+                Monthly
+              </button>
+            </div>
+            <div className='mb-16'>
+              <SalesChart
+                activeTab={viewMode}
+                data={chartData}
+              />
+            </div>
+          </>
+        )
+      }
+
+      {/* Default View - Show the current UI */}
+      {
+        (view === 'default' && selectedtab === "Dailydata") && (
+          <div className="grid grid-cols-1 lg:grid-cols-3 gap-6">
+            {/* Today's Status Card */}
+            <div className="lg:col-span-2 bg-white rounded-lg shadow-md p-6">
+              <div className="flex items-center justify-between mb-6">
+                <div className="flex items-center">
+                  <Clock className="w-6 h-6 text-blue-600 mr-2" />
+                  <h2 className="text-xl font-semibold">Today's Status</h2>
+                </div>
+                {todayAttendance && (
+                  <span className={`px-3 py-1 rounded-full text-sm font-medium ${todayAttendance.status === 'present'
+                    ? 'bg-green-100 text-green-800'
+                    : 'bg-yellow-100 text-yellow-800'
+                    }`}>
+                    {todayAttendance.status}
+                  </span>
+                )}
+              </div>
+
+              {todayAttendance ? (
+                <div className="space-y-6">
+                  <div className="grid grid-cols-1 md:grid-cols-2 gap-6">
+                    {/* Check-in/out Details */}
+                    <div className="bg-gray-50 rounded-lg p-4">
+                      <h3 className="text-sm font-medium text-gray-500 mb-3">Attendance Details</h3>
+                      <div className="space-y-3">
                         <div className="flex items-center justify-between">
-                          <span className="text-gray-600">Check-out:</span>
+                          <span className="text-gray-600">Check-in:</span>
                           <span className="font-medium">
-                            {format(new Date(todayAttendance.check_out), 'h:mm a')}
+                            {format(new Date(todayAttendance.check_in), 'h:mm a')}
                           </span>
                         </div>
-                      )}
-                      <div className="flex items-center justify-between">
-                        <span className="text-gray-600">Work Mode:</span>
-                        <span className={`px-2 py-0.5 rounded-full text-sm font-medium ${todayAttendance.work_mode === 'on_site'
-                          ? 'bg-blue-100 text-blue-800'
-                          : 'bg-purple-100 text-purple-800'
-                          }`}>
-                          {todayAttendance.work_mode}
-                        </span>
-                      </div>
-                      <div className="flex items-center justify-between">
-                        <span className="text-gray-600">Location:</span>
-                        <span className="font-medium text-sm">
-                          {todayAttendance.latitude.toFixed(4)}, {todayAttendance.longitude.toFixed(4)}
-                        </span>
+                        {todayAttendance.check_out && (
+                          <div className="flex items-center justify-between">
+                            <span className="text-gray-600">Check-out:</span>
+                            <span className="font-medium">
+                              {format(new Date(todayAttendance.check_out), 'h:mm a')}
+                            </span>
+                          </div>
+                        )}
+                        <div className="flex items-center justify-between">
+                          <span className="text-gray-600">Work Mode:</span>
+                          <span className={`px-2 py-0.5 rounded-full text-sm font-medium ${todayAttendance.work_mode === 'on_site'
+                            ? 'bg-blue-100 text-blue-800'
+                            : 'bg-purple-100 text-purple-800'
+                            }`}>
+                            {todayAttendance.work_mode}
+                          </span>
+                        </div>
+                        <div className="flex items-center justify-between">
+                          <span className="text-gray-600">Location:</span>
+                          <span className="font-medium text-sm">
+                            {todayAttendance.latitude.toFixed(4)}, {todayAttendance.longitude.toFixed(4)}
+                          </span>
+                        </div>
+                      </div>
+                    </div>
+
+                    {/* Work Duration */}
+                    <div className="bg-gray-50 rounded-lg p-4">
+                      <h3 className="text-sm font-medium text-gray-500 mb-3">Work Duration</h3>
+                      <div className="space-y-3">
+                        <div className="flex items-center justify-between">
+                          <span className="text-gray-600">Total Time:</span>
+                          <span className="font-medium">
+                            {calculateDuration(todayAttendance.check_in, todayAttendance.check_out)}
+                          </span>
+                        </div>
+                        <div className="flex items-center justify-between">
+                          <span className="text-gray-600">Break Time:</span>
+                          <span className="font-medium">
+                            {getTotalBreakDuration() || '0h 0m'}
+                          </span>
+                        </div>
+                        <div className="flex items-center justify-between">
+                          <span className="text-gray-600">Status:</span>
+                          <span className={`px-2 py-0.5 rounded-full text-sm font-medium ${!todayAttendance.check_out
+                            ? 'bg-blue-100 text-blue-800'
+                            : 'bg-green-100 text-green-800'
+                            }`}>
+                            {!todayAttendance.check_out ? 'Working' : 'Completed'}
+                          </span>
+                        </div>
                       </div>
                     </div>
                   </div>
 
-                  {/* Work Duration */}
+                  {/* Break Records */}
                   <div className="bg-gray-50 rounded-lg p-4">
-                    <h3 className="text-sm font-medium text-gray-500 mb-3">Work Duration</h3>
-                    <div className="space-y-3">
-                      <div className="flex items-center justify-between">
-                        <span className="text-gray-600">Total Time:</span>
-                        <span className="font-medium">
-                          {calculateDuration(todayAttendance.check_in, todayAttendance.check_out)}
-                        </span>
-                      </div>
-                      <div className="flex items-center justify-between">
-                        <span className="text-gray-600">Break Time:</span>
-                        <span className="font-medium">
-                          {getTotalBreakDuration() || '0h 0m'}
-                        </span>
-                      </div>
-                      <div className="flex items-center justify-between">
-                        <span className="text-gray-600">Status:</span>
-                        <span className={`px-2 py-0.5 rounded-full text-sm font-medium ${!todayAttendance.check_out
-                          ? 'bg-blue-100 text-blue-800'
-                          : 'bg-green-100 text-green-800'
-                          }`}>
-                          {!todayAttendance.check_out ? 'Working' : 'Completed'}
-                        </span>
-                      </div>
+                    <h3 className="text-sm font-medium text-gray-500 mb-3">Break Records</h3>
+                    {todayBreak.length > 0 ? (
+                      <div className="space-y-3">
+                        {todayBreak.map((breakRecord, index) => (
+                          <div key={index} className="flex items-center justify-between">
+                            <div className="flex items-center">
+                              <Coffee className="w-4 h-4 text-gray-400 mr-2" />
+                              <span className="text-gray-600">Break {index + 1}:</span>
+                              <span className="ml-2">
+                                {format(new Date(breakRecord.start_time), 'h:mm a')}
+                                {breakRecord.end_time && (
+                                  <> - {format(new Date(breakRecord.end_time), 'h:mm a')}</>
+                                )}
+                              </span>
+                            </div>
+                            {breakRecord.status && (
+                              <span className={`px-2 py-0.5 rounded-full text-xs font-medium ${breakRecord.status === 'on_time'
+                                ? 'bg-green-100 text-green-800'
+                                : 'bg-yellow-100 text-yellow-800'
+                                }`}>
+                                {breakRecord.status}
+                              </span>
+                            )}
+                          </div>
+                        ))}
+                      </div>
+                    ) : (
+                      <p className="text-gray-500">No breaks taken today</p>
+                    )}
+                  </div>
+                </div>
+              ) : (
+                <div className="flex items-center justify-center h-48 bg-gray-50 rounded-lg">
+                  <div className="text-center">
+                    <AlertCircle className="w-8 h-8 text-yellow-500 mx-auto mb-2" />
+                    <p className="text-gray-600">Not checked in yet</p>
+                    <p className="text-sm text-gray-500 mt-1">Check in from the Attendance page to start your day</p>
+                  </div>
+                </div>
+              )}
+            </div>
+
+            {/* Quick Stats Card */}
+            <div className="bg-white rounded-lg shadow-md p-6">
+              <div className="flex items-center mb-6">
+                <Calendar className="w-6 h-6 text-blue-600 mr-2" />
+                <h2 className="text-xl font-semibold">Quick Stats</h2>
+              </div>
+
+              <div className="space-y-6">
+                <div className="bg-gray-50 rounded-lg p-4">
+                  <h3 className="text-sm font-medium text-gray-500 mb-3">Today's Timeline</h3>
+                  <div className="space-y-3">
+                    <div className="flex items-center justify-between">
+                      <span className="text-gray-600">Check-in:</span>
+                      <span className="font-medium">
+                        {todayAttendance
+                          ? format(new Date(todayAttendance.check_in), 'h:mm a')
+                          : '-'}
+                      </span>
+                    </div>
+                    <div className="flex items-center justify-between">
+                      <span className="text-gray-600">Check-out:</span>
+                      <span className="font-medium">
+                        {todayAttendance?.check_out
+                          ? format(new Date(todayAttendance.check_out), 'h:mm a')
+                          : '-'}
+                      </span>
+                    </div>
+                    <div className="flex items-center justify-between">
+                      <span className="text-gray-600">Latest Break:</span>
+                      <span className="font-medium">
+                        {todayBreak.length > 0
+                          ? format(new Date(todayBreak[todayBreak.length - 1].start_time), 'h:mm a')
+                          : '-'}
+                      </span>
+                    </div>
+                    <div className="flex items-center justify-between">
+                      <span className="text-gray-600">Work Mode:</span>
+                      <span className={`px-2 py-0.5 rounded-full text-xs font-medium ${todayAttendance?.work_mode === 'on_site'
+                        ? 'bg-blue-100 text-blue-800'
+                        : todayAttendance?.work_mode === 'remote'
+                          ? 'bg-purple-100 text-purple-800'
+                          : 'bg-gray-100 text-gray-800'
+                        }`}>
+                        {todayAttendance?.work_mode || 'Not Set'}
+                      </span>
                     </div>
                   </div>
                 </div>
 
-                {/* Break Records */}
                 <div className="bg-gray-50 rounded-lg p-4">
-                  <h3 className="text-sm font-medium text-gray-500 mb-3">Break Records</h3>
-                  {todayBreak.length > 0 ? (
+                  <h3 className="text-sm font-medium text-gray-500 mb-3">Break Summary</h3>
+                  <div className="space-y-3">
+                    <div className="flex items-center justify-between">
+                      <span className="text-gray-600">Total Breaks:</span>
+                      <span className="font-medium">{todayBreak.length}</span>
+                    </div>
+                    <div className="flex items-center justify-between">
+                      <span className="text-gray-600">Break Duration:</span>
+                      <span className="font-medium">
+                        {getTotalBreakDuration() || '0h 0m'}
+                      </span>
+                    </div>
+                  </div>
+                </div>
+              </div>
+            </div>
+
+            {/* Monthly Overview Card */}
+            <div className="lg:col-span-3 bg-white rounded-lg shadow-md p-6">
+              <div className="flex items-center mb-6">
+                <BarChart className="w-6 h-6 text-blue-600 mr-2" />
+                <h2 className="text-xl font-semibold">Monthly Overview - {format(selectedDate, 'MMMM yyyy')}</h2>
+              </div>
+
+              {monthlyStats ? (
+                <div className="grid grid-cols-1 md:grid-cols-3 gap-6">
+                  <div className="bg-gray-50 rounded-lg p-4">
+                    <h3 className="text-sm font-medium text-gray-500 mb-3">Attendance Summary</h3>
                     <div className="space-y-3">
-                      {todayBreak.map((breakRecord, index) => (
-                        <div key={index} className="flex items-center justify-between">
-                          <div className="flex items-center">
-                            <Coffee className="w-4 h-4 text-gray-400 mr-2" />
-                            <span className="text-gray-600">Break {index + 1}:</span>
-                            <span className="ml-2">
-                              {format(new Date(breakRecord.start_time), 'h:mm a')}
-                              {breakRecord.end_time && (
-                                <> - {format(new Date(breakRecord.end_time), 'h:mm a')}</>
-                              )}
-                            </span>
-                          </div>
-                          {breakRecord.status && (
-                            <span className={`px-2 py-0.5 rounded-full text-xs font-medium ${breakRecord.status === 'on_time'
-                              ? 'bg-green-100 text-green-800'
-                              : 'bg-yellow-100 text-yellow-800'
-                              }`}>
-                              {breakRecord.status}
-                            </span>
-                          )}
-                        </div>
-                      ))}
+                      <div className="flex items-center justify-between">
+                        <span className="text-gray-600">Expected Working Days:</span>
+                        <span className="font-medium">{monthlyStats.expectedWorkingDays}</span>
+                      </div>
+                      <div className="flex items-center justify-between">
+                        <span className="text-gray-600">Days Attended:</span>
+                        <span className="font-medium">{monthlyStats.totalWorkingDays}</span>
+                      </div>
+                      <div className="flex items-center justify-between">
+                        <span className="text-gray-600">Present Days:</span>
+                        <span className="font-medium text-green-600">{monthlyStats.presentDays}</span>
+                      </div>
+                      <div className="flex items-center justify-between">
+                        <span className="text-gray-600">Late Days:</span>
+                        <span className="font-medium text-yellow-600">{monthlyStats.lateDays}</span>
+                      </div>
+                      <div className="flex items-center justify-between">
+                        <span className="text-gray-600">Absentees:</span>
+                        <span className="font-medium text-red-600">{absentees || 0}</span>
+                      </div>
+                      <div className="flex items-center justify-between">
+                        <span className="text-gray-600">Leaves:</span>
+                        <span className="font-medium text-green-600">{leaves}</span>
+                      </div>
                     </div>
-                  ) : (
-                    <p className="text-gray-500">No breaks taken today</p>
-                  )}
-                </div>
+                  </div>
+
+                  <div className="bg-gray-50 rounded-lg p-4">
+                    <h3 className="text-sm font-medium text-gray-500 mb-3">Work Mode Distribution</h3>
+                    <div className="space-y-3">
+                      <div className="flex items-center justify-between">
+                        <span className="text-gray-600">On-site Days:</span>
+                        <span className="font-medium text-blue-600">{monthlyStats.onSiteDays}</span>
+                      </div>
+                      <div className="flex items-center justify-between">
+                        <span className="text-gray-600">Remote Days:</span>
+                        <span className="font-medium text-purple-600">{monthlyStats.remoteDays}</span>
+                      </div>
+                      <div className="flex items-center justify-between">
+                        <span className="text-gray-600">Attendance Rate:</span>
+                        <span className="font-medium">
+                          {((monthlyStats.totalWorkingDays / monthlyStats.expectedWorkingDays) * 100).toFixed(1)}%
+                        </span>
+                      </div>
+                    </div>
+                  </div>
+
+                  <div className="bg-gray-50 rounded-lg p-4">
+                    <h3 className="text-sm font-medium text-gray-500 mb-3">Work Hours</h3>
+                    <div className="space-y-3">
+                      <div className="flex items-center justify-between">
+                        <span className="text-gray-600">Average Daily Hours:</span>
+                        <span className="font-medium">
+                          {monthlyStats.averageWorkHours.toFixed(1)}h
+                        </span>
+                      </div>
+                      <div className="flex items-center justify-between">
+                        <span className="text-gray-600">Total Hours:</span>
+                        <span className="font-medium">
+                          {(monthlyStats.averageWorkHours * monthlyStats.totalWorkingDays).toFixed(1)}h
+                        </span>
+                      </div>
+                      <div className="flex items-center justify-between">
+                        <span className="text-gray-600">Expected Hours:</span>
+                        <span className="font-medium">
+                          {(6 * monthlyStats.expectedWorkingDays)}h
+                        </span>
+                      </div>
+                    </div>
+                  </div>
+                </div>
+              ) : (
+                <div className="text-center py-8 text-gray-500">
+                  No attendance records found for this month
+                </div>
+              )}
+            </div>
+
+            {/* Absentees Details */}
+            <div className="lg:col-span-3 bg-white rounded-lg shadow-md p-6">
+              <div className="flex items-center mb-6">
+                <BarChart className="w-6 h-6 text-blue-600 mr-2" />
+                <h2 className="text-xl font-semibold">Absentees Details - {format(selectedDate, 'MMMM yyyy')}</h2>
               </div>
-            ) : (
-              <div className="flex items-center justify-center h-48 bg-gray-50 rounded-lg">
-                <div className="text-center">
-                  <AlertCircle className="w-8 h-8 text-yellow-500 mx-auto mb-2" />
-                  <p className="text-gray-600">Not checked in yet</p>
-                  <p className="text-sm text-gray-500 mt-1">Check in from the Attendance page to start your day</p>
-                </div>
-              </div>
-            )}
-          </div>
-
-          {/* Quick Stats Card */}
-          <div className="bg-white rounded-lg shadow-md p-6">
-            <div className="flex items-center mb-6">
-              <Calendar className="w-6 h-6 text-blue-600 mr-2" />
-              <h2 className="text-xl font-semibold">Quick Stats</h2>
-            </div>
-
-            <div className="space-y-6">
-              <div className="bg-gray-50 rounded-lg p-4">
-                <h3 className="text-sm font-medium text-gray-500 mb-3">Today's Timeline</h3>
-                <div className="space-y-3">
-                  <div className="flex items-center justify-between">
-                    <span className="text-gray-600">Check-in:</span>
-                    <span className="font-medium">
-                      {todayAttendance
-                        ? format(new Date(todayAttendance.check_in), 'h:mm a')
-                        : '-'}
-                    </span>
-                  </div>
-                  <div className="flex items-center justify-between">
-                    <span className="text-gray-600">Check-out:</span>
-                    <span className="font-medium">
-                      {todayAttendance?.check_out
-                        ? format(new Date(todayAttendance.check_out), 'h:mm a')
-                        : '-'}
-                    </span>
-                  </div>
-                  <div className="flex items-center justify-between">
-                    <span className="text-gray-600">Latest Break:</span>
-                    <span className="font-medium">
-                      {todayBreak.length > 0
-                        ? format(new Date(todayBreak[todayBreak.length - 1].start_time), 'h:mm a')
-                        : '-'}
-                    </span>
-                  </div>
-                  <div className="flex items-center justify-between">
-                    <span className="text-gray-600">Work Mode:</span>
-                    <span className={`px-2 py-0.5 rounded-full text-xs font-medium ${todayAttendance?.work_mode === 'on_site'
-                      ? 'bg-blue-100 text-blue-800'
-                      : todayAttendance?.work_mode === 'remote'
-                        ? 'bg-purple-100 text-purple-800'
-                        : 'bg-gray-100 text-gray-800'
-                      }`}>
-                      {todayAttendance?.work_mode || 'Not Set'}
-                    </span>
-                  </div>
-                </div>
-              </div>
-
-              <div className="bg-gray-50 rounded-lg p-4">
-                <h3 className="text-sm font-medium text-gray-500 mb-3">Break Summary</h3>
-                <div className="space-y-3">
-                  <div className="flex items-center justify-between">
-                    <span className="text-gray-600">Total Breaks:</span>
-                    <span className="font-medium">{todayBreak.length}</span>
-                  </div>
-                  <div className="flex items-center justify-between">
-                    <span className="text-gray-600">Break Duration:</span>
-                    <span className="font-medium">
-                      {getTotalBreakDuration() || '0h 0m'}
-                    </span>
-                  </div>
-                </div>
+
+              <div>
+                {/* Absentee Data Div */}
+                <AbsenteeComponent selectedDate={selectedDate} />
               </div>
             </div>
           </div>
-
-          {/* Monthly Overview Card */}
-          <div className="lg:col-span-3 bg-white rounded-lg shadow-md p-6">
-            <div className="flex items-center mb-6">
-              <BarChart className="w-6 h-6 text-blue-600 mr-2" />
-              <h2 className="text-xl font-semibold">Monthly Overview - {format(selectedDate, 'MMMM yyyy')}</h2>
-            </div>
-
-            {monthlyStats ? (
-              <div className="grid grid-cols-1 md:grid-cols-3 gap-6">
-                <div className="bg-gray-50 rounded-lg p-4">
-                  <h3 className="text-sm font-medium text-gray-500 mb-3">Attendance Summary</h3>
-                  <div className="space-y-3">
-                    <div className="flex items-center justify-between">
-                      <span className="text-gray-600">Expected Working Days:</span>
-                      <span className="font-medium">{monthlyStats.expectedWorkingDays}</span>
-                    </div>
-                    <div className="flex items-center justify-between">
-                      <span className="text-gray-600">Days Attended:</span>
-                      <span className="font-medium">{monthlyStats.totalWorkingDays}</span>
-                    </div>
-                    <div className="flex items-center justify-between">
-                      <span className="text-gray-600">Present Days:</span>
-                      <span className="font-medium text-green-600">{monthlyStats.presentDays}</span>
-                    </div>
-                    <div className="flex items-center justify-between">
-                      <span className="text-gray-600">Late Days:</span>
-                      <span className="font-medium text-yellow-600">{monthlyStats.lateDays}</span>
-                    </div>
-                    <div className="flex items-center justify-between">
-                      <span className="text-gray-600">Absentees:</span>
-                      <span className="font-medium text-red-600">{absentees || 0}</span>
-                    </div>
-                    <div className="flex items-center justify-between">
-                      <span className="text-gray-600">Leaves:</span>
-                      <span className="font-medium text-green-600">{leaves}</span>
-                    </div>
-                  </div>
-                </div>
-
-                <div className="bg-gray-50 rounded-lg p-4">
-                  <h3 className="text-sm font-medium text-gray-500 mb-3">Work Mode Distribution</h3>
-                  <div className="space-y-3">
-                    <div className="flex items-center justify-between">
-                      <span className="text-gray-600">On-site Days:</span>
-                      <span className="font-medium text-blue-600">{monthlyStats.onSiteDays}</span>
-                    </div>
-                    <div className="flex items-center justify-between">
-                      <span className="text-gray-600">Remote Days:</span>
-                      <span className="font-medium text-purple-600">{monthlyStats.remoteDays}</span>
-                    </div>
-                    <div className="flex items-center justify-between">
-                      <span className="text-gray-600">Attendance Rate:</span>
-                      <span className="font-medium">
-                        {((monthlyStats.totalWorkingDays / monthlyStats.expectedWorkingDays) * 100).toFixed(1)}%
-                      </span>
-                    </div>
-                  </div>
-                </div>
-
-                <div className="bg-gray-50 rounded-lg p-4">
-                  <h3 className="text-sm font-medium text-gray-500 mb-3">Work Hours</h3>
-                  <div className="space-y-3">
-                    <div className="flex items-center justify-between">
-                      <span className="text-gray-600">Average Daily Hours:</span>
-                      <span className="font-medium">
-                        {monthlyStats.averageWorkHours.toFixed(1)}h
-                      </span>
-                    </div>
-                    <div className="flex items-center justify-between">
-                      <span className="text-gray-600">Total Hours:</span>
-                      <span className="font-medium">
-                        {(monthlyStats.averageWorkHours * monthlyStats.totalWorkingDays).toFixed(1)}h
-                      </span>
-                    </div>
-                    <div className="flex items-center justify-between">
-                      <span className="text-gray-600">Expected Hours:</span>
-                      <span className="font-medium">
-                        {(6 * monthlyStats.expectedWorkingDays)}h
-                      </span>
-                    </div>
-                  </div>
-                </div>
-              </div>
-            ) : (
-              <div className="text-center py-8 text-gray-500">
-                No attendance records found for this month
-              </div>
-            )}
-          </div>
-
-          {/* Absentees Details */}
-          <div className="lg:col-span-3 bg-white rounded-lg shadow-md p-6">
-            <div className="flex items-center mb-6">
-              <BarChart className="w-6 h-6 text-blue-600 mr-2" />
-              <h2 className="text-xl font-semibold">Absentees Details - {format(selectedDate, 'MMMM yyyy')}</h2>
-            </div>
-
-            <div>
-              {/* Absentee Data Div */}
-              <AbsenteeComponent selectedDate={selectedDate} />
-            </div>
-          </div>
-        </div>
-      )}
+        )
+      }
     </div>
   );
 };
