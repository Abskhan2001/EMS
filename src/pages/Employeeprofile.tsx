import React, { useEffect, useState } from "react";
import { supabase } from "../lib/supabase";
import { Mail, Phone, MapPin, CreditCard, Globe, Building2, Slack, Briefcase  } from "lucide-react";
import { FaEdit } from "react-icons/fa";

const Employeeprofile = ({ employeeid, employeeview, setemployeeview }) => {
  const [employeeData, setEmployeeData] = useState(null);
  const [loading, setLoading] = useState(true);
  const [error, setError] = useState(null);
  const [isEditMode, setIsEditMode] = useState(false); // State to toggle between edit and view mode
  const [formData, setFormData] = useState({
    full_name: "",
    email: "",
    phone_number: "",
    personal_email: "",
    slack_id: "",
    location: "",
    profession:"",
    salary: "",
    per_hour_pay: "",
    role: "",
    profile_image: null, 
  });
  
  // Define the function to calculate employment duration
  const getEmploymentDuration = (joinDate) => {
    const joined = new Date(joinDate);
    const today = new Date();
    const diffTime = Math.abs(today - joined);
    return Math.ceil(diffTime / (1000 * 60 * 60 * 24 * 30)) + " months"; // convert time to months
  };

  const handleImageChange = (e) => {
    const file = e.target.files[0];
    if (file) {
      setFormData((prev) => ({ ...prev, profile_image: file }));
    }
  };
  
  

  useEffect(() => {
    const fetchEmployee = async () => {
      try {
        setLoading(true);
        const { data, error } = await supabase
          .from("users")
          .select("*")
          .eq("id", employeeid)
          .single();

        if (error) throw error;

        let profileImageUrl = null;
        if (data.profile_image) {
          if (data.profile_image.startsWith("http")) {
            profileImageUrl = data.profile_image;
          } else {
            const { data: { publicUrl } } = supabase
              .storage
              .from("profilepics")
              .getPublicUrl(data.profile_image);
            profileImageUrl = publicUrl;
          }
        }

        setEmployeeData({ ...data, profile_image_url: profileImageUrl });
        setFormData({
          full_name: data.full_name,
          email: data.email,
          phone_number: data.phone_number,
          personal_email: data.personal_email,
          slack_id: data.slack_id,
          location: data.location,
          profession: data.profession,
          salary: data.salary,
          per_hour_pay: data.per_hour_pay,
          role: data.role || "",
          profile_image: null,
        });
        
      } catch (err) {
        setError(err.message);
      } finally {
        setLoading(false);
      }
    };

    if (employeeid) fetchEmployee();
  }, [employeeid]);

  const handleEditClick = () => {
    setIsEditMode(true);
  };

  const handleSaveChanges = async () => {
    try {
      let profileImagePath = employeeData.profile_image;
  
      if (formData.profile_image) {
        const fileExt = formData.profile_image.name.split(".").pop();
        const fileName = `${employeeid}-${Date.now()}.${fileExt}`;
        const filePath = `${fileName}`;
  
        const { error: uploadError } = await supabase.storage
          .from("profilepics")
          .upload(filePath, formData.profile_image, { upsert: true });
  
        if (uploadError) throw uploadError;
        profileImagePath = filePath;
      }
  
      const { data, error } = await supabase
        .from("users")
        .update({
          full_name: formData.full_name,
          email: formData.email,
          phone_number: formData.phone_number,
          personal_email: formData.personal_email,
          slack_id: formData.slack_id,
          location: formData.location,
          profession: formData.profession,
          salary: formData.salary,
          per_hour_pay: formData.per_hour_pay,
          role: formData.role,
          profile_image: profileImagePath,
        })
        .eq("id", employeeid)
        .select();
  
      if (error) throw error;
  
      setEmployeeData(data[0]);
      setIsEditMode(false);
    } catch (err) {
      setError("Failed to save changes: " + err.message);
    }
  };
  

  const handleChange = (e) => {
    const { name, value } = e.target;
    setFormData((prevState) => ({
      ...prevState,
      [name]: value,
    }));
  };

  if (loading) return <div className="text-center p-4">Loading profile...</div>;
  if (error) return <div className="text-red-500 p-4">Error: {error}</div>;
  if (!employeeData) return <div className="p-4">No employee found</div>;

  return (
    <div className="w-full flex justify-center items-center min-h-screen bg-gray-50 p-6">
    <div className="bg-white rounded-2xl shadow-md p-6 md:p-10 max-w-4xl w-full">
      <div className="flex justify-between items-center mb-4">
        <button
          onClick={() => setemployeeview("generalview")}
          className="px-4 py-2 bg-gray-200 rounded-lg hover:bg-gray-300"
        >
          Back to List
        </button>
  
        <button
          onClick={handleEditClick}
          className="flex items-center px-4 py-2 bg-blue-500 text-white rounded-lg hover:bg-blue-600"
        >
          <FaEdit className="mr-2" /> Edit
        </button>
      </div>
  
      <div className="flex flex-col items-center mt-2">
        <img
          src={
            formData.profile_image
              ? URL.createObjectURL(formData.profile_image)
              : employeeData.profile_image_url || "https://via.placeholder.com/150"
          }
          alt="Profile"
          className="w-32 h-32 rounded-full object-cover mb-4"
        />
        <h2 className="text-xl font-bold">{employeeData.full_name}</h2>
        <p className="text-gray-600 capitalize">{employeeData.role || "employee"}</p>
      </div>
  
      {isEditMode ? (
        <div className="grid grid-cols-1 sm:grid-cols-2 lg:grid-cols-3 gap-6 mt-8 text-sm">
          <div>
            <label className="text-gray-700">Full Name</label>
            <input
              type="text"
              name="full_name"
              value={formData.full_name}
              onChange={handleChange}
              className="mt-2 p-2 border rounded w-full"
            />
          </div>
          <div>
            <label className="text-gray-700">Email</label>
            <input
              type="email"
              name="email"
              value={formData.email}
              onChange={handleChange}
              className="mt-2 p-2 border rounded w-full"
            />
          </div>
          <div>
            <label className="text-gray-700">Phone Number</label>
            <input
              type="text"
              name="phone_number"
              value={formData.phone_number}
              onChange={handleChange}
              className="mt-2 p-2 border rounded w-full"
            />
          </div>
          <div>
            <label className="text-gray-700">Personal Email</label>
            <input
              type="email"
              name="personal_email"
              value={formData.personal_email}
              onChange={handleChange}
              className="mt-2 p-2 border rounded w-full"
            />
          </div>
          <div>
            <label className="text-gray-700">Slack ID</label>
            <input
              type="text"
              name="slack_id"
              value={formData.slack_id}
              onChange={handleChange}
              className="mt-2 p-2 border rounded w-full"
            />
          </div>
          <div>
            <label className="text-gray-700">Location</label>
            <input
              type="text"
              name="location"
              value={formData.location}
              onChange={handleChange}
              className="mt-2 p-2 border rounded w-full"
            />
          </div>
          <div>
            <label className="text-gray-700">Profession</label>
            <input
              type="text"
              name="profession"
              value={formData.profession}
              onChange={handleChange}
              className="mt-2 p-2 border rounded w-full"
            />
          </div>
          <div>
            <label className="text-gray-700">Salary</label>
            <input
              type="text"
              name="salary"
              value={formData.salary}
              onChange={handleChange}
              className="mt-2 p-2 border rounded w-full"
            />
          </div>
          <div>
            <label className="text-gray-700">Per Hour Pay</label>
            <input
              type="text"
              name="per_hour_pay"
              value={formData.per_hour_pay}
              onChange={handleChange}
              className="mt-2 p-2 border rounded w-full"
            />
          </div>
          <div>
            <label className="text-gray-700">Role</label>
            <select
              name="role"
              value={formData.role}
              onChange={handleChange}
              className="mt-2 p-2 border rounded w-full"
            >
              <option value="">Select Role</option>
              <option value="admin">admin</option>
              <option value="manager">manager</option>
              <option value="employee">employee</option>
<<<<<<< HEAD
=======
              <option value="employee">project manager</option>
>>>>>>> c83b3b21
            </select>
          </div>
          <div>
            <label className="text-gray-700">Profile Image</label>
            <input
              type="file"
              accept="image/*"
              onChange={handleImageChange}
              className="mt-2 w-full"
            />
          </div>
  
          <div className="flex justify-end mt-4 col-span-full">
            <button
              onClick={handleSaveChanges}
              className="px-4 py-2 bg-green-500 text-white rounded-lg hover:bg-green-600"
            >
              Save Changes
            </button>
          </div>
        </div>
      ) : (
        <div className="grid grid-cols-1 sm:grid-cols-2 lg:grid-cols-3 gap-6 mt-8 text-sm">
          <div className="flex items-center space-x-2 text-purple-600">
            <Mail className="w-5 h-5" />
            <span className="text-gray-700">{employeeData.email}</span>
          </div>
          <div className="flex items-center space-x-2 text-purple-600">
            <Phone className="w-5 h-5" />
            <span className="text-gray-700">{employeeData.phone_number || "N/A"}</span>
          </div>
          <div className="flex items-center space-x-2 text-purple-600">
            <Mail className="w-5 h-5" />
            <span className="text-gray-700">{employeeData.personal_email}</span>
          </div>
          <div className="flex items-center space-x-2 text-purple-600">
            <Slack className="w-5 h-5" />
            <span className="text-gray-700">{employeeData.slack_id || "N/A"}</span>
          </div>
          <div className="flex items-center space-x-2 text-purple-600">
            <MapPin className="w-5 h-5" />
            <span className="text-gray-700">{employeeData.location || "Unknown"}</span>
          </div>
        

          <div className="flex items-center space-x-2 text-purple-600">
            <Briefcase  className="w-5 h-5" />
            <span className="text-gray-700">{employeeData.profession || "N/A"}</span>
          </div>
          <div className="flex items-center space-x-2 text-purple-600">
            <CreditCard className="w-5 h-5" />
            <span className="text-gray-700">{employeeData.salary || "N/A"}</span>
          </div>
          <div className="flex items-center space-x-2 text-purple-600">
            <CreditCard className="w-5 h-5" />
            <span className="text-gray-700">{employeeData.per_hour_pay || "N/A"}</span>
          </div>
          <div className="flex items-center space-x-2 text-purple-600">
            <Building2 className="w-5 h-5" />
            <span className="text-gray-700">
              {getEmploymentDuration(employeeData.created_at) || "N/A"}
            </span>
          </div>
          <div className="flex items-center space-x-2 text-purple-600">
            <Briefcase className="w-5 h-5" />
            <span className="text-gray-700 capitalize">
              {employeeData.role || "employee"}
            </span>
          </div>
        </div>
      )}
    </div>
  </div>
  
  );
};

export default Employeeprofile;<|MERGE_RESOLUTION|>--- conflicted
+++ resolved
@@ -287,10 +287,7 @@
               <option value="admin">admin</option>
               <option value="manager">manager</option>
               <option value="employee">employee</option>
-<<<<<<< HEAD
-=======
               <option value="employee">project manager</option>
->>>>>>> c83b3b21
             </select>
           </div>
           <div>
