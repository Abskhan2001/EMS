import React, { useState, useEffect, useRef, useContext } from "react";
import { supabase } from "../lib/supabase";
import Employeeprofile from "./Employeeprofile";
import { FiPlus, FiTrash2, FiX, FiPlusSquare, FiUserPlus } from "react-icons/fi";
import { AttendanceContext } from "./AttendanceContext";
import TaskBoardAdmin from "../components/TaskBoardAdmin";

interface Employee {
  id: string;
  full_name: string;
  email: string;
  phone?: string;
  joining_date?: string;
  projects?: any[];
  TotalKPI?: number;
  role?: string;
  // Add other employee properties as needed
}

interface Project {
  id: string;
  title: string;
  devops: any[];
}

const EmployeesDetails = ({ selectedTab }) => {
  // State management
  const [employees, setEmployees] = useState<Employee[]>([]);
<<<<<<< HEAD
  const [employee , setEmployee] = useState<Employee | null>(null);
=======
  const [employee, setEmployee] = useState<Employee | null>(null);
>>>>>>> 9da893c5
  const [employeeview, setEmployeeView] = useState<"generalview" | "detailview">("generalview");
  const [employeeId, setEmployeeId] = useState<string>('');
  const [currentEmployee, setCurrentEmployee] = useState<Employee | null>(null);
  const [showForm, setShowForm] = useState(false);
  const [showModal, setShowModal] = useState(false);
  const [userProjects, setUserProjects] = useState<Project[]>([]);
  const [assignment, setAssignment] = useState({
    title: "",
    project: "",
    description: "",
    score: ""
  });

  const [selectedTAB, setSelectedTAB] = useState('');
  const [ProjectId, setProjectId] = useState<string>('');
  const [devopss, setDevopss] = useState<any[]>([]);

  const { openTaskBoard } = useContext(AttendanceContext);
  const formRef = useRef<HTMLFormElement>(null);

  // Form states
  const [signupData, setSignupData] = useState({
    email: "",
    password: "",
  });

  const [formData, setFormData] = useState({
    full_name: "",
    role: "employee",
    phone: "",
    email: "",
    personal_email: "",
    location: "",
    profession: "",
    per_hour_pay: "",
    salary: "",
    slack_id: "",
    joining_date: "",
    profile_image: null as File | null,
  });

  const [step, setStep] = useState(1);

  // Fetch employees with their projects and tasks
  const fetchEmployees = async () => {
    try {
      // Fetch employees
      const { data: employeesData, error: employeesError } = await supabase
        .from("users")
        .select("*");

      if (employeesError) throw employeesError;

      // Fetch projects
      const { data: projectsData, error: projectsError } = await supabase
        .from("projects")
        .select("id, title, devops");

      if (projectsError) throw projectsError;

      // Fetch tasks
      const { data: tasksData, error: tasksError } = await supabase
        .from("tasks_of_projects")
        .select("*");

      if (tasksError) throw tasksError;

      // Process employee data
      const employeesWithProjects = employeesData.map(employee => {
        const employeeProjects = projectsData.filter(project =>
          project.devops?.some((dev: any) => dev.id === employee.id)
        );

        const employeeTasks = tasksData.filter(task =>
          task.devops?.some(dev => dev.id === employee.id) &&
          task.status?.toLowerCase() !== "done"
        );

        const totalKPI = employeeTasks.reduce((sum, task) => {
          return sum + (Number(task.score) || 0);
        }, 0);

        const employeeTaskscompleted = tasksData.filter(task =>
          task.devops?.some(dev => dev.id === employee.id) &&
          task.status?.toLowerCase() == "done"
        );


        const completedKPI = employeeTaskscompleted.reduce((sum, task) => {
          return sum + (Number(task.score) || 0);
        }, 0);

        return {
          ...employee,
          projects: employeeProjects,
          projectid: employeeProjects.map(project => project.id),
          TotalKPI: totalKPI,
          activeTaskCount: employeeTasks.length,
          completedKPI: completedKPI
        };
      });

      setEmployees(employeesWithProjects);
    } catch (error) {
      console.error("Error fetching data:", error);
    }

    // Fetch projects
    const { data: projectsData, error: projectsError } = await supabase
      .from("projects")
      .select("id, title, devops");

    if (projectsError) {
      console.error("Error fetching projects:", projectsError.message);
      return;
    }

    const { data: tasksData, error: tasksError } = await supabase
      .from("tasks_of_projects")
      .select("*")

    if (tasksError) {
      console.error("Error fetching tasks:", tasksError.message);
      return;
    }



    // // Map projects to employees with correct KPI calculation
    // const employeesWithProjects = employeesData.map(employee => {
    //   // Find all projects assigned to this employee
    //   const employeeProjects = projectsData.filter(project =>
    //     project.devops?.some(dev => dev.id === employee.id)
    // );
    const employeesWithProjects = employeesData.map(employee => {
      const employeeProjects = projectsData.filter(project =>
        project.devops?.some((dev: any) => dev.id === employee.id)
      );

      // Find all tasks assigned to this employee that aren't done
      const employeeTasks = tasksData.filter(task =>
        task.devops?.some(dev => dev.id === employee.id) &&
        task.status?.toLowerCase() !== "done"
      );

      // Calculate total KPI from non-done tasks
      const totalKPI = employeeTasks.reduce((sum, task) => {
        // Ensure score is a number, default to 0 if invalid
        const taskScore = Number(task.score) || 0;
        return sum + taskScore;
      }, 0);

      return {
        ...employee,
        projects: employeeProjects.map(project => project.title),
        projectid: employeeProjects.map(project => project.id),
        TotalKPI: totalKPI,
        // Optional: include task count for reference
        activeTaskCount: employeeTasks.length
      };
    });
    console.log("Employees with projects:", employeesWithProjects);




    setEmployees(employeesWithProjects);
  };

  useEffect(() => {
    fetchEmployees();
  }, []);

  // Handle task assignment
  const handleAssignClick = async (employee: Employee) => {
    setCurrentEmployee(employee);
    setEmployeeId(employee.id);

    const { data: allProjects, error } = await supabase
      .from("projects")
      .select("*");

    if (error) {
      console.error("Error fetching projects:", error.message);
      return;
    }

    const userProjects = allProjects.filter(project =>
      project.devops?.some(item => item.id === employee.id)
    );

    setUserProjects(userProjects);
    setAssignment(prev => ({
      ...prev,
      project: userProjects[0]?.title || ""
    }));

    setShowModal(true);
  };

  const handleAssignSubmit = async () => {
    try {
      const selectedProject = userProjects.find(p => p.title === assignment.project);
      if (!selectedProject) throw new Error("Project not found");

      const { error } = await supabase
        .from("tasks_of_projects")
        .insert([{
          project_id: selectedProject.id,
          title: assignment.title,
          description: assignment.description,
          devops: [{ id: employeeId }],
          status: "todo",
          score: assignment.score,
          created_at: new Date().toISOString()
        }]);

      if (error) throw error;

      setAssignment({
        title: "",
        project: "",
        description: "",
        score: ""
      });
      setShowModal(false);
      fetchEmployees(); // Refresh data
      alert("Task assigned successfully!");
    } catch (err) {
      console.error("Error assigning task:", err);
      alert("Failed to assign task: " + err.message);
    }
  };

  // Employee form handlers
  const handleInputChange = (e: React.ChangeEvent<HTMLInputElement | HTMLSelectElement>) => {
    const { name, value } = e.target;
    setFormData(prev => ({ ...prev, [name]: value }));
  };

  const handleSignupChange = (e: React.ChangeEvent<HTMLInputElement>) => {
    const { name, value } = e.target;
    setSignupData(prev => ({ ...prev, [name]: value }));
  };

  const handleSubmitSignUp = async (e: React.FormEvent) => {
    e.preventDefault();
    try {
      const { data, error } = await supabase.auth.signUp({
        email: signupData.email,
        password: signupData.password,
      });

      if (error) throw error;
      if (data.user) {
        setEmployeeId(data.user.id);
        setStep(2);
      }
    } catch (err) {
      alert(err.message);
    }
  };

  const handleSubmitEmployeeInfo = async (e: React.FormEvent) => {
    e.preventDefault();
    try {
      let profileImageUrl = null;

      if (formData.profile_image) {
        const fileExt = formData.profile_image.name.split('.').pop();
        const fileName = `${employeeId}_profile.${fileExt}`;

        const { error: uploadError } = await supabase.storage
          .from('profilepics')
          .upload(fileName, formData.profile_image);

        if (uploadError) throw uploadError;

        const { data: { publicUrl } } = supabase.storage
          .from('profilepics')
          .getPublicUrl(fileName);

        profileImageUrl = publicUrl;
      }

      const { error } = await supabase
        .from("users")
        .update([{
          ...formData,
          phone_number: formData.phone,
          per_hour_pay: Number(formData.per_hour_pay),
          salary: Number(formData.salary),
          profile_image: profileImageUrl,
          joining_date: formData.joining_date || new Date().toISOString(),
        }])
        .eq("id", employeeId);

      if (error) throw error;

      resetForm();
      setShowForm(false);
      setStep(1);
      fetchEmployees();
    } catch (err) {
      alert(err.message);
    }
  };

  const resetForm = () => {
    setFormData({
      full_name: "",
      role: "employee",
      phone: "",
      email: "",
      personal_email: "",
      location: "",
      profession: "",
      per_hour_pay: "",
      salary: "",
      slack_id: "",
      joining_date: "",
      profile_image: null,
    });
    setSignupData({ email: "", password: "" });
    if (formRef.current) formRef.current.reset();
  };

  const handleCancel = () => {
    resetForm();
    setShowForm(false);
    setStep(1);
  };

  const handleDelete = async (id: string) => {
    if (!confirm("Are you sure you want to delete this employee?")) return;

    try {
      const { error } = await supabase.from("users").delete().eq("id", id);
      if (error) throw error;
      setEmployees(prev => prev.filter(emp => emp.id !== id));
    } catch (err) {
      console.error("Error deleting employee:", err);
    }
  };

  // Render methods
  const renderEmployeeForm = () => (
    <div className="fixed inset-0 z-50 flex items-center justify-center p-4 bg-black bg-opacity-50 backdrop-blur-sm">
      <div className="bg-white rounded-xl shadow-2xl w-full max-w-2xl max-h-[90vh] overflow-y-auto">
        <div className="p-6">
          <div className="flex items-center justify-between mb-6">
            <h2 className="text-xl font-bold text-gray-800">
              {step === 1 ? 'Create Account' : 'Employee Details'}
            </h2>
            <button onClick={handleCancel} className="text-gray-400 hover:text-gray-600">
              <FiX className="w-5 h-5" />
            </button>
          </div>

          <div className="flex mb-6">
            <div className={`flex-1 border-t-2 ${step >= 1 ? 'border-[#9A00FF]' : 'border-gray-200'}`}></div>
            <div className={`flex-1 border-t-2 ${step >= 2 ? 'border-[#9A00FF]' : 'border-gray-200'}`}></div>
          </div>

          {step === 1 ? (
            <form onSubmit={handleSubmitSignUp} className="space-y-4">
              {/* Signup form fields */}
              <div>
                <label className="block text-sm font-medium text-gray-700 mb-1">Email</label>
                <input
                  type="email"
                  name="email"
                  value={signupData.email}
                  onChange={handleSignupChange}
                  className="w-full px-4 py-2 border border-gray-300 rounded-lg focus:ring-2 focus:ring-[#9A00FF] focus:border-transparent"
                  required
                />
              </div>
              <div>
                <label className="block text-sm font-medium text-gray-700 mb-1">Password</label>
                <input
                  type="password"
                  name="password"
                  value={signupData.password}
                  onChange={handleSignupChange}
                  className="w-full px-4 py-2 border border-gray-300 rounded-lg focus:ring-2 focus:ring-[#9A00FF] focus:border-transparent"
                  required
                />
              </div>
              <div className="flex justify-end space-x-3 pt-4">
                <button type="button" onClick={handleCancel} className="px-5 py-2.5 text-sm font-medium rounded-lg border border-gray-300 hover:bg-gray-50">
                  Cancel
                </button>
                <button type="submit" className="px-5 py-2.5 text-sm font-medium rounded-lg bg-[#9A00FF] text-white hover:bg-[#8a00e6] shadow-sm">
                  Continue
                </button>
              </div>
            </form>
          ) : (
            <form onSubmit={handleSubmitEmployeeInfo} className="space-y-4">
              {/* Employee details form */}
              <div className="grid grid-cols-1 md:grid-cols-2 gap-4">
                {Object.entries(formData).map(([field, value]) => (
                  field !== 'profile_image' && (
                    <div key={field}>
                      <label className="block text-sm font-medium text-gray-700 mb-1 capitalize">
                        {field.replace(/_/g, ' ')}
                      </label>
                      {field === 'role' ? (
                        <select
                          name={field}
                          value={value as string}
                          onChange={handleInputChange}
                          className="w-full px-4 py-2 border border-gray-300 rounded-lg focus:ring-2 focus:ring-[#9A00FF] focus:border-transparent"
                        >
                          <option value="employee">Employee</option>
                          <option value="manager">Manager</option>
                          <option value="admin">Admin</option>
                        </select>
                      ) : (
                        <input
                          type={field === 'joining_date' ? 'date' : 'text'}
                          name={field}
                          value={field === 'email' ? signupData.email : value as string}
                          onChange={handleInputChange}
                          disabled={field === 'email'}
                          className="w-full px-4 py-2 border border-gray-300 rounded-lg focus:ring-2 focus:ring-[#9A00FF] focus:border-transparent disabled:bg-gray-100"
                        />
                      )}
                    </div>
                  )
                ))}
                <div className="md:col-span-2">
                  <label className="block text-sm font-medium text-gray-700 mb-1">Profile Image</label>
                  <input
                    type="file"
                    name="profile_image"
                    onChange={(e) => setFormData(prev => ({
                      ...prev,
                      profile_image: e.target.files?.[0] || null
                    }))}
                    className="w-full px-4 py-2 border border-gray-300 rounded-lg"
                  />
                </div>
              </div>
              <div className="flex justify-end space-x-3 pt-4">
                <button type="button" onClick={() => setStep(1)} className="px-5 py-2.5 text-sm font-medium rounded-lg border border-gray-300 hover:bg-gray-50">
                  Back
                </button>
                <button type="submit" className="px-5 py-2.5 text-sm font-medium rounded-lg bg-[#9A00FF] text-white hover:bg-[#8a00e6] shadow-sm">
                  Save Employee
                </button>
              </div>
            </form>
          )}
        </div>
      </div>
    </div>
  );

  const renderAssignTaskModal = () => (
    <div className="fixed inset-0 z-50 flex items-center justify-center p-4 bg-black bg-opacity-50 backdrop-blur-sm">
      <div className="bg-white rounded-xl shadow-2xl w-full max-w-md">
        <div className="p-6">
          <div className="flex items-center justify-between mb-4">
            <h2 className="text-xl font-bold text-gray-800">
              Assign Task to {currentEmployee?.full_name}
            </h2>
            <button onClick={() => setShowModal(false)} className="text-gray-400 hover:text-gray-600">
              <FiX className="w-5 h-5" />
            </button>
          </div>

          <form className="space-y-4">
            <div>
              <label className="block text-sm font-medium text-gray-700 mb-1">Title *</label>
              <input
                type="text"
                className="w-full px-4 py-2 border border-gray-300 rounded-lg focus:ring-2 focus:ring-[#9A00FF] focus:border-transparent"
                value={assignment.title}
                onChange={(e) => setAssignment(prev => ({ ...prev, title: e.target.value }))}
                required
              />
            </div>

            <div>
              <label className="block text-sm font-medium text-gray-700 mb-1">Project</label>
              {userProjects.length > 0 ? (
                <select
                  className="w-full px-4 py-2 border border-gray-300 rounded-lg focus:ring-2 focus:ring-[#9A00FF] focus:border-transparent"
                  value={assignment.project}
                  onChange={(e) => setAssignment(prev => ({ ...prev, project: e.target.value }))}
                >
                  {userProjects.map((project) => (
                    <option key={project.id} value={project.title}>
                      {project.title}
                    </option>
                  ))}
                </select>
              ) : (
                <p className="text-sm text-gray-500 py-2">No projects available</p>
              )}
            </div>

            <div>
              <label className="block text-sm font-medium text-gray-700 mb-1">Description</label>
              <textarea
                className="w-full px-4 py-2 border border-gray-300 rounded-lg focus:ring-2 focus:ring-[#9A00FF] focus:border-transparent"
                rows={3}
                value={assignment.description}
                onChange={(e) => setAssignment(prev => ({ ...prev, description: e.target.value }))}
              />
            </div>

            <div>
              <label className="block text-sm font-medium text-gray-700 mb-1">Score</label>
              <input
                type="number"
                className="w-full px-4 py-2 border border-gray-300 rounded-lg focus:ring-2 focus:ring-[#9A00FF] focus:border-transparent"
                value={assignment.score}
                onChange={(e) => setAssignment(prev => ({ ...prev, score: e.target.value }))}
              />
            </div>

            <div className="flex justify-end space-x-3 pt-4">
              <button
                type="button"
                onClick={() => setShowModal(false)}
                className="px-5 py-2.5 text-sm font-medium rounded-lg border border-gray-300 hover:bg-gray-50"
              >
                Cancel
              </button>
              <button
                type="button"
                onClick={handleAssignSubmit}
                disabled={!assignment.title}
                className="px-5 py-2.5 text-sm font-medium rounded-lg bg-[#9A00FF] text-white hover:bg-[#8a00e6] shadow-sm disabled:opacity-70"
              >
                Assign Task
              </button>
            </div>
          </form>
        </div>
      </div>
    </div>
  );

  return (
    <div className="w-full min-h-screen bg-gray-50 p-4 sm:p-6">
      {selectedTAB === "TaskBoard" ? (
        <TaskBoardAdmin
          devopss={devopss}
          ProjectId={ProjectId}
          setSelectedTAB={setSelectedTAB}
          selectedTAB={selectedTAB}
        />
      ) : (
        <>
          {showForm && renderEmployeeForm()}
          {showModal && renderAssignTaskModal()}

          {employeeview === "detailview" ? (
            <Employeeprofile
              employeeid={employeeId}
              employeeview={employeeview}
              employee={currentEmployee}
              setemployeeview={setEmployeeView}

            />
          )
            : (
              <div className="max-w-7xl mx-auto">
                <div className="">
                  {/* <form className="p-6 border-b border-gray-200">
                  <div className="flex flex-col sm:flex-row justify-between items-start sm:items-center gap-4">
                    <div>
                      <h1 className="text-2xl font-bold text-gray-800">Team Management</h1>
                      <p className="text-gray-500 mt-1">View and manage your team members</p>
                    </div>
                    <div>
                      <label className="block text-sm font-medium text-gray-700 mb-1">Password</label>
                      <input
                        type="password"
                        name="password"
                        value={signupData.password}
                        onChange={handleSignupChange}
                        className="w-full px-4 py-2 border border-gray-300 rounded-lg focus:ring-2 focus:ring-[#9A00FF] focus:border-transparent"
                        required
                      />
                    </div>
                  </div>
                  <div className="flex justify-end space-x-3 pt-4">
                    <button
                      type="button"
                      onClick={handleCancel}
                      className="px-5 py-2.5 text-sm font-medium rounded-lg border border-gray-300 hover:bg-gray-50 transition-colors"
                    >
                      Cancel
                    </button>
                    <button
                      type="submit"
                      className="px-5 py-2.5 text-sm font-medium rounded-lg bg-[#9A00FF] text-white hover:bg-[#8a00e6] transition-colors shadow-sm"
                    >
                      Continue
                    </button>
                  </div>
                </form> */}


                  {/* Step 2: Employee Info Form */}
                  {step === 2 && (
                    <form onSubmit={handleSubmitEmployeeInfo} className="space-y-4">
                      <div className="grid grid-cols-1 md:grid-cols-2 gap-4">
                        {[
                          'full_name', 'role', 'phone', 'email',
                          'personal_email', 'location', 'profession',
                          'per_hour_pay', 'salary', 'slack_id', 'joining_date'
                        ].map((field) => (
                          <div key={field}>
                            <label className="block text-sm font-medium text-gray-700 mb-1 capitalize">
                              {field.replace(/_/g, ' ')}
                            </label>
                            {field === 'role' ? (
                              <select
                                name="role"
                                value={formData.role}
                                onChange={handleInputChange}
                                className="w-full px-4 py-2 border border-gray-300 rounded-lg focus:ring-2 focus:ring-[#9A00FF] focus:border-transparent"
                              >
                                <option value="employee">Employee</option>
                                <option value="manager">Manager</option>
                                <option value="admin">Admin</option>
                              </select>
                            ) : (
                              <input
                                type={field === 'joining_date' ? 'date' : 'text'}
                                name={field}
                                value={field === 'email' ? signupData.email : formData[field]}
                                onChange={handleInputChange}
                                disabled={field === 'email'}
                                className="w-full px-4 py-2 border border-gray-300 rounded-lg focus:ring-2 focus:ring-[#9A00FF] focus:border-transparent disabled:bg-gray-100"
                              />
                            )}
                          </div>
                        ))}
                        <div className="md:col-span-2">
                          <label className="block text-sm font-medium text-gray-700 mb-1">
                            Profile Image
                          </label>
                          <div className="flex items-center gap-4">
                            <label className="flex-1 cursor-pointer">
                              <div className="px-4 py-2 border border-gray-300 rounded-lg hover:bg-gray-50 transition-colors">
                                <span className="text-sm text-gray-700">Choose file</span>
                                <input
                                  type="file"
                                  name="profile_image"
                                  onChange={(e) => setFormData(prev => ({ ...prev, profile_image: e.target.files[0] }))}
                                  className="hidden"
                                />
                              </div>
                            </label>
                            {formData.profile_image && (
                              <span className="text-sm text-gray-500 truncate">
                                {formData.profile_image.name}
                              </span>
                            )}
                          </div>
                        </div>
                      </div>
                      <div className="flex justify-end space-x-3 pt-4">
                        <button
                          type="button"
                          onClick={() => setStep(1)}
                          className="px-5 py-2.5 text-sm font-medium rounded-lg border border-gray-300 hover:bg-gray-50 transition-colors"
                        >
                          Back
                        </button>
                        <button
                          type="submit"
                          className="px-5 py-2.5 text-sm font-medium rounded-lg bg-[#9A00FF] text-white hover:bg-[#8a00e6] transition-colors shadow-sm"
                        >
                          Save Employee
                        </button>
                      </div>
                    </form>
                  )}
                </div>
              </div>
              // </div>
            )}

          {/* Assign Task Modal */}
          {showModal && (
            <div className="fixed inset-0 z-50 flex items-center justify-center p-4 bg-black bg-opacity-50 backdrop-blur-sm">
              <div className="bg-white rounded-xl shadow-2xl w-full max-w-md">
                <div className="p-6">
                  <div className="flex items-center justify-between mb-4">
                    <h2 className="text-xl font-bold text-gray-800">
                      Assign Task to {employee?.full_name}
                    </h2>
                    <button
                      onClick={() => setShowModal(false)}
                      className="text-gray-400 hover:text-gray-600 transition-colors"
                    >
                      <FiX className="w-5 h-5" />
                    </button>
                  </div>

                  <form className="space-y-4">
                    <div>
                      <label className="block text-sm font-medium text-gray-700 mb-1">Title *</label>
                      <input
                        type="text"
                        className="w-full px-4 py-2 border border-gray-300 rounded-lg focus:ring-2 focus:ring-[#9A00FF] focus:border-transparent"
                        value={assignment.title}
                        onChange={(e) => setAssignment(prev => ({ ...prev, title: e.target.value }))}
                        required
                      />
                    </div>

                    <div>
                      <label className="block text-sm font-medium text-gray-700 mb-1">Project</label>
                      {userProjects.length > 0 ? (
                        <select
                          className="w-full px-4 py-2 border border-gray-300 rounded-lg focus:ring-2 focus:ring-[#9A00FF] focus:border-transparent"
                          value={assignment.project}
                          onChange={(e) => setAssignment(prev => ({ ...prev, project: e.target.value }))}
                        >
                          <option value="">Select a project</option>
                          {userProjects.map((project) => (
                            <option key={project.id} value={project.title}>
                              {project.title}
                            </option>
                          ))}
                        </select>
                      ) : (
                        <p className="text-sm text-gray-500 py-2">No projects available</p>
                      )}
                    </div>

                    <div>
                      <label className="block text-sm font-medium text-gray-700 mb-1">Description</label>
                      <textarea
                        className="w-full px-4 py-2 border border-gray-300 rounded-lg focus:ring-2 focus:ring-[#9A00FF] focus:border-transparent"
                        rows={3}
                        value={assignment.description}
                        onChange={(e) => setAssignment(prev => ({ ...prev, description: e.target.value }))}
                      />
                    </div>

                    <div>
                      <label className="block text-sm font-medium text-gray-700 mb-1">Score</label>
                      <input
                        type="number"
                        className="w-full px-4 py-2 border border-gray-300 rounded-lg focus:ring-2 focus:ring-[#9A00FF] focus:border-transparent"
                        value={assignment.score}
                        onChange={(e) => setAssignment(prev => ({ ...prev, score: e.target.value }))}
                      />
                    </div>

                    <div className="flex justify-end space-x-3 pt-4">
                      <button
                        type="button"
                        onClick={() => setShowModal(false)}
                        className="px-5 py-2.5 text-sm font-medium rounded-lg border border-gray-300 hover:bg-gray-50 transition-colors"
                      >
                        Cancel
                      </button>
                      <button
                        type="button"
                        onClick={handleAssignSubmit}
                        disabled={!assignment.title}
                        className="px-5 py-2.5 text-sm font-medium rounded-lg bg-[#9A00FF] text-white hover:bg-[#8a00e6] transition-colors shadow-sm disabled:opacity-70 disabled:cursor-not-allowed"
                      >
                        Assign Task
                      </button>
                    </div>
                  </form>
                </div>
              </div>
            </div>
          )}

          {/* Main Content */}
          <div className="max-w-7xl mx-auto">



            {/* General Employee View */}
            {employeeview === "generalview" && (
              <div className="bg-white rounded-xl shadow-sm border border-gray-200 overflow-hidden">
                {/* Header Section */}
                <div className="p-6 border-b border-gray-200">
                  <div className="flex flex-col sm:flex-row justify-between items-start sm:items-center gap-4">
                    <div>
                      <h1 className="text-2xl font-bold text-gray-800">Team Management</h1>
                      <p className="text-gray-500 mt-1">View and manage your team members</p>
                    </div>
                    <div className="flex items-center gap-3">
                      <div className="flex items-center px-4 py-2 rounded-full bg-gray-50 border border-gray-200">
                        <span className="w-2.5 h-2.5 bg-green-500 rounded-full mr-2"></span>
                        <span className="text-sm text-gray-600">
                          Total: <span className="font-semibold">{employees.length}</span>
                        </span>
                      </div>
                      <button
                        onClick={() => setShowForm(true)}
                        className="flex items-center gap-2 px-4 py-2.5 rounded-lg bg-[#9A00FF] hover:bg-[#8a00e6] text-white text-sm font-medium transition-colors shadow-sm"
                      >
                        <FiPlus className="w-4 h-4" />
                        <span>Add Employee</span>
                      </button>
                    </div>
                  </div>
                </div>

                {/* Employee Table */}

                <div className="w-full">
                  {/* Desktop table - hidden on small screens, with improved responsiveness */}

                  <div className="hidden md:block w-full">
                    <div className="w-full inline-block align-middle">
                      <div className="overflow-x-auto">
                        <table className="w-full divide-y divide-gray-200 table-auto">
                          <thead className="bg-gray-50">
                            <tr>
                              <th scope="col" className="px-4 lg:px-6 py-3 text-left text-xs font-medium text-gray-500 uppercase tracking-wider">
                                Employee
                              </th>
                              <th scope="col" className="px-4 lg:px-6 py-3 text-left text-xs font-medium text-gray-500 uppercase tracking-wider">
                                Joined
                              </th>

                              <th scope="col" className="px-4 lg:px-6 py-3 text-left text-xs font-medium text-gray-500 uppercase tracking-wider">
                                Projects
                              </th>
                              <th scope="col" className="px-4 lg:px-6 py-3 text-left text-xs font-medium text-gray-500 uppercase tracking-wider">
                                Workload
                              </th>
                              <th scope="col" className="px-4 lg:px-6 py-3 text-center text-xs font-medium text-gray-500 uppercase tracking-wider">
                                Completed Points
                              </th>
                              <th scope="col" className="px-4 lg:px-6 py-3 text-right text-xs font-medium text-gray-500 uppercase tracking-wider">
                                Actions
                              </th>
                            </tr>
                          </thead>
                          <tbody className="bg-white divide-y divide-gray-200">
                            {employees.map((entry) => (
                              <tr key={entry.id} className="hover:bg-gray-50 transition-colors">
                                <td className="px-4 lg:px-2 py-4 whitespace-nowrap">
                                  <button
                                    onClick={() => {
                                      setEmployee(entry);
                                      setEmployeeId(entry.id);
                                      setEmployeeView("detailview");
                                    }}
                                    className="flex items-center gap-2 lg:gap-3 group"
                                  >
                                    <div className="flex-shrink-0 h-8 w-8 lg:h-10 lg:w-10 rounded-full bg-gradient-to-r from-[#9A00FF] to-[#5A00B4] flex items-center justify-center text-white font-medium text-xs lg:text-sm">
                                      {entry.full_name.toLocaleUpperCase().split(' ')[0][0]}
                                    </div>
                                    <div className="text-left">
                                      <div className="text-xs lg:text-sm font-medium text-gray-900 group-hover:text-[#9A00FF] transition-colors truncate max-w-[120px] lg:max-w-full">
                                        {entry.full_name.split(' ')[0].charAt(0).toUpperCase() + entry.full_name.split(' ')[0].slice(1)}

                                      </div>
                                    </div>
                                  </button>
                                </td>
                                <td className="px-4 lg:px-6 py-4 whitespace-nowrap text-xs lg:text-sm text-gray-500">
                                  {new Date(entry.joining_date).toLocaleDateString('en-US', {
                                    year: 'numeric',
                                    month: 'short',
                                    day: 'numeric'
                                  })}
                                </td>

                                <td className="px-4 lg:px-6 py-4">
                                  {/* {entry.projects?.length > 0 ? (
                                <div className="flex flex-wrap gap-1 lg:gap-1.5">
                                  {entry.projects.slice(0, 2).map((project: any) => (
                                    <button
                                      key={project.id}
                                      onClick={() => openTaskBoard(project.id, project.devops)}
                                      className="px-2 py-0.5 lg:px-2.5 lg:py-1 text-xs rounded-full bg-indigo-50 text-indigo-700 truncate max-w-[80px] lg:max-w-[120px] xl:max-w-full"
                                    >
                                      {project}
                                    </button>
                                  ))}
                                  {entry.projects.length > 2 && (
                                    <span className="px-2 py-0.5 lg:px-2.5 lg:py-1 text-xs rounded-full bg-gray-100 text-gray-600">
                                      +{entry.projects.length - 2}
                                    </span>
                                  )}
                                </div>
                              ) : (
                                <span className="text-xs lg:text-sm text-gray-400">Not assigned</span>
                              )} */}
                                  {entry.projects?.length > 0 ? (
                                    <div className="flex flex-wrap gap-1.5">
                                      {entry.projects.map((project: any) => (
                                        <button
                                          key={project.id}
                                          onClick={() => {
                                            setDevopss(project.devops);
                                            setProjectId(project.id);
                                            setSelectedTAB("TaskBoard");
                                            openTaskBoard(project.id, project.devops);
                                          }}
                                          className="px-2.5 py-1 text-sm rounded-full bg-indigo-50 text-indigo-700"
                                        >
                                          {project.title}
                                        </button>
                                      ))}
                                    </div>
                                  ) : (
                                    <span className="text-sm text-gray-400">Not assigned</span>
                                  )}
                                </td>
                                <td className="px-4 lg:px-6 py-4 whitespace-nowrap">
                                  {/* <div className="flex items-center gap-2">
                                <div className={`w-2 h-2 lg:w-3 lg:h-3 rounded-full ${entry.TotalKPI <= 20 ? "bg-red-500" :
                                    entry.TotalKPI <= 70 ? "bg-amber-500" :
                                      entry.TotalKPI <= 120 ? "bg-green-500" :
                                        "bg-blue-500"
                                  }`}></div>
                                <span className="text-xs lg:text-sm font-medium">
                                  {entry.TotalKPI ?? 0}
                                </span>
                              </div>
                              <div className="mt-1 w-full bg-gray-200 rounded-full h-1 lg:h-1.5">
                                <div
                                  className={`h-1 lg:h-1.5 rounded-full ${entry.TotalKPI <= 20 ? "bg-red-500" :
                                      entry.TotalKPI <= 70 ? "bg-amber-500" :
                                        entry.TotalKPI <= 120 ? "bg-green-500" :
                                          "bg-blue-500"
                                    }`}
                                  style={{ width: `${Math.min(entry.TotalKPI, 100)}%` }}
                                ></div>
                              </div> */}
                                  <div className="flex items-center gap-2">
                                    <div className={`w-3 h-3 rounded-full ${(entry.TotalKPI || 0) <= 50 ? "bg-red-500" :
                                      (entry.TotalKPI || 0) <= 100 ? "bg-amber-500" :
                                        (entry.TotalKPI || 0) <= 150 ? "bg-green-500" :
                                          "bg-purple-500"
                                      }`}></div>
                                    <span className="text-sm font-medium">
                                      {entry.TotalKPI ?? 0}
                                    </span>
                                  </div>
                                  <div className="mt-1 w-full bg-gray-200 rounded-full h-1.5">
                                    <div
                                      className={`h-1.5 rounded-full ${(entry.TotalKPI || 0) <= 50 ? "bg-red-500" :
                                        (entry.TotalKPI || 0) <= 100 ? "bg-amber-500" :
                                          (entry.TotalKPI || 0) <= 150 ? "bg-green-500" :
                                            "bg-purple-500"
                                        }`}
                                      style={{ width: `${Math.min(entry.TotalKPI || 0, 150)}%` }}
                                    ></div>
                                  </div>
                                </td>
                                <td className="px-4 lg:px-6 py-4 whitespace-nowrap">
                                  <div
                                    className={`text-md lg:text-md truncate text-center font-semibold  max-w-[120px] lg:max-w-[240px] xl:max-w-full
    ${(() => {
                                        const total = entry.totalKPIs || 1; // prevent division by 0
                                        const completed = entry.completedKPI || 0;
                                        const percent = (completed / total) * 100;

                                        if (percent <= 20) return 'text-red-600';
                                        if (percent <= 55) return 'text-yellow-600';
                                        if (percent <= 75) return 'text-green-600';
                                        return 'text-purple-700';
                                      })()}
  `}
                                  >
                                    {entry.completedKPI}
                                  </div>
                                </td>
                                <td className="px-4 lg:px-6 py-4 whitespace-nowrap text-right text-sm font-medium">
                                  <div className="flex justify-end items-center gap-1 lg:gap-2">
                                    <button
                                      onClick={() => handleAssignClick(entry)}
                                      className="p-1.5 lg:p-2 rounded-lg bg-[#9A00FF]/10 text-[#9A00FF] hover:bg-[#9A00FF]/20 transition-colors"
                                      title="Assign Task"
                                    >
                                      <FiPlusSquare className="w-3.5 h-3.5 lg:w-4 lg:h-4" />
                                    </button>
                                    <button
                                      onClick={() => handleDelete(entry.id)}
                                      className="p-1.5 lg:p-2 rounded-lg bg-red-50 text-red-500 hover:bg-red-100 transition-colors"
                                      title="Delete"
                                    >
                                      <FiTrash2 className="w-3.5 h-3.5 lg:w-4 lg:h-4" />
                                    </button>
                                  </div>
                                </td>
                              </tr>
                            ))}
                          </tbody>
                        </table>
                      </div>
                    </div>
                  </div>


                  {/* Mobile card view - shown only on small screens */}
                  <div className="md:hidden">
                    {employees.map((entry) => (
                      <div key={entry.id} className="bg-white rounded-lg shadow-sm mb-4 overflow-hidden border border-gray-200">
                        <div className="p-4">
                          <div className="flex items-center justify-between mb-3">
                            <button
                              onClick={() => {
                                setEmployee(entry);
                                setEmployeeId(entry.id);
                                setEmployeeView("detailview");
                              }}
                              className="flex items-center gap-3 group"
                            >
                              <div className="flex-shrink-0 h-10 w-10 rounded-full bg-gradient-to-r from-[#9A00FF] to-[#5A00B4] flex items-center justify-center text-white font-medium">
                                {entry.full_name.split(' ')[0][0]}
                              </div>
                              <div className="text-left">
                                <div className="text-sm font-medium text-gray-900 group-hover:text-[#9A00FF] transition-colors">
                                  {entry.full_name.split(' ')[0]}
                                </div>
                              </div>


                            </button>

                            <div className="flex items-center gap-1">
                              <button
                                onClick={() => handleAssignClick(entry)}
                                className="p-1.5 rounded-lg bg-[#9A00FF]/10 text-[#9A00FF] hover:bg-[#9A00FF]/20 transition-colors"
                                title="Assign Task"
                              >
                                <FiPlusSquare className="w-3.5 h-3.5" />
                              </button>
                              <button
                                onClick={() => handleDelete(entry.id)}
                                className="p-1.5 rounded-lg bg-red-50 text-red-500 hover:bg-red-100 transition-colors"
                                title="Delete"
                              >
                                <FiTrash2 className="w-3.5 h-3.5" />
                              </button>
                            </div>
                          </div>

                          <div className="grid grid-cols-2 gap-2 text-xs">
                            <div className="space-y-0.5">
                              <p className="text-gray-500 font-medium">Joined</p>
                              <p className="text-gray-700">
                                {new Date(entry.joining_date).toLocaleDateString('en-US', {
                                  year: 'numeric',
                                  month: 'short',
                                  day: 'numeric'
                                })}
                              </p>
                            </div>

                            <div className="space-y-0.5">
                              <p className="text-gray-500 font-medium">Completed Points</p>
                              <p className="text-gray-700 truncate font-semibold  max-w-[120px]">{entry.completedKPI}</p>
                            </div>
                          </div>

                          <div className="mt-3 space-y-0.5">
                            <p className="text-gray-500 font-medium text-xs">Projects</p>
                            {/* {entry.projects?.length > 0 ? (
                          <div className="flex flex-wrap gap-1.5 mt-1">
                            {entry.projects.slice(0, 2).map((project: any) => (
                              <button
                                key={project.id}
                                onClick={() => openTaskBoard(project.id, project.devops)}
                                className="px-2 py-0.5 text-xs rounded-full bg-indigo-50 text-indigo-700"
                              >
                                {project}
                              </button>
                            ))}
                            {entry.projects.length > 2 && (
                              <span className="px-2 py-0.5 text-xs rounded-full bg-gray-100 text-gray-600">
                                +{entry.projects.length - 2}
                              </span>
                            )}
                          </div>
                        ) : (
                          <span className="text-xs text-gray-400">Not assigned</span>
                        )} */}
                            {entry.projects?.length > 0 ? (
                              <div className="flex flex-wrap gap-1.5">
                                {entry.projects.map((project: any) => (
                                  <button
                                    key={project.id}
                                    onClick={() => {
                                      setDevopss(project.devops);
                                      setProjectId(project.id);
                                      setSelectedTAB("TaskBoard");
                                      openTaskBoard(project.id, project.devops);
                                    }}
                                    className="px-2.5 py-1 text-sm rounded-full bg-indigo-50 text-indigo-700"
                                  >
                                    {project.title}
                                  </button>
                                ))}
                              </div>
                            ) : (
                              <span className="text-sm text-gray-400">Not assigned</span>
                            )}
                          </div>

                          <div className="mt-3 space-y-0.5">
                            <p className="text-gray-500 font-medium text-xs">Workload</p>
                            {/* <div className="flex items-center gap-2">
                          <div className={`w-2.5 h-2.5 rounded-full ${entry.TotalKPI <= 20 ? "bg-red-500" :
                              entry.TotalKPI <= 70 ? "bg-amber-500" :
                                entry.TotalKPI <= 120 ? "bg-green-500" :
                                  "bg-blue-500"
                            }`}></div>
                          <span className="text-xs font-medium">
                            {entry.TotalKPI ?? 0}
                          </span>
                        </div>
                        <div className="mt-1 w-full bg-gray-200 rounded-full h-1.5">
                          <div
                            className={`h-1.5 rounded-full ${entry.TotalKPI <= 20 ? "bg-red-500" :
                                entry.TotalKPI <= 70 ? "bg-amber-500" :
                                  entry.TotalKPI <= 120 ? "bg-green-500" :
                                    "bg-blue-500"
                              }`}
                            style={{ width: `${Math.min(entry.TotalKPI, 100)}%` }}
                          ></div>
                        </div> */}
                            <div className="flex items-center gap-2">
                              <div className={`w-3 h-3 rounded-full ${(entry.TotalKPI || 0) <= 50 ? "bg-red-500" :
                                (entry.TotalKPI || 0) <= 100 ? "bg-amber-500" :
                                  (entry.TotalKPI || 0) <= 150 ? "bg-green-500" :
                                    "bg-purple-500"
                                }`}></div>
                              <span className="text-sm font-medium">
                                {entry.TotalKPI ?? 0}
                              </span>
                            </div>
                            <div className="mt-1 w-full bg-gray-200 rounded-full h-1.5">
                              <div
                                className={`h-1.5 rounded-full ${(entry.TotalKPI || 0) <= 50 ? "bg-red-500" :
                                  (entry.TotalKPI || 0) <= 100 ? "bg-amber-500" :
                                    (entry.TotalKPI || 0) <= 150 ? "bg-green-500" :
                                      "bg-purple-500"
                                  }`}
                                style={{ width: `${Math.min(entry.TotalKPI || 0, 150)}%` }}
                              ></div>
                            </div>
                          </div>
                        </div>
                      </div>
                    ))}
                  </div>
                </div>
              </div>
            )}
          </div>
        </>
      )}
    </div>
  );
};

export default EmployeesDetails;<|MERGE_RESOLUTION|>--- conflicted
+++ resolved
@@ -26,11 +26,7 @@
 const EmployeesDetails = ({ selectedTab }) => {
   // State management
   const [employees, setEmployees] = useState<Employee[]>([]);
-<<<<<<< HEAD
   const [employee , setEmployee] = useState<Employee | null>(null);
-=======
-  const [employee, setEmployee] = useState<Employee | null>(null);
->>>>>>> 9da893c5
   const [employeeview, setEmployeeView] = useState<"generalview" | "detailview">("generalview");
   const [employeeId, setEmployeeId] = useState<string>('');
   const [currentEmployee, setCurrentEmployee] = useState<Employee | null>(null);
