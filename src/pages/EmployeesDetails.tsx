import React, { useState, useEffect, useRef, useContext } from "react";
import { supabase } from "../lib/supabase";
import Employeeprofile from "./Employeeprofile";
<<<<<<< HEAD
import { FaTrash, FaEdit  } from "react-icons/fa";
import { FiPlus, FiTrash2, FiUserPlus ,FiX  , FiPlusCircle ,FiPlusSquare } from "react-icons/fi";
=======
import { FiPlus, FiTrash2, FiUserPlus ,FiX} from "react-icons/fi";
>>>>>>> c83b3b21
import { AttendanceContext } from "./AttendanceContext";
import TaskBoardAdmin from "../components/TaskBoardAdmin";

const EmployeesDetails = ({ selectedTab }) => {
  const [employees, setEmployees] = useState([]);
  const [employeeview, setEmployeeView] = useState("generalview");
  const [employeeId, setEmployeeId] = useState('');
  const [employee, setEmployee] = useState('');
  const [showForm, setShowForm] = useState(false);
  const [showModal, setShowModal] = useState(false);
  const [userProjects, setUserProjects] = useState([]);
  const [assignment, setAssignment] = useState({
    title: "",
    project: "",
    description: "",
    score: ""
  });

  const [selectedTAB , setSelectedTAB]= useState('')
  const [ProjectId , setprojectId] = useState([])
  console.log("project id :" ,ProjectId);
  
  const [devopss , setdevopss] = useState([])
  console.log("Devopss" , devopss);
  console.log("selectedTab :" , selectedTAB);
  
  
  const { openTaskBoard } = useContext(AttendanceContext); 
  const [employeeTasks, setEmployeess] = useState<any[]>([]);
  const [userProjectss, setUserProjectss] = useState<any[]>([]);
  
  


  const handleAssignClick = async (entry) => {
    setEmployee(entry);
    setEmployeeId(entry.id);

    const { data: allProjects, error } = await supabase
      .from("projects")
      .select("*");

    if (error) {
      console.error("Error fetching projects:", error.message);
      return;
    }

    const userProjects = allProjects.filter(project =>
      project.devops?.some(item => item.id === entry.id)
    );

    setUserProjects(userProjects);
    setAssignment(prev => ({
      ...prev,
      project: userProjects[0]?.title || ""
    }));

    setShowModal(true);
  };

  const handleAssignSubmit = async () => {
    try {
      const { data, error } = await supabase
        .from("tasks_of_projects")
        .insert([{
          project_id: userProjects.find(p => p.title === assignment.project)?.id,
          title: assignment.title,
          description: assignment.description,
          devops: [{ id: employeeId }],
          status: "todo",
          score: assignment.score,
          created_at: new Date().toISOString()
        }])
        .select();

      if (error) throw error;

      console.log("Task assigned successfully:", {
        employeeId,
        ...assignment,
      });

      setAssignment({
        title: "",
        project: "",
        description: "",
        score: ""
      });
      setShowModal(false);
      alert("Task assigned successfully!");

    } catch (err) {
      console.error("Error assigning task:", err);
      alert("Failed to assign task: " + err.message);
    }
  };

  const handleDelete = async (id) => {
    const { error } = await supabase.from("users").delete().eq("id", id);
    if (error) {
      console.error("Error deleting employee:", error.message);
    } else {
      setEmployees((prev) => prev.filter((emp) => emp.id !== id));
    }
  };

  const formRef = useRef(null);

  const [signupData, setSignupData] = useState({
    email: "",
    password: "",
  });

  const [formData, setFormData] = useState({
    full_name: "",
    role: "employee",
    phone: "",
    email: "",
    personal_email: "",
    location: "",
    profession: "",
    per_hour_pay: "",
    salary: "",
    slack_id: "",
    joining_date: "",
    profile_image: null,
  });

  const [step, setStep] = useState(1);

  const handleInputChange = (e) => {
    const { name, value } = e.target;
    setFormData((prev) => ({ ...prev, [name]: value }));
  };

  const handleSignupChange = (e) => {
    const { name, value } = e.target;
    setSignupData((prev) => ({ ...prev, [name]: value }));
  };

  const fetchEmployees = async () => {
    // Fetch employees
    const { data: employeesData, error: employeesError } = await supabase
      .from("users")
      .select("*");

    if (employeesError) {
      console.error("Error fetching employees:", employeesError.message);
      return;
    }

    // Fetch projects
    const { data: projectsData, error: projectsError } = await supabase
      .from("projects")
      .select("id, title, devops");

    if (projectsError) {
      console.error("Error fetching projects:", projectsError.message);
      return;
    }

    const { data: tasksData, error: tasksError } = await supabase
      .from("tasks_of_projects")
      .select("*")

    if (tasksError) {
      console.error("Error fetching tasks:", tasksError.message);
      return;
    }



// // Map projects to employees with correct KPI calculation
// const employeesWithProjects = employeesData.map(employee => {
//   // Find all projects assigned to this employee
//   const employeeProjects = projectsData.filter(project =>
//     project.devops?.some(dev => dev.id === employee.id)
  // );
  const employeesWithProjects = employeesData.map(employee => {
    const employeeProjects = projectsData.filter(project =>
      project.devops?.some((dev: any) => dev.id === employee.id)
    );

  // Find all tasks assigned to this employee that aren't done
  const employeeTasks = tasksData.filter(task =>
    task.devops?.some(dev => dev.id === employee.id) &&
    task.status?.toLowerCase() !== "done"
  );

  // Calculate total KPI from non-done tasks
  const totalKPI = employeeTasks.reduce((sum, task) => {
    // Ensure score is a number, default to 0 if invalid
    const taskScore = Number(task.score) || 0;
    return sum + taskScore;
  }, 0);

  return {
    ...employee,
    // projects: employeeProjects.map(project => project.title),
    projects: employeeProjects, // store full project objects

    projectid: employeeProjects.map(project => project.id),
    TotalKPI: totalKPI,
    // Optional: include task count for reference
    activeTaskCount: employeeTasks.length
  };
});
    console.log("Employees with projects:", employeesWithProjects);




    setEmployees(employeesWithProjects);
  };

  useEffect(() => {
    fetchEmployees();
  }, []);

  const resetForm = () => {
    setFormData({
      full_name: "",
      role: "employee",
      phone: "",
      email: "",
      personal_email: "",
      location: "",
      profession: "",
      per_hour_pay: "",
      salary: "",
      slack_id: "",
      joining_date: "",
      profile_image: null,
    });
    setSignupData({
      email: "",
      password: "",
    });
    if (formRef.current) formRef.current.reset();
  };

  const handleCancel = () => {
    resetForm();
    setShowForm(false);
    setStep(1);
  };

  const handleSubmitSignUp = async (e) => {
    e.preventDefault();
    const { email, password } = signupData;

    const { data, error: authError } = await supabase.auth.signUp({
      email,
      password,
    });

    if (authError) {
      alert(authError.message);
      return;
    }

    if (data.user) {
      setEmployeeId(data.user.id);
      setStep(2);
    }
  };

  const handleSubmitEmployeeInfo = async (e) => {
    e.preventDefault();

    const { full_name, role, phone, personal_email, location, profession, per_hour_pay, salary, slack_id, profile_image } = formData;

    const joiningDate = formData.joining_date || new Date().toISOString();

    let profileImageUrl = null;

    if (profile_image) {
      const fileExt = profile_image.name.split('.').pop();
      const fileName = `${employeeId}_profile.${fileExt}`;

      const { error: uploadError } = await supabase.storage
        .from('profilepics')
        .upload(fileName, profile_image);

      if (uploadError) {
        alert(uploadError.message);
        return;
      }

      const { data: { publicUrl } } = supabase.storage
        .from('profilepics')
        .getPublicUrl(fileName);

      profileImageUrl = publicUrl;
    }

    const { error } = await supabase
      .from("users")
      .update([{
        full_name,
        role,
        phone_number: phone,
        personal_email,
        location,
        profession,
        per_hour_pay: Number(per_hour_pay),
        salary: Number(salary),
        slack_id,
        profile_image: profileImageUrl,
        joining_date: joiningDate,
      }])
      .eq("id", employeeId);

    if (!error) {
      resetForm();
      setShowForm(false);
      setStep(1);
      fetchEmployees();
    }
  };

  const getEmploymentDuration = (joinDate) => {
    const joined = new Date(joinDate);
    const today = new Date();
    const diffTime = Math.abs(today - joined);
    return Math.ceil(diffTime / (1000 * 60 * 60 * 24 * 30)) + " months";
  };

  return (
    <div className="w-full min-h-screen bg-gray-50 p-4 sm:p-6">
      {/* Modal Backdrop */}
      {selectedTAB === "TaskBoard"? (
        <TaskBoardAdmin devopss={devopss} ProjectId={ProjectId} setSelectedTAB={setSelectedTAB} selectedTAB={selectedTAB} />
      ) : (
        <>
      {showForm && (
        <div className="fixed inset-0 z-50 flex items-center justify-center p-4 bg-black bg-opacity-50 backdrop-blur-sm">
          <div className="bg-white rounded-xl shadow-2xl w-full max-w-2xl max-h-[90vh] overflow-y-auto">
            <div className="p-6">
              {/* Multi-step form header */}
              <div className="flex items-center justify-between mb-6">
                <h2 className="text-xl font-bold text-gray-800">
                  {step === 1 ? 'Create Account' : 'Employee Details'}
                </h2>
                <button 
                  onClick={handleCancel}
                  className="text-gray-400 hover:text-gray-600 transition-colors"
                >
                  <FiX className="w-5 h-5" />
                </button>
              </div>
  
              {/* Step indicator */}
              <div className="flex mb-6">
                <div className={`flex-1 border-t-2 ${step >= 1 ? 'border-[#9A00FF]' : 'border-gray-200'}`}></div>
                <div className={`flex-1 border-t-2 ${step >= 2 ? 'border-[#9A00FF]' : 'border-gray-200'}`}></div>
              </div>
  
              {/* Step 1: Sign Up Form */}
              {step === 1 && (
                <form onSubmit={handleSubmitSignUp} className="space-y-4">
                  <div className="space-y-4">
                    <div>
                      <label className="block text-sm font-medium text-gray-700 mb-1">Email</label>
                      <input
                        type="email"
                        name="email"
                        value={signupData.email}
                        onChange={handleSignupChange}
                        className="w-full px-4 py-2 border border-gray-300 rounded-lg focus:ring-2 focus:ring-[#9A00FF] focus:border-transparent"
                        required
                      />
                    </div>
                    <div>
                      <label className="block text-sm font-medium text-gray-700 mb-1">Password</label>
                      <input
                        type="password"
                        name="password"
                        value={signupData.password}
                        onChange={handleSignupChange}
                        className="w-full px-4 py-2 border border-gray-300 rounded-lg focus:ring-2 focus:ring-[#9A00FF] focus:border-transparent"
                        required
                      />
                    </div>
                  </div>
                  <div className="flex justify-end space-x-3 pt-4">
                    <button
                      type="button"
                      onClick={handleCancel}
                      className="px-5 py-2.5 text-sm font-medium rounded-lg border border-gray-300 hover:bg-gray-50 transition-colors"
                    >
                      Cancel
                    </button>
                    <button
                      type="submit"
                      className="px-5 py-2.5 text-sm font-medium rounded-lg bg-[#9A00FF] text-white hover:bg-[#8a00e6] transition-colors shadow-sm"
                    >
                      Continue
                    </button>
                  </div>
                </form>
              )}
  
              {/* Step 2: Employee Info Form */}
              {step === 2 && (
                <form onSubmit={handleSubmitEmployeeInfo} className="space-y-4">
                  <div className="grid grid-cols-1 md:grid-cols-2 gap-4">
                    {[
                      'full_name', 'role', 'phone', 'email', 
                      'personal_email', 'location', 'profession',
                      'per_hour_pay', 'salary', 'slack_id', 'joining_date'
                    ].map((field) => (
                      <div key={field}>
                        <label className="block text-sm font-medium text-gray-700 mb-1 capitalize">
                          {field.replace(/_/g, ' ')}
                        </label>
                        {field === 'role' ? (
                          <select
                            name="role"
                            value={formData.role}
                            onChange={handleInputChange}
                            className="w-full px-4 py-2 border border-gray-300 rounded-lg focus:ring-2 focus:ring-[#9A00FF] focus:border-transparent"
                          >
                            <option value="employee">Employee</option>
                            <option value="manager">Manager</option>
                            <option value="admin">Admin</option>
                          </select>
                        ) : (
                          <input
                            type={field === 'joining_date' ? 'date' : 'text'}
                            name={field}
                            value={field === 'email' ? signupData.email : formData[field]}
                            onChange={handleInputChange}
                            disabled={field === 'email'}
                            className="w-full px-4 py-2 border border-gray-300 rounded-lg focus:ring-2 focus:ring-[#9A00FF] focus:border-transparent disabled:bg-gray-100"
                          />
                        )}
                      </div>
                    ))}
                    <div className="md:col-span-2">
                      <label className="block text-sm font-medium text-gray-700 mb-1">
                        Profile Image
                      </label>
                      <div className="flex items-center gap-4">
                        <label className="flex-1 cursor-pointer">
                          <div className="px-4 py-2 border border-gray-300 rounded-lg hover:bg-gray-50 transition-colors">
                            <span className="text-sm text-gray-700">Choose file</span>
                            <input
                              type="file"
                              name="profile_image"
                              onChange={(e) => setFormData(prev => ({ ...prev, profile_image: e.target.files[0] }))}
                              className="hidden"
                            />
                          </div>
                        </label>
                        {formData.profile_image && (
                          <span className="text-sm text-gray-500 truncate">
                            {formData.profile_image.name}
                          </span>
                        )}
                      </div>
                    </div>
                  </div>
                  <div className="flex justify-end space-x-3 pt-4">
                    <button
                      type="button"
                      onClick={() => setStep(1)}
                      className="px-5 py-2.5 text-sm font-medium rounded-lg border border-gray-300 hover:bg-gray-50 transition-colors"
                    >
                      Back
                    </button>
                    <button
                      type="submit"
                      className="px-5 py-2.5 text-sm font-medium rounded-lg bg-[#9A00FF] text-white hover:bg-[#8a00e6] transition-colors shadow-sm"
                    >
                      Save Employee
                    </button>
                  </div>
                </form>
              )}
            </div>
          </div>
        </div>
      )}
  
      {/* Assign Task Modal */}
      {showModal && (
        <div className="fixed inset-0 z-50 flex items-center justify-center p-4 bg-black bg-opacity-50 backdrop-blur-sm">
          <div className="bg-white rounded-xl shadow-2xl w-full max-w-md">
            <div className="p-6">
              <div className="flex items-center justify-between mb-4">
                <h2 className="text-xl font-bold text-gray-800">
                  Assign Task to {employee?.full_name}
                </h2>
                <button 
                  onClick={() => setShowModal(false)}
                  className="text-gray-400 hover:text-gray-600 transition-colors"
                >
                  <FiX className="w-5 h-5" />
                </button>
              </div>
  
              <form className="space-y-4">
                <div>
                  <label className="block text-sm font-medium text-gray-700 mb-1">Title *</label>
                  <input
                    type="text"
                    className="w-full px-4 py-2 border border-gray-300 rounded-lg focus:ring-2 focus:ring-[#9A00FF] focus:border-transparent"
                    value={assignment.title}
                    onChange={(e) => setAssignment(prev => ({ ...prev, title: e.target.value }))}
                    required
                  />
                </div>
  
                <div>
                  <label className="block text-sm font-medium text-gray-700 mb-1">Project</label>
                  {userProjects.length > 0 ? (
                    <select
                      className="w-full px-4 py-2 border border-gray-300 rounded-lg focus:ring-2 focus:ring-[#9A00FF] focus:border-transparent"
                      value={assignment.project}
                      onChange={(e) => setAssignment(prev => ({ ...prev, project: e.target.value }))}
                    >
                      <option value="">Select a project</option>
                      {userProjects.map((project) => (
                        <option key={project.id} value={project.title}>
                          {project.title}
                        </option>
                      ))}
                    </select>
                  ) : (
                    <p className="text-sm text-gray-500 py-2">No projects available</p>
                  )}
                </div>
  
                <div>
                  <label className="block text-sm font-medium text-gray-700 mb-1">Description</label>
                  <textarea
                    className="w-full px-4 py-2 border border-gray-300 rounded-lg focus:ring-2 focus:ring-[#9A00FF] focus:border-transparent"
                    rows={3}
                    value={assignment.description}
                    onChange={(e) => setAssignment(prev => ({ ...prev, description: e.target.value }))}
                  />
                </div>
  
                <div>
                  <label className="block text-sm font-medium text-gray-700 mb-1">Score</label>
                  <input
                    type="number"
                    className="w-full px-4 py-2 border border-gray-300 rounded-lg focus:ring-2 focus:ring-[#9A00FF] focus:border-transparent"
                    value={assignment.score}
                    onChange={(e) => setAssignment(prev => ({ ...prev, score: e.target.value }))}
                  />
                </div>
  
                <div className="flex justify-end space-x-3 pt-4">
                  <button
                    type="button"
                    onClick={() => setShowModal(false)}
                    className="px-5 py-2.5 text-sm font-medium rounded-lg border border-gray-300 hover:bg-gray-50 transition-colors"
                  >
                    Cancel
                  </button>
                  <button
                    type="button"
                    onClick={handleAssignSubmit}
                    disabled={!assignment.title}
                    className="px-5 py-2.5 text-sm font-medium rounded-lg bg-[#9A00FF] text-white hover:bg-[#8a00e6] transition-colors shadow-sm disabled:opacity-70 disabled:cursor-not-allowed"
                  >
                    Assign Task
                  </button>
                </div>
              </form>
            </div>
          </div>
        </div>
      )}
  
      {/* Main Content */}
      <div className="max-w-7xl mx-auto">
        {/* Employee Profile View */}
        {employeeview === "detailview" && (
          <Employeeprofile
            employeeid={employeeId}
            employeeview={employeeview}
            employee={employee}
            setemployeeview={setEmployeeView}
          />
        )}
  
        {/* General Employee View */}
        {employeeview === "generalview" && (
          <div className="bg-white rounded-xl shadow-sm border border-gray-200 overflow-hidden">
            {/* Header Section */}
            <div className="p-6 border-b border-gray-200">
              <div className="flex flex-col sm:flex-row justify-between items-start sm:items-center gap-4">
                <div>
                  <h1 className="text-2xl font-bold text-gray-800">Team Management</h1>
                  <p className="text-gray-500 mt-1">View and manage your team members</p>
                </div>
                <div className="flex items-center gap-3">
                  <div className="flex items-center px-4 py-2 rounded-full bg-gray-50 border border-gray-200">
                    <span className="w-2.5 h-2.5 bg-green-500 rounded-full mr-2"></span>
                    <span className="text-sm text-gray-600">
                      Total: <span className="font-semibold">{employees.length}</span>
                    </span>
                  </div>
                  <button
                    onClick={() => setShowForm(true)}
                    className="flex items-center gap-2 px-4 py-2.5 rounded-lg bg-[#9A00FF] hover:bg-[#8a00e6] text-white text-sm font-medium transition-colors shadow-sm"
                  >
                    <FiPlus className="w-4 h-4" />
                    <span>Add Employee</span>
                  </button>
                </div>
              </div>
            </div>
  
            {/* Employee Table */}
<<<<<<< HEAD
            <div className="overflow-x-auto">
              <table className="min-w-full divide-y divide-gray-200">
                <thead className="bg-gray-50">
                  <tr>
                    <th scope="col" className="px-6 py-3 text-left text-xs font-medium text-gray-500 uppercase tracking-wider">
                      Employee
                    </th>
                    <th scope="col" className="px-2 py-3 text-left text-xs font-medium text-gray-500 uppercase tracking-wider">
                      Joined
                    </th>
                    <th scope="col" className="px-6 py-3 text-left text-xs font-medium text-gray-500 uppercase tracking-wider">
                      Contact
                    </th>
                    <th scope="col" className="px-6 py-3 text-left text-xs font-medium text-gray-500 uppercase tracking-wider">
                      Projects
                    </th>
                    <th scope="col" className="px-6 py-3 text-left text-xs font-medium text-gray-500 uppercase tracking-wider">
                      Workload
                    </th>
                    <th scope="col" className="px-6 py-3 text-right text-xs font-medium text-gray-500 uppercase tracking-wider">
                      Actions
                    </th>
                  </tr>
                </thead>
                <tbody className="bg-white divide-y divide-gray-200">
                  {employees.map((entry) => (
                    <tr key={entry.id} className="hover:bg-gray-50 transition-colors">
                      <td className="px-6 py-4 whitespace-nowrap">
                        <button
                          onClick={() => {
                            setEmployee(entry);
                            setEmployeeId(entry.id);
                            setEmployeeView("detailview"); 
                          }}
                          className="flex items-center gap-3 group"
                        >
                          <div className="flex-shrink-0 h-10 w-10 rounded-full bg-gradient-to-r from-[#9A00FF] to-[#5A00B4] flex items-center justify-center text-white font-medium">
                            {entry.full_name.split(' ')[0].charAt(0).toUpperCase()}
                          </div>
                          <div className="text-left">
                            <div className="text-sm font-medium text-gray-900 group-hover:text-[#9A00FF] transition-colors">
                              {entry.full_name.split(' ')[0]} 
                            </div>
                            {/* <div className="text-xs text-gray-500">ID: {entry.id}</div> */}
                          </div>
                        </button>
                      </td>
                      <td className="px-2 py-4 whitespace-nowrap text-sm text-gray-500">
                        {entry.joining_date? new Date(entry.joining_date).toLocaleDateString('en-US', {
                          year: 'numeric',
                          month: 'short',
                          day: 'numeric'
                        }) : 'N/A'}
                      </td>
                      <td className="px-6 py-4 whitespace-nowrap">
                        <div className="text-sm text-gray-900">{entry.email}</div>
                        <div className="text-xs text-gray-500">{entry.phone || 'No phone'}</div>
                      </td>
                      <td className="px-6 py-4">
                        {entry.projects?.length > 0 ? (
                          <div className="flex flex-wrap gap-1.5">
                            {entry.projects.map((project: any) => (
                         <button
                         key={project.id}
                         onClick={() => {
                           setdevopss(project.devops);
                           setprojectId(project.id);
                           setSelectedTAB("TaskBoard");
                           openTaskBoard(project.id, project.devops);
                         }}
                         className="px-2.5 py-1 text-sm rounded-full bg-indigo-50 text-indigo-700"
                       >
                         {project.title}
                       </button>
                      ))}
                            {/* {entry.projects.length > 3 && (
                              <span className="px-2.5 py-1 text-xs rounded-full bg-gray-100 text-gray-600">
                                +{entry.projects.length - 3}
                              </span>
                            )} */}
                          </div>
                        ) : (
                          <span className="text-sm text-gray-400">Not assigned</span>
                        )}
                      </td>
                      <td className="px-6 py-4 whitespace-nowrap">
                        <div className="flex items-center gap-2">
                          <div className={`w-3 h-3 rounded-full ${
                            entry.TotalKPI <= 50 ? "bg-red-500" :
                            entry.TotalKPI <= 100 ? "bg-amber-500" :
                            entry.TotalKPI <= 150 ? "bg-green-500" :
                            entry.TotalKPI > 150 ? "bg-purple-500" :
                            "bg-blue-500"
                          }`}></div>
                          <span className="text-sm font-medium">
                            {entry.TotalKPI ?? 0}
                          </span>
                        </div>
                        <div className="mt-1 w-full bg-gray-200 rounded-full h-1.5">
                          <div 
                            className={`h-1.5 rounded-full ${
                              entry.TotalKPI <= 50 ? "bg-red-500" :
                              entry.TotalKPI <= 100 ? "bg-amber-500" :
                              entry.TotalKPI <= 150 ? "bg-green-500" :
                              entry.TotalKPI > 150 ? "bg-purple-500" :
                              "bg-blue-500"
                            }`} 
                            style={{ width: `${Math.min(entry.TotalKPI, 150)}%` }}
                          ></div>
                        </div>
                      </td>
                      <td className="px-6 py-4 whitespace-nowrap text-right text-sm font-medium">
                        <div className="flex justify-end items-center gap-2">
                          <button
                            onClick={() => handleAssignClick(entry)}
                            className="p-2 rounded-lg bg-[#9A00FF]/10 text-[#9A00FF] hover:bg-[#9A00FF]/20 transition-colors"
                            title="Assign Task"
                          >
                            <FiPlusSquare className="w-4 h-4" />
                          </button>
                          <button
                            onClick={() => handleDelete(entry.id)}
                            className="p-2 rounded-lg bg-red-50 text-red-500 hover:bg-red-100 transition-colors"
                            title="Delete"
                          >
                            <FiTrash2 className="w-4 h-4" />
                          </button>
                        </div>
                      </td>
                    </tr>
                  ))}
                </tbody>
              </table>
=======
            
            <div className="w-full">
  {/* Desktop table - hidden on small screens, with improved responsiveness */}
  
<div className="hidden md:block w-full">
  <div className="w-full inline-block align-middle">
    <div className="overflow-x-auto">
      <table className="w-full divide-y divide-gray-200 table-auto">
        <thead className="bg-gray-50">
          <tr>
            <th scope="col" className="px-4 lg:px-6 py-3 text-left text-xs font-medium text-gray-500 uppercase tracking-wider">
              Employee
            </th>
            <th scope="col" className="px-4 lg:px-6 py-3 text-left text-xs font-medium text-gray-500 uppercase tracking-wider">
              Joined
            </th>
            <th scope="col" className="px-4 lg:px-6 py-3 text-left text-xs font-medium text-gray-500 uppercase tracking-wider">
              Contact
            </th>
            <th scope="col" className="px-4 lg:px-6 py-3 text-left text-xs font-medium text-gray-500 uppercase tracking-wider">
              Projects
            </th>
            <th scope="col" className="px-4 lg:px-6 py-3 text-left text-xs font-medium text-gray-500 uppercase tracking-wider">
              Workload
            </th>
            <th scope="col" className="px-4 lg:px-6 py-3 text-right text-xs font-medium text-gray-500 uppercase tracking-wider">
              Actions
            </th>
          </tr>
        </thead>
        <tbody className="bg-white divide-y divide-gray-200">
          {employees.map((entry) => (
            <tr key={entry.id} className="hover:bg-gray-50 transition-colors">
              <td className="px-4 lg:px-6 py-4 whitespace-nowrap">
                <button
                  onClick={() => {
                    setEmployee(entry);
                    setEmployeeId(entry.id);
                    setEmployeeView("detailview");
                  }}
                  className="flex items-center gap-2 lg:gap-3 group"
                >
                  <div className="flex-shrink-0 h-8 w-8 lg:h-10 lg:w-10 rounded-full bg-gradient-to-r from-[#9A00FF] to-[#5A00B4] flex items-center justify-center text-white font-medium text-xs lg:text-sm">
                    {entry.full_name.split(' ').map(n => n[0]).join('')}
                  </div>
                  <div className="text-left">
                    <div className="text-xs lg:text-sm font-medium text-gray-900 group-hover:text-[#9A00FF] transition-colors truncate max-w-[120px] lg:max-w-full">
                      {entry.full_name}
                    </div>
                  </div>
                </button>
              </td>
              <td className="px-4 lg:px-6 py-4 whitespace-nowrap text-xs lg:text-sm text-gray-500">
                {new Date(entry.joining_date).toLocaleDateString('en-US', {
                  year: 'numeric',
                  month: 'short',
                  day: 'numeric'
                })}
              </td>
              <td className="px-4 lg:px-6 py-4 whitespace-nowrap">
                <div className="text-xs lg:text-sm text-gray-900 truncate max-w-[120px] lg:max-w-[240px] xl:max-w-full">{entry.email}</div>
                <div className="text-xs text-gray-500 truncate max-w-[120px] lg:max-w-[240px] xl:max-w-full">{entry.phone || 'No phone'}</div>
              </td>
              <td className="px-4 lg:px-6 py-4">
                {entry.projects?.length > 0 ? (
                  <div className="flex flex-wrap gap-1 lg:gap-1.5">
                    {entry.projects.slice(0, 2).map((project: any) => (
                      <button
                        key={project.id}
                        onClick={() => openTaskBoard(project.id, project.devops)}
                        className="px-2 py-0.5 lg:px-2.5 lg:py-1 text-xs rounded-full bg-indigo-50 text-indigo-700 truncate max-w-[80px] lg:max-w-[120px] xl:max-w-full"
                      >
                        {project}
                      </button>
                    ))}
                    {entry.projects.length > 2 && (
                      <span className="px-2 py-0.5 lg:px-2.5 lg:py-1 text-xs rounded-full bg-gray-100 text-gray-600">
                        +{entry.projects.length - 2}
                      </span>
                    )}
                  </div>
                ) : (
                  <span className="text-xs lg:text-sm text-gray-400">Not assigned</span>
                )}
              </td>
              <td className="px-4 lg:px-6 py-4 whitespace-nowrap">
                <div className="flex items-center gap-2">
                  <div className={`w-2 h-2 lg:w-3 lg:h-3 rounded-full ${
                    entry.TotalKPI <= 20 ? "bg-red-500" :
                    entry.TotalKPI <= 70 ? "bg-amber-500" :
                    entry.TotalKPI <= 120 ? "bg-green-500" :
                    "bg-blue-500"
                  }`}></div>
                  <span className="text-xs lg:text-sm font-medium">
                    {entry.TotalKPI ?? 0}
                  </span>
                </div>
                <div className="mt-1 w-full bg-gray-200 rounded-full h-1 lg:h-1.5">
                  <div 
                    className={`h-1 lg:h-1.5 rounded-full ${
                      entry.TotalKPI <= 20 ? "bg-red-500" :
                      entry.TotalKPI <= 70 ? "bg-amber-500" :
                      entry.TotalKPI <= 120 ? "bg-green-500" :
                      "bg-blue-500"
                    }`} 
                    style={{ width: `${Math.min(entry.TotalKPI, 100)}%` }}
                  ></div>
                </div>
              </td>
              <td className="px-4 lg:px-6 py-4 whitespace-nowrap text-right text-sm font-medium">
                <div className="flex justify-end items-center gap-1 lg:gap-2">
                  <button
                    onClick={() => handleAssignClick(entry)}
                    className="p-1.5 lg:p-2 rounded-lg bg-[#9A00FF]/10 text-[#9A00FF] hover:bg-[#9A00FF]/20 transition-colors"
                    title="Assign Task"
                  >
                    <FiUserPlus className="w-3.5 h-3.5 lg:w-4 lg:h-4" />
                  </button>
                  <button
                    onClick={() => handleDelete(entry.id)}
                    className="p-1.5 lg:p-2 rounded-lg bg-red-50 text-red-500 hover:bg-red-100 transition-colors"
                    title="Delete"
                  >
                    <FiTrash2 className="w-3.5 h-3.5 lg:w-4 lg:h-4" />
                  </button>
                </div>
              </td>
            </tr>
          ))}
        </tbody>
      </table>
    </div>
  </div>
</div>


  {/* Mobile card view - shown only on small screens */}
  <div className="md:hidden">
    {employees.map((entry) => (
      <div key={entry.id} className="bg-white rounded-lg shadow-sm mb-4 overflow-hidden border border-gray-200">
        <div className="p-4">
          <div className="flex items-center justify-between mb-3">
            <button
              onClick={() => {
                setEmployee(entry);
                setEmployeeId(entry.id);
                setEmployeeView("detailview");
              }}
              className="flex items-center gap-3 group"
            >
              <div className="flex-shrink-0 h-10 w-10 rounded-full bg-gradient-to-r from-[#9A00FF] to-[#5A00B4] flex items-center justify-center text-white font-medium">
                {entry.full_name.split(' ').map(n => n[0]).join('')}
              </div>
              <div className="text-left">
                <div className="text-sm font-medium text-gray-900 group-hover:text-[#9A00FF] transition-colors">
                  {entry.full_name}
                </div>
              </div>
            </button>
            
            <div className="flex items-center gap-1">
              <button
                onClick={() => handleAssignClick(entry)}
                className="p-1.5 rounded-lg bg-[#9A00FF]/10 text-[#9A00FF] hover:bg-[#9A00FF]/20 transition-colors"
                title="Assign Task"
              >
                <FiUserPlus className="w-3.5 h-3.5" />
              </button>
              <button
                onClick={() => handleDelete(entry.id)}
                className="p-1.5 rounded-lg bg-red-50 text-red-500 hover:bg-red-100 transition-colors"
                title="Delete"
              >
                <FiTrash2 className="w-3.5 h-3.5" />
              </button>
            </div>
          </div>
          
          <div className="grid grid-cols-2 gap-2 text-xs">
            <div className="space-y-0.5">
              <p className="text-gray-500 font-medium">Joined</p>
              <p className="text-gray-700">
                {new Date(entry.joining_date).toLocaleDateString('en-US', {
                  year: 'numeric',
                  month: 'short',
                  day: 'numeric'
                })}
              </p>
            </div>
            
            <div className="space-y-0.5">
              <p className="text-gray-500 font-medium">Contact</p>
              <p className="text-gray-700 truncate max-w-[120px]">{entry.email}</p>
              <p className="text-gray-500">{entry.phone || 'No phone'}</p>
>>>>>>> c83b3b21
            </div>
          </div>
          
          <div className="mt-3 space-y-0.5">
            <p className="text-gray-500 font-medium text-xs">Projects</p>
            {entry.projects?.length > 0 ? (
              <div className="flex flex-wrap gap-1.5 mt-1">
                {entry.projects.slice(0, 2).map((project: any) => (
                  <button
                    key={project.id}
                    onClick={() => openTaskBoard(project.id, project.devops)}
                    className="px-2 py-0.5 text-xs rounded-full bg-indigo-50 text-indigo-700"
                  >
                    {project}
                  </button>
                ))}
                {entry.projects.length > 2 && (
                  <span className="px-2 py-0.5 text-xs rounded-full bg-gray-100 text-gray-600">
                    +{entry.projects.length - 2}
                  </span>
                )}
              </div>
            ) : (
              <span className="text-xs text-gray-400">Not assigned</span>
            )}
          </div>
          
          <div className="mt-3 space-y-0.5">
            <p className="text-gray-500 font-medium text-xs">Workload</p>
            <div className="flex items-center gap-2">
              <div className={`w-2.5 h-2.5 rounded-full ${
                entry.TotalKPI <= 20 ? "bg-red-500" :
                entry.TotalKPI <= 70 ? "bg-amber-500" :
                entry.TotalKPI <= 120 ? "bg-green-500" :
                "bg-blue-500"
              }`}></div>
              <span className="text-xs font-medium">
                {entry.TotalKPI ?? 0}
              </span>
            </div>
            <div className="mt-1 w-full bg-gray-200 rounded-full h-1.5">
              <div 
                className={`h-1.5 rounded-full ${
                  entry.TotalKPI <= 20 ? "bg-red-500" :
                  entry.TotalKPI <= 70 ? "bg-amber-500" :
                  entry.TotalKPI <= 120 ? "bg-green-500" :
                  "bg-blue-500"
                }`} 
                style={{ width: `${Math.min(entry.TotalKPI, 100)}%` }}
              ></div>
            </div>
          </div>
        </div>
      </div>
    ))}
  </div>
</div>
          </div>
        )}
      </div>
      </>
    )}
    </div>
  );
};

export default EmployeesDetails;<|MERGE_RESOLUTION|>--- conflicted
+++ resolved
@@ -1,23 +1,37 @@
 import React, { useState, useEffect, useRef, useContext } from "react";
 import { supabase } from "../lib/supabase";
 import Employeeprofile from "./Employeeprofile";
-<<<<<<< HEAD
-import { FaTrash, FaEdit  } from "react-icons/fa";
-import { FiPlus, FiTrash2, FiUserPlus ,FiX  , FiPlusCircle ,FiPlusSquare } from "react-icons/fi";
-=======
-import { FiPlus, FiTrash2, FiUserPlus ,FiX} from "react-icons/fi";
->>>>>>> c83b3b21
+import { FiPlus, FiTrash2, FiX, FiPlusSquare } from "react-icons/fi";
 import { AttendanceContext } from "./AttendanceContext";
 import TaskBoardAdmin from "../components/TaskBoardAdmin";
 
+interface Employee {
+  id: string;
+  full_name: string;
+  email: string;
+  phone?: string;
+  joining_date?: string;
+  projects?: any[];
+  TotalKPI?: number;
+  role?: string;
+  // Add other employee properties as needed
+}
+
+interface Project {
+  id: string;
+  title: string;
+  devops: any[];
+}
+
 const EmployeesDetails = ({ selectedTab }) => {
-  const [employees, setEmployees] = useState([]);
-  const [employeeview, setEmployeeView] = useState("generalview");
-  const [employeeId, setEmployeeId] = useState('');
-  const [employee, setEmployee] = useState('');
+  // State management
+  const [employees, setEmployees] = useState<Employee[]>([]);
+  const [employeeview, setEmployeeView] = useState<"generalview" | "detailview">("generalview");
+  const [employeeId, setEmployeeId] = useState<string>('');
+  const [currentEmployee, setCurrentEmployee] = useState<Employee | null>(null);
   const [showForm, setShowForm] = useState(false);
   const [showModal, setShowModal] = useState(false);
-  const [userProjects, setUserProjects] = useState([]);
+  const [userProjects, setUserProjects] = useState<Project[]>([]);
   const [assignment, setAssignment] = useState({
     title: "",
     project: "",
@@ -25,96 +39,14 @@
     score: ""
   });
 
-  const [selectedTAB , setSelectedTAB]= useState('')
-  const [ProjectId , setprojectId] = useState([])
-  console.log("project id :" ,ProjectId);
-  
-  const [devopss , setdevopss] = useState([])
-  console.log("Devopss" , devopss);
-  console.log("selectedTab :" , selectedTAB);
-  
-  
-  const { openTaskBoard } = useContext(AttendanceContext); 
-  const [employeeTasks, setEmployeess] = useState<any[]>([]);
-  const [userProjectss, setUserProjectss] = useState<any[]>([]);
-  
-  
-
-
-  const handleAssignClick = async (entry) => {
-    setEmployee(entry);
-    setEmployeeId(entry.id);
-
-    const { data: allProjects, error } = await supabase
-      .from("projects")
-      .select("*");
-
-    if (error) {
-      console.error("Error fetching projects:", error.message);
-      return;
-    }
-
-    const userProjects = allProjects.filter(project =>
-      project.devops?.some(item => item.id === entry.id)
-    );
-
-    setUserProjects(userProjects);
-    setAssignment(prev => ({
-      ...prev,
-      project: userProjects[0]?.title || ""
-    }));
-
-    setShowModal(true);
-  };
-
-  const handleAssignSubmit = async () => {
-    try {
-      const { data, error } = await supabase
-        .from("tasks_of_projects")
-        .insert([{
-          project_id: userProjects.find(p => p.title === assignment.project)?.id,
-          title: assignment.title,
-          description: assignment.description,
-          devops: [{ id: employeeId }],
-          status: "todo",
-          score: assignment.score,
-          created_at: new Date().toISOString()
-        }])
-        .select();
-
-      if (error) throw error;
-
-      console.log("Task assigned successfully:", {
-        employeeId,
-        ...assignment,
-      });
-
-      setAssignment({
-        title: "",
-        project: "",
-        description: "",
-        score: ""
-      });
-      setShowModal(false);
-      alert("Task assigned successfully!");
-
-    } catch (err) {
-      console.error("Error assigning task:", err);
-      alert("Failed to assign task: " + err.message);
-    }
-  };
-
-  const handleDelete = async (id) => {
-    const { error } = await supabase.from("users").delete().eq("id", id);
-    if (error) {
-      console.error("Error deleting employee:", error.message);
-    } else {
-      setEmployees((prev) => prev.filter((emp) => emp.id !== id));
-    }
-  };
-
-  const formRef = useRef(null);
-
+  const [selectedTAB, setSelectedTAB] = useState('');
+  const [ProjectId, setProjectId] = useState<string>('');
+  const [devopss, setDevopss] = useState<any[]>([]);
+
+  const { openTaskBoard } = useContext(AttendanceContext);
+  const formRef = useRef<HTMLFormElement>(null);
+
+  // Form states
   const [signupData, setSignupData] = useState({
     email: "",
     password: "",
@@ -132,99 +64,203 @@
     salary: "",
     slack_id: "",
     joining_date: "",
-    profile_image: null,
+    profile_image: null as File | null,
   });
 
   const [step, setStep] = useState(1);
 
-  const handleInputChange = (e) => {
-    const { name, value } = e.target;
-    setFormData((prev) => ({ ...prev, [name]: value }));
-  };
-
-  const handleSignupChange = (e) => {
-    const { name, value } = e.target;
-    setSignupData((prev) => ({ ...prev, [name]: value }));
-  };
-
+  // Fetch employees with their projects and tasks
   const fetchEmployees = async () => {
-    // Fetch employees
-    const { data: employeesData, error: employeesError } = await supabase
-      .from("users")
-      .select("*");
-
-    if (employeesError) {
-      console.error("Error fetching employees:", employeesError.message);
-      return;
+    try {
+      // Fetch employees
+      const { data: employeesData, error: employeesError } = await supabase
+        .from("users")
+        .select("*");
+
+      if (employeesError) throw employeesError;
+
+      // Fetch projects
+      const { data: projectsData, error: projectsError } = await supabase
+        .from("projects")
+        .select("id, title, devops");
+
+      if (projectsError) throw projectsError;
+
+      // Fetch tasks
+      const { data: tasksData, error: tasksError } = await supabase
+        .from("tasks_of_projects")
+        .select("*");
+
+      if (tasksError) throw tasksError;
+
+      // Process employee data
+      const employeesWithProjects = employeesData.map(employee => {
+        const employeeProjects = projectsData.filter(project =>
+          project.devops?.some((dev: any) => dev.id === employee.id)
+        );
+
+        const employeeTasks = tasksData.filter(task =>
+          task.devops?.some(dev => dev.id === employee.id) &&
+          task.status?.toLowerCase() !== "done"
+        );
+
+        const totalKPI = employeeTasks.reduce((sum, task) => {
+          return sum + (Number(task.score) || 0);
+        }, 0);
+        
+        return {
+          ...employee,
+          projects: employeeProjects,
+          projectid: employeeProjects.map(project => project.id),
+          TotalKPI: totalKPI,
+          activeTaskCount: employeeTasks.length
+        };
+      });
+
+      setEmployees(employeesWithProjects);
+    } catch (error) {
+      console.error("Error fetching data:", error);
     }
-
-    // Fetch projects
-    const { data: projectsData, error: projectsError } = await supabase
-      .from("projects")
-      .select("id, title, devops");
-
-    if (projectsError) {
-      console.error("Error fetching projects:", projectsError.message);
-      return;
-    }
-
-    const { data: tasksData, error: tasksError } = await supabase
-      .from("tasks_of_projects")
-      .select("*")
-
-    if (tasksError) {
-      console.error("Error fetching tasks:", tasksError.message);
-      return;
-    }
-
-
-
-// // Map projects to employees with correct KPI calculation
-// const employeesWithProjects = employeesData.map(employee => {
-//   // Find all projects assigned to this employee
-//   const employeeProjects = projectsData.filter(project =>
-//     project.devops?.some(dev => dev.id === employee.id)
-  // );
-  const employeesWithProjects = employeesData.map(employee => {
-    const employeeProjects = projectsData.filter(project =>
-      project.devops?.some((dev: any) => dev.id === employee.id)
-    );
-
-  // Find all tasks assigned to this employee that aren't done
-  const employeeTasks = tasksData.filter(task =>
-    task.devops?.some(dev => dev.id === employee.id) &&
-    task.status?.toLowerCase() !== "done"
-  );
-
-  // Calculate total KPI from non-done tasks
-  const totalKPI = employeeTasks.reduce((sum, task) => {
-    // Ensure score is a number, default to 0 if invalid
-    const taskScore = Number(task.score) || 0;
-    return sum + taskScore;
-  }, 0);
-
-  return {
-    ...employee,
-    // projects: employeeProjects.map(project => project.title),
-    projects: employeeProjects, // store full project objects
-
-    projectid: employeeProjects.map(project => project.id),
-    TotalKPI: totalKPI,
-    // Optional: include task count for reference
-    activeTaskCount: employeeTasks.length
-  };
-});
-    console.log("Employees with projects:", employeesWithProjects);
-
-
-
-
-    setEmployees(employeesWithProjects);
   };
 
   useEffect(() => {
     fetchEmployees();
   }, []);
+
+  // Handle task assignment
+  const handleAssignClick = async (employee: Employee) => {
+    setCurrentEmployee(employee);
+    setEmployeeId(employee.id);
+
+    const { data: allProjects, error } = await supabase
+      .from("projects")
+      .select("*");
+
+    if (error) {
+      console.error("Error fetching projects:", error.message);
+      return;
+    }
+
+    const userProjects = allProjects.filter(project =>
+      project.devops?.some(item => item.id === employee.id)
+    );
+
+    setUserProjects(userProjects);
+    setAssignment(prev => ({
+      ...prev,
+      project: userProjects[0]?.title || ""
+    }));
+
+    setShowModal(true);
+  };
+
+  const handleAssignSubmit = async () => {
+    try {
+      const selectedProject = userProjects.find(p => p.title === assignment.project);
+      if (!selectedProject) throw new Error("Project not found");
+
+      const { error } = await supabase
+        .from("tasks_of_projects")
+        .insert([{
+          project_id: selectedProject.id,
+          title: assignment.title,
+          description: assignment.description,
+          devops: [{ id: employeeId }],
+          status: "todo",
+          score: assignment.score,
+          created_at: new Date().toISOString()
+        }]);
+
+      if (error) throw error;
+
+      setAssignment({
+        title: "",
+        project: "",
+        description: "",
+        score: ""
+      });
+      setShowModal(false);
+      fetchEmployees(); // Refresh data
+      alert("Task assigned successfully!");
+    } catch (err) {
+      console.error("Error assigning task:", err);
+      alert("Failed to assign task: " + err.message);
+    }
+  };
+
+  // Employee form handlers
+  const handleInputChange = (e: React.ChangeEvent<HTMLInputElement | HTMLSelectElement>) => {
+    const { name, value } = e.target;
+    setFormData(prev => ({ ...prev, [name]: value }));
+  };
+
+  const handleSignupChange = (e: React.ChangeEvent<HTMLInputElement>) => {
+    const { name, value } = e.target;
+    setSignupData(prev => ({ ...prev, [name]: value }));
+  };
+
+  const handleSubmitSignUp = async (e: React.FormEvent) => {
+    e.preventDefault();
+    try {
+      const { data, error } = await supabase.auth.signUp({
+        email: signupData.email,
+        password: signupData.password,
+      });
+
+      if (error) throw error;
+      if (data.user) {
+        setEmployeeId(data.user.id);
+        setStep(2);
+      }
+    } catch (err) {
+      alert(err.message);
+    }
+  };
+
+  const handleSubmitEmployeeInfo = async (e: React.FormEvent) => {
+    e.preventDefault();
+    try {
+      let profileImageUrl = null;
+
+      if (formData.profile_image) {
+        const fileExt = formData.profile_image.name.split('.').pop();
+        const fileName = `${employeeId}_profile.${fileExt}`;
+
+        const { error: uploadError } = await supabase.storage
+          .from('profilepics')
+          .upload(fileName, formData.profile_image);
+
+        if (uploadError) throw uploadError;
+
+        const { data: { publicUrl } } = supabase.storage
+          .from('profilepics')
+          .getPublicUrl(fileName);
+
+        profileImageUrl = publicUrl;
+      }
+
+      const { error } = await supabase
+        .from("users")
+        .update([{
+          ...formData,
+          phone_number: formData.phone,
+          per_hour_pay: Number(formData.per_hour_pay),
+          salary: Number(formData.salary),
+          profile_image: profileImageUrl,
+          joining_date: formData.joining_date || new Date().toISOString(),
+        }])
+        .eq("id", employeeId);
+
+      if (error) throw error;
+
+      resetForm();
+      setShowForm(false);
+      setStep(1);
+      fetchEmployees();
+    } catch (err) {
+      alert(err.message);
+    }
+  };
 
   const resetForm = () => {
     setFormData({
@@ -241,10 +277,7 @@
       joining_date: "",
       profile_image: null,
     });
-    setSignupData({
-      email: "",
-      password: "",
-    });
+    setSignupData({ email: "", password: "" });
     if (formRef.current) formRef.current.reset();
   };
 
@@ -254,769 +287,383 @@
     setStep(1);
   };
 
-  const handleSubmitSignUp = async (e) => {
-    e.preventDefault();
-    const { email, password } = signupData;
-
-    const { data, error: authError } = await supabase.auth.signUp({
-      email,
-      password,
-    });
-
-    if (authError) {
-      alert(authError.message);
-      return;
+  const handleDelete = async (id: string) => {
+    if (!confirm("Are you sure you want to delete this employee?")) return;
+    
+    try {
+      const { error } = await supabase.from("users").delete().eq("id", id);
+      if (error) throw error;
+      setEmployees(prev => prev.filter(emp => emp.id !== id));
+    } catch (err) {
+      console.error("Error deleting employee:", err);
     }
-
-    if (data.user) {
-      setEmployeeId(data.user.id);
-      setStep(2);
-    }
-  };
-
-  const handleSubmitEmployeeInfo = async (e) => {
-    e.preventDefault();
-
-    const { full_name, role, phone, personal_email, location, profession, per_hour_pay, salary, slack_id, profile_image } = formData;
-
-    const joiningDate = formData.joining_date || new Date().toISOString();
-
-    let profileImageUrl = null;
-
-    if (profile_image) {
-      const fileExt = profile_image.name.split('.').pop();
-      const fileName = `${employeeId}_profile.${fileExt}`;
-
-      const { error: uploadError } = await supabase.storage
-        .from('profilepics')
-        .upload(fileName, profile_image);
-
-      if (uploadError) {
-        alert(uploadError.message);
-        return;
-      }
-
-      const { data: { publicUrl } } = supabase.storage
-        .from('profilepics')
-        .getPublicUrl(fileName);
-
-      profileImageUrl = publicUrl;
-    }
-
-    const { error } = await supabase
-      .from("users")
-      .update([{
-        full_name,
-        role,
-        phone_number: phone,
-        personal_email,
-        location,
-        profession,
-        per_hour_pay: Number(per_hour_pay),
-        salary: Number(salary),
-        slack_id,
-        profile_image: profileImageUrl,
-        joining_date: joiningDate,
-      }])
-      .eq("id", employeeId);
-
-    if (!error) {
-      resetForm();
-      setShowForm(false);
-      setStep(1);
-      fetchEmployees();
-    }
-  };
-
-  const getEmploymentDuration = (joinDate) => {
-    const joined = new Date(joinDate);
-    const today = new Date();
-    const diffTime = Math.abs(today - joined);
-    return Math.ceil(diffTime / (1000 * 60 * 60 * 24 * 30)) + " months";
-  };
+  };
+
+  // Render methods
+  const renderEmployeeForm = () => (
+    <div className="fixed inset-0 z-50 flex items-center justify-center p-4 bg-black bg-opacity-50 backdrop-blur-sm">
+      <div className="bg-white rounded-xl shadow-2xl w-full max-w-2xl max-h-[90vh] overflow-y-auto">
+        <div className="p-6">
+          <div className="flex items-center justify-between mb-6">
+            <h2 className="text-xl font-bold text-gray-800">
+              {step === 1 ? 'Create Account' : 'Employee Details'}
+            </h2>
+            <button onClick={handleCancel} className="text-gray-400 hover:text-gray-600">
+              <FiX className="w-5 h-5" />
+            </button>
+          </div>
+
+          <div className="flex mb-6">
+            <div className={`flex-1 border-t-2 ${step >= 1 ? 'border-[#9A00FF]' : 'border-gray-200'}`}></div>
+            <div className={`flex-1 border-t-2 ${step >= 2 ? 'border-[#9A00FF]' : 'border-gray-200'}`}></div>
+          </div>
+
+          {step === 1 ? (
+            <form onSubmit={handleSubmitSignUp} className="space-y-4">
+              {/* Signup form fields */}
+              <div>
+                <label className="block text-sm font-medium text-gray-700 mb-1">Email</label>
+                <input
+                  type="email"
+                  name="email"
+                  value={signupData.email}
+                  onChange={handleSignupChange}
+                  className="w-full px-4 py-2 border border-gray-300 rounded-lg focus:ring-2 focus:ring-[#9A00FF] focus:border-transparent"
+                  required
+                />
+              </div>
+              <div>
+                <label className="block text-sm font-medium text-gray-700 mb-1">Password</label>
+                <input
+                  type="password"
+                  name="password"
+                  value={signupData.password}
+                  onChange={handleSignupChange}
+                  className="w-full px-4 py-2 border border-gray-300 rounded-lg focus:ring-2 focus:ring-[#9A00FF] focus:border-transparent"
+                  required
+                />
+              </div>
+              <div className="flex justify-end space-x-3 pt-4">
+                <button type="button" onClick={handleCancel} className="px-5 py-2.5 text-sm font-medium rounded-lg border border-gray-300 hover:bg-gray-50">
+                  Cancel
+                </button>
+                <button type="submit" className="px-5 py-2.5 text-sm font-medium rounded-lg bg-[#9A00FF] text-white hover:bg-[#8a00e6] shadow-sm">
+                  Continue
+                </button>
+              </div>
+            </form>
+          ) : (
+            <form onSubmit={handleSubmitEmployeeInfo} className="space-y-4">
+              {/* Employee details form */}
+              <div className="grid grid-cols-1 md:grid-cols-2 gap-4">
+                {Object.entries(formData).map(([field, value]) => (
+                  field !== 'profile_image' && (
+                    <div key={field}>
+                      <label className="block text-sm font-medium text-gray-700 mb-1 capitalize">
+                        {field.replace(/_/g, ' ')}
+                      </label>
+                      {field === 'role' ? (
+                        <select
+                          name={field}
+                          value={value as string}
+                          onChange={handleInputChange}
+                          className="w-full px-4 py-2 border border-gray-300 rounded-lg focus:ring-2 focus:ring-[#9A00FF] focus:border-transparent"
+                        >
+                          <option value="employee">Employee</option>
+                          <option value="manager">Manager</option>
+                          <option value="admin">Admin</option>
+                        </select>
+                      ) : (
+                        <input
+                          type={field === 'joining_date' ? 'date' : 'text'}
+                          name={field}
+                          value={field === 'email' ? signupData.email : value as string}
+                          onChange={handleInputChange}
+                          disabled={field === 'email'}
+                          className="w-full px-4 py-2 border border-gray-300 rounded-lg focus:ring-2 focus:ring-[#9A00FF] focus:border-transparent disabled:bg-gray-100"
+                        />
+                      )}
+                    </div>
+                  )
+                ))}
+                <div className="md:col-span-2">
+                  <label className="block text-sm font-medium text-gray-700 mb-1">Profile Image</label>
+                  <input
+                    type="file"
+                    name="profile_image"
+                    onChange={(e) => setFormData(prev => ({ 
+                      ...prev, 
+                      profile_image: e.target.files?.[0] || null 
+                    }))}
+                    className="w-full px-4 py-2 border border-gray-300 rounded-lg"
+                  />
+                </div>
+              </div>
+              <div className="flex justify-end space-x-3 pt-4">
+                <button type="button" onClick={() => setStep(1)} className="px-5 py-2.5 text-sm font-medium rounded-lg border border-gray-300 hover:bg-gray-50">
+                  Back
+                </button>
+                <button type="submit" className="px-5 py-2.5 text-sm font-medium rounded-lg bg-[#9A00FF] text-white hover:bg-[#8a00e6] shadow-sm">
+                  Save Employee
+                </button>
+              </div>
+            </form>
+          )}
+        </div>
+      </div>
+    </div>
+  );
+
+  const renderAssignTaskModal = () => (
+    <div className="fixed inset-0 z-50 flex items-center justify-center p-4 bg-black bg-opacity-50 backdrop-blur-sm">
+      <div className="bg-white rounded-xl shadow-2xl w-full max-w-md">
+        <div className="p-6">
+          <div className="flex items-center justify-between mb-4">
+            <h2 className="text-xl font-bold text-gray-800">
+              Assign Task to {currentEmployee?.full_name}
+            </h2>
+            <button onClick={() => setShowModal(false)} className="text-gray-400 hover:text-gray-600">
+              <FiX className="w-5 h-5" />
+            </button>
+          </div>
+
+          <form className="space-y-4">
+            <div>
+              <label className="block text-sm font-medium text-gray-700 mb-1">Title *</label>
+              <input
+                type="text"
+                className="w-full px-4 py-2 border border-gray-300 rounded-lg focus:ring-2 focus:ring-[#9A00FF] focus:border-transparent"
+                value={assignment.title}
+                onChange={(e) => setAssignment(prev => ({ ...prev, title: e.target.value }))}
+                required
+              />
+            </div>
+
+            <div>
+              <label className="block text-sm font-medium text-gray-700 mb-1">Project</label>
+              {userProjects.length > 0 ? (
+                <select
+                  className="w-full px-4 py-2 border border-gray-300 rounded-lg focus:ring-2 focus:ring-[#9A00FF] focus:border-transparent"
+                  value={assignment.project}
+                  onChange={(e) => setAssignment(prev => ({ ...prev, project: e.target.value }))}
+                >
+                  {userProjects.map((project) => (
+                    <option key={project.id} value={project.title}>
+                      {project.title}
+                    </option>
+                  ))}
+                </select>
+              ) : (
+                <p className="text-sm text-gray-500 py-2">No projects available</p>
+              )}
+            </div>
+
+            <div>
+              <label className="block text-sm font-medium text-gray-700 mb-1">Description</label>
+              <textarea
+                className="w-full px-4 py-2 border border-gray-300 rounded-lg focus:ring-2 focus:ring-[#9A00FF] focus:border-transparent"
+                rows={3}
+                value={assignment.description}
+                onChange={(e) => setAssignment(prev => ({ ...prev, description: e.target.value }))}
+              />
+            </div>
+
+            <div>
+              <label className="block text-sm font-medium text-gray-700 mb-1">Score</label>
+              <input
+                type="number"
+                className="w-full px-4 py-2 border border-gray-300 rounded-lg focus:ring-2 focus:ring-[#9A00FF] focus:border-transparent"
+                value={assignment.score}
+                onChange={(e) => setAssignment(prev => ({ ...prev, score: e.target.value }))}
+              />
+            </div>
+
+            <div className="flex justify-end space-x-3 pt-4">
+              <button
+                type="button"
+                onClick={() => setShowModal(false)}
+                className="px-5 py-2.5 text-sm font-medium rounded-lg border border-gray-300 hover:bg-gray-50"
+              >
+                Cancel
+              </button>
+              <button
+                type="button"
+                onClick={handleAssignSubmit}
+                disabled={!assignment.title}
+                className="px-5 py-2.5 text-sm font-medium rounded-lg bg-[#9A00FF] text-white hover:bg-[#8a00e6] shadow-sm disabled:opacity-70"
+              >
+                Assign Task
+              </button>
+            </div>
+          </form>
+        </div>
+      </div>
+    </div>
+  );
 
   return (
     <div className="w-full min-h-screen bg-gray-50 p-4 sm:p-6">
-      {/* Modal Backdrop */}
-      {selectedTAB === "TaskBoard"? (
-        <TaskBoardAdmin devopss={devopss} ProjectId={ProjectId} setSelectedTAB={setSelectedTAB} selectedTAB={selectedTAB} />
+      {selectedTAB === "TaskBoard" ? (
+        <TaskBoardAdmin 
+          devopss={devopss} 
+          ProjectId={ProjectId} 
+          setSelectedTAB={setSelectedTAB} 
+          selectedTAB={selectedTAB} 
+        />
       ) : (
         <>
-      {showForm && (
-        <div className="fixed inset-0 z-50 flex items-center justify-center p-4 bg-black bg-opacity-50 backdrop-blur-sm">
-          <div className="bg-white rounded-xl shadow-2xl w-full max-w-2xl max-h-[90vh] overflow-y-auto">
-            <div className="p-6">
-              {/* Multi-step form header */}
-              <div className="flex items-center justify-between mb-6">
-                <h2 className="text-xl font-bold text-gray-800">
-                  {step === 1 ? 'Create Account' : 'Employee Details'}
-                </h2>
-                <button 
-                  onClick={handleCancel}
-                  className="text-gray-400 hover:text-gray-600 transition-colors"
-                >
-                  <FiX className="w-5 h-5" />
-                </button>
-              </div>
-  
-              {/* Step indicator */}
-              <div className="flex mb-6">
-                <div className={`flex-1 border-t-2 ${step >= 1 ? 'border-[#9A00FF]' : 'border-gray-200'}`}></div>
-                <div className={`flex-1 border-t-2 ${step >= 2 ? 'border-[#9A00FF]' : 'border-gray-200'}`}></div>
-              </div>
-  
-              {/* Step 1: Sign Up Form */}
-              {step === 1 && (
-                <form onSubmit={handleSubmitSignUp} className="space-y-4">
-                  <div className="space-y-4">
+          {showForm && renderEmployeeForm()}
+          {showModal && renderAssignTaskModal()}
+
+          {employeeview === "detailview" ? (
+            <Employeeprofile
+              employeeid={employeeId}
+              employeeview={employeeview}
+              employee={currentEmployee}
+              setemployeeview={setEmployeeView}
+            />
+          ) : (
+            <div className="max-w-7xl mx-auto">
+              <div className="bg-white rounded-xl shadow-sm border border-gray-200 overflow-hidden">
+                <div className="p-6 border-b border-gray-200">
+                  <div className="flex flex-col sm:flex-row justify-between items-start sm:items-center gap-4">
                     <div>
-                      <label className="block text-sm font-medium text-gray-700 mb-1">Email</label>
-                      <input
-                        type="email"
-                        name="email"
-                        value={signupData.email}
-                        onChange={handleSignupChange}
-                        className="w-full px-4 py-2 border border-gray-300 rounded-lg focus:ring-2 focus:ring-[#9A00FF] focus:border-transparent"
-                        required
-                      />
+                      <h1 className="text-2xl font-bold text-gray-800">Team Management</h1>
+                      <p className="text-gray-500 mt-1">View and manage your team members</p>
                     </div>
-                    <div>
-                      <label className="block text-sm font-medium text-gray-700 mb-1">Password</label>
-                      <input
-                        type="password"
-                        name="password"
-                        value={signupData.password}
-                        onChange={handleSignupChange}
-                        className="w-full px-4 py-2 border border-gray-300 rounded-lg focus:ring-2 focus:ring-[#9A00FF] focus:border-transparent"
-                        required
-                      />
+                    <div className="flex items-center gap-3">
+                      <div className="flex items-center px-4 py-2 rounded-full bg-gray-50 border border-gray-200">
+                        <span className="w-2.5 h-2.5 bg-green-500 rounded-full mr-2"></span>
+                        <span className="text-sm text-gray-600">
+                          Total: <span className="font-semibold">{employees.length}</span>
+                        </span>
+                      </div>
+                      <button
+                        onClick={() => setShowForm(true)}
+                        className="flex items-center gap-2 px-4 py-2.5 rounded-lg bg-[#9A00FF] hover:bg-[#8a00e6] text-white text-sm font-medium shadow-sm"
+                      >
+                        <FiPlus className="w-4 h-4" />
+                        <span>Add Employee</span>
+                      </button>
                     </div>
                   </div>
-                  <div className="flex justify-end space-x-3 pt-4">
-                    <button
-                      type="button"
-                      onClick={handleCancel}
-                      className="px-5 py-2.5 text-sm font-medium rounded-lg border border-gray-300 hover:bg-gray-50 transition-colors"
-                    >
-                      Cancel
-                    </button>
-                    <button
-                      type="submit"
-                      className="px-5 py-2.5 text-sm font-medium rounded-lg bg-[#9A00FF] text-white hover:bg-[#8a00e6] transition-colors shadow-sm"
-                    >
-                      Continue
-                    </button>
-                  </div>
-                </form>
-              )}
-  
-              {/* Step 2: Employee Info Form */}
-              {step === 2 && (
-                <form onSubmit={handleSubmitEmployeeInfo} className="space-y-4">
-                  <div className="grid grid-cols-1 md:grid-cols-2 gap-4">
-                    {[
-                      'full_name', 'role', 'phone', 'email', 
-                      'personal_email', 'location', 'profession',
-                      'per_hour_pay', 'salary', 'slack_id', 'joining_date'
-                    ].map((field) => (
-                      <div key={field}>
-                        <label className="block text-sm font-medium text-gray-700 mb-1 capitalize">
-                          {field.replace(/_/g, ' ')}
-                        </label>
-                        {field === 'role' ? (
-                          <select
-                            name="role"
-                            value={formData.role}
-                            onChange={handleInputChange}
-                            className="w-full px-4 py-2 border border-gray-300 rounded-lg focus:ring-2 focus:ring-[#9A00FF] focus:border-transparent"
-                          >
-                            <option value="employee">Employee</option>
-                            <option value="manager">Manager</option>
-                            <option value="admin">Admin</option>
-                          </select>
-                        ) : (
-                          <input
-                            type={field === 'joining_date' ? 'date' : 'text'}
-                            name={field}
-                            value={field === 'email' ? signupData.email : formData[field]}
-                            onChange={handleInputChange}
-                            disabled={field === 'email'}
-                            className="w-full px-4 py-2 border border-gray-300 rounded-lg focus:ring-2 focus:ring-[#9A00FF] focus:border-transparent disabled:bg-gray-100"
-                          />
-                        )}
-                      </div>
-                    ))}
-                    <div className="md:col-span-2">
-                      <label className="block text-sm font-medium text-gray-700 mb-1">
-                        Profile Image
-                      </label>
-                      <div className="flex items-center gap-4">
-                        <label className="flex-1 cursor-pointer">
-                          <div className="px-4 py-2 border border-gray-300 rounded-lg hover:bg-gray-50 transition-colors">
-                            <span className="text-sm text-gray-700">Choose file</span>
-                            <input
-                              type="file"
-                              name="profile_image"
-                              onChange={(e) => setFormData(prev => ({ ...prev, profile_image: e.target.files[0] }))}
-                              className="hidden"
-                            />
-                          </div>
-                        </label>
-                        {formData.profile_image && (
-                          <span className="text-sm text-gray-500 truncate">
-                            {formData.profile_image.name}
-                          </span>
-                        )}
-                      </div>
-                    </div>
-                  </div>
-                  <div className="flex justify-end space-x-3 pt-4">
-                    <button
-                      type="button"
-                      onClick={() => setStep(1)}
-                      className="px-5 py-2.5 text-sm font-medium rounded-lg border border-gray-300 hover:bg-gray-50 transition-colors"
-                    >
-                      Back
-                    </button>
-                    <button
-                      type="submit"
-                      className="px-5 py-2.5 text-sm font-medium rounded-lg bg-[#9A00FF] text-white hover:bg-[#8a00e6] transition-colors shadow-sm"
-                    >
-                      Save Employee
-                    </button>
-                  </div>
-                </form>
-              )}
-            </div>
-          </div>
-        </div>
-      )}
-  
-      {/* Assign Task Modal */}
-      {showModal && (
-        <div className="fixed inset-0 z-50 flex items-center justify-center p-4 bg-black bg-opacity-50 backdrop-blur-sm">
-          <div className="bg-white rounded-xl shadow-2xl w-full max-w-md">
-            <div className="p-6">
-              <div className="flex items-center justify-between mb-4">
-                <h2 className="text-xl font-bold text-gray-800">
-                  Assign Task to {employee?.full_name}
-                </h2>
-                <button 
-                  onClick={() => setShowModal(false)}
-                  className="text-gray-400 hover:text-gray-600 transition-colors"
-                >
-                  <FiX className="w-5 h-5" />
-                </button>
-              </div>
-  
-              <form className="space-y-4">
-                <div>
-                  <label className="block text-sm font-medium text-gray-700 mb-1">Title *</label>
-                  <input
-                    type="text"
-                    className="w-full px-4 py-2 border border-gray-300 rounded-lg focus:ring-2 focus:ring-[#9A00FF] focus:border-transparent"
-                    value={assignment.title}
-                    onChange={(e) => setAssignment(prev => ({ ...prev, title: e.target.value }))}
-                    required
-                  />
                 </div>
-  
-                <div>
-                  <label className="block text-sm font-medium text-gray-700 mb-1">Project</label>
-                  {userProjects.length > 0 ? (
-                    <select
-                      className="w-full px-4 py-2 border border-gray-300 rounded-lg focus:ring-2 focus:ring-[#9A00FF] focus:border-transparent"
-                      value={assignment.project}
-                      onChange={(e) => setAssignment(prev => ({ ...prev, project: e.target.value }))}
-                    >
-                      <option value="">Select a project</option>
-                      {userProjects.map((project) => (
-                        <option key={project.id} value={project.title}>
-                          {project.title}
-                        </option>
+
+                <div className="overflow-x-auto">
+                  <table className="min-w-full divide-y divide-gray-200">
+                    <thead className="bg-gray-50">
+                      <tr>
+                        <th className="px-6 py-3 text-left text-xs font-medium text-gray-500 uppercase">Employee</th>
+                        <th className="px-2 py-3 text-left text-xs font-medium text-gray-500 uppercase">Joined</th>
+                        <th className="px-6 py-3 text-left text-xs font-medium text-gray-500 uppercase">Contact</th>
+                        <th className="px-6 py-3 text-left text-xs font-medium text-gray-500 uppercase">Projects</th>
+                        <th className="px-6 py-3 text-left text-xs font-medium text-gray-500 uppercase">Workload</th>
+                        <th className="px-6 py-3 text-right text-xs font-medium text-gray-500 uppercase">Actions</th>
+                      </tr>
+                    </thead>
+                    <tbody className="bg-white divide-y divide-gray-200">
+                      {employees.map((employee) => (
+                        <tr key={employee.id} className="hover:bg-gray-50">
+                          <td className="px-6 py-4 whitespace-nowrap">
+                            <button
+                              onClick={() => {
+                                setCurrentEmployee(employee);
+                                setEmployeeId(employee.id);
+                                setEmployeeView("detailview");
+                              }}
+                              className="flex items-center gap-3 group"
+                            >
+                              <div className="flex-shrink-0 h-10 w-10 rounded-full bg-gradient-to-r from-[#9A00FF] to-[#5A00B4] flex items-center justify-center text-white font-medium">
+                                {employee.full_name.split(' ')[0].charAt(0).toUpperCase()}
+                              </div>
+                              <div className="text-left">
+                                <div className="text-sm font-medium text-gray-900 group-hover:text-[#9A00FF]">
+                                  {employee.full_name.split(' ')[0]} 
+                                </div>
+                              </div>
+                            </button>
+                          </td>
+                          <td className="px-2 py-4 whitespace-nowrap text-sm text-gray-500">
+                            {employee.joining_date ? new Date(employee.joining_date).toLocaleDateString() : 'N/A'}
+                          </td>
+                          <td className="px-6 py-4 whitespace-nowrap">
+                            <div className="text-sm text-gray-900">{employee.email}</div>
+                            <div className="text-xs text-gray-500">{employee.phone || 'No phone'}</div>
+                          </td>
+                          <td className="px-6 py-4">
+                            {employee.projects?.length > 0 ? (
+                              <div className="flex flex-wrap gap-1.5">
+                                {employee.projects.map((project: any) => (
+                                  <button
+                                    key={project.id}
+                                    onClick={() => {
+                                      setDevopss(project.devops);
+                                      setProjectId(project.id);
+                                      setSelectedTAB("TaskBoard");
+                                      openTaskBoard(project.id, project.devops);
+                                    }}
+                                    className="px-2.5 py-1 text-sm rounded-full bg-indigo-50 text-indigo-700"
+                                  >
+                                    {project.title}
+                                  </button>
+                                ))}
+                              </div>
+                            ) : (
+                              <span className="text-sm text-gray-400">Not assigned</span>
+                            )}
+                          </td>
+                          <td className="px-6 py-4 whitespace-nowrap">
+                            <div className="flex items-center gap-2">
+                              <div className={`w-3 h-3 rounded-full ${
+                                (employee.TotalKPI || 0) <= 50 ? "bg-red-500" :
+                                (employee.TotalKPI || 0) <= 100 ? "bg-amber-500" :
+                                (employee.TotalKPI || 0) <= 150 ? "bg-green-500" :
+                                "bg-purple-500"
+                              }`}></div>
+                              <span className="text-sm font-medium">
+                                {employee.TotalKPI ?? 0}
+                              </span>
+                            </div>
+                            <div className="mt-1 w-full bg-gray-200 rounded-full h-1.5">
+                              <div 
+                                className={`h-1.5 rounded-full ${
+                                  (employee.TotalKPI || 0) <= 50 ? "bg-red-500" :
+                                  (employee.TotalKPI || 0) <= 100 ? "bg-amber-500" :
+                                  (employee.TotalKPI || 0) <= 150 ? "bg-green-500" :
+                                  "bg-purple-500"
+                                }`} 
+                                style={{ width: `${Math.min(employee.TotalKPI || 0, 150)}%` }}
+                              ></div>
+                            </div>
+                          </td>
+                          <td className="px-6 py-4 whitespace-nowrap text-right text-sm font-medium">
+                            <div className="flex justify-end items-center gap-2">
+                              <button
+                                onClick={() => handleAssignClick(employee)}
+                                className="p-2 rounded-lg bg-[#9A00FF]/10 text-[#9A00FF] hover:bg-[#9A00FF]/20"
+                                title="Assign Task"
+                              >
+                                <FiPlusSquare className="w-4 h-4" />
+                              </button>
+                              <button
+                                onClick={() => handleDelete(employee.id)}
+                                className="p-2 rounded-lg bg-red-50 text-red-500 hover:bg-red-100"
+                                title="Delete"
+                              >
+                                <FiTrash2 className="w-4 h-4" />
+                              </button>
+                            </div>
+                          </td>
+                        </tr>
                       ))}
-                    </select>
-                  ) : (
-                    <p className="text-sm text-gray-500 py-2">No projects available</p>
-                  )}
-                </div>
-  
-                <div>
-                  <label className="block text-sm font-medium text-gray-700 mb-1">Description</label>
-                  <textarea
-                    className="w-full px-4 py-2 border border-gray-300 rounded-lg focus:ring-2 focus:ring-[#9A00FF] focus:border-transparent"
-                    rows={3}
-                    value={assignment.description}
-                    onChange={(e) => setAssignment(prev => ({ ...prev, description: e.target.value }))}
-                  />
-                </div>
-  
-                <div>
-                  <label className="block text-sm font-medium text-gray-700 mb-1">Score</label>
-                  <input
-                    type="number"
-                    className="w-full px-4 py-2 border border-gray-300 rounded-lg focus:ring-2 focus:ring-[#9A00FF] focus:border-transparent"
-                    value={assignment.score}
-                    onChange={(e) => setAssignment(prev => ({ ...prev, score: e.target.value }))}
-                  />
-                </div>
-  
-                <div className="flex justify-end space-x-3 pt-4">
-                  <button
-                    type="button"
-                    onClick={() => setShowModal(false)}
-                    className="px-5 py-2.5 text-sm font-medium rounded-lg border border-gray-300 hover:bg-gray-50 transition-colors"
-                  >
-                    Cancel
-                  </button>
-                  <button
-                    type="button"
-                    onClick={handleAssignSubmit}
-                    disabled={!assignment.title}
-                    className="px-5 py-2.5 text-sm font-medium rounded-lg bg-[#9A00FF] text-white hover:bg-[#8a00e6] transition-colors shadow-sm disabled:opacity-70 disabled:cursor-not-allowed"
-                  >
-                    Assign Task
-                  </button>
-                </div>
-              </form>
-            </div>
-          </div>
-        </div>
-      )}
-  
-      {/* Main Content */}
-      <div className="max-w-7xl mx-auto">
-        {/* Employee Profile View */}
-        {employeeview === "detailview" && (
-          <Employeeprofile
-            employeeid={employeeId}
-            employeeview={employeeview}
-            employee={employee}
-            setemployeeview={setEmployeeView}
-          />
-        )}
-  
-        {/* General Employee View */}
-        {employeeview === "generalview" && (
-          <div className="bg-white rounded-xl shadow-sm border border-gray-200 overflow-hidden">
-            {/* Header Section */}
-            <div className="p-6 border-b border-gray-200">
-              <div className="flex flex-col sm:flex-row justify-between items-start sm:items-center gap-4">
-                <div>
-                  <h1 className="text-2xl font-bold text-gray-800">Team Management</h1>
-                  <p className="text-gray-500 mt-1">View and manage your team members</p>
-                </div>
-                <div className="flex items-center gap-3">
-                  <div className="flex items-center px-4 py-2 rounded-full bg-gray-50 border border-gray-200">
-                    <span className="w-2.5 h-2.5 bg-green-500 rounded-full mr-2"></span>
-                    <span className="text-sm text-gray-600">
-                      Total: <span className="font-semibold">{employees.length}</span>
-                    </span>
-                  </div>
-                  <button
-                    onClick={() => setShowForm(true)}
-                    className="flex items-center gap-2 px-4 py-2.5 rounded-lg bg-[#9A00FF] hover:bg-[#8a00e6] text-white text-sm font-medium transition-colors shadow-sm"
-                  >
-                    <FiPlus className="w-4 h-4" />
-                    <span>Add Employee</span>
-                  </button>
+                    </tbody>
+                  </table>
                 </div>
               </div>
             </div>
-  
-            {/* Employee Table */}
-<<<<<<< HEAD
-            <div className="overflow-x-auto">
-              <table className="min-w-full divide-y divide-gray-200">
-                <thead className="bg-gray-50">
-                  <tr>
-                    <th scope="col" className="px-6 py-3 text-left text-xs font-medium text-gray-500 uppercase tracking-wider">
-                      Employee
-                    </th>
-                    <th scope="col" className="px-2 py-3 text-left text-xs font-medium text-gray-500 uppercase tracking-wider">
-                      Joined
-                    </th>
-                    <th scope="col" className="px-6 py-3 text-left text-xs font-medium text-gray-500 uppercase tracking-wider">
-                      Contact
-                    </th>
-                    <th scope="col" className="px-6 py-3 text-left text-xs font-medium text-gray-500 uppercase tracking-wider">
-                      Projects
-                    </th>
-                    <th scope="col" className="px-6 py-3 text-left text-xs font-medium text-gray-500 uppercase tracking-wider">
-                      Workload
-                    </th>
-                    <th scope="col" className="px-6 py-3 text-right text-xs font-medium text-gray-500 uppercase tracking-wider">
-                      Actions
-                    </th>
-                  </tr>
-                </thead>
-                <tbody className="bg-white divide-y divide-gray-200">
-                  {employees.map((entry) => (
-                    <tr key={entry.id} className="hover:bg-gray-50 transition-colors">
-                      <td className="px-6 py-4 whitespace-nowrap">
-                        <button
-                          onClick={() => {
-                            setEmployee(entry);
-                            setEmployeeId(entry.id);
-                            setEmployeeView("detailview"); 
-                          }}
-                          className="flex items-center gap-3 group"
-                        >
-                          <div className="flex-shrink-0 h-10 w-10 rounded-full bg-gradient-to-r from-[#9A00FF] to-[#5A00B4] flex items-center justify-center text-white font-medium">
-                            {entry.full_name.split(' ')[0].charAt(0).toUpperCase()}
-                          </div>
-                          <div className="text-left">
-                            <div className="text-sm font-medium text-gray-900 group-hover:text-[#9A00FF] transition-colors">
-                              {entry.full_name.split(' ')[0]} 
-                            </div>
-                            {/* <div className="text-xs text-gray-500">ID: {entry.id}</div> */}
-                          </div>
-                        </button>
-                      </td>
-                      <td className="px-2 py-4 whitespace-nowrap text-sm text-gray-500">
-                        {entry.joining_date? new Date(entry.joining_date).toLocaleDateString('en-US', {
-                          year: 'numeric',
-                          month: 'short',
-                          day: 'numeric'
-                        }) : 'N/A'}
-                      </td>
-                      <td className="px-6 py-4 whitespace-nowrap">
-                        <div className="text-sm text-gray-900">{entry.email}</div>
-                        <div className="text-xs text-gray-500">{entry.phone || 'No phone'}</div>
-                      </td>
-                      <td className="px-6 py-4">
-                        {entry.projects?.length > 0 ? (
-                          <div className="flex flex-wrap gap-1.5">
-                            {entry.projects.map((project: any) => (
-                         <button
-                         key={project.id}
-                         onClick={() => {
-                           setdevopss(project.devops);
-                           setprojectId(project.id);
-                           setSelectedTAB("TaskBoard");
-                           openTaskBoard(project.id, project.devops);
-                         }}
-                         className="px-2.5 py-1 text-sm rounded-full bg-indigo-50 text-indigo-700"
-                       >
-                         {project.title}
-                       </button>
-                      ))}
-                            {/* {entry.projects.length > 3 && (
-                              <span className="px-2.5 py-1 text-xs rounded-full bg-gray-100 text-gray-600">
-                                +{entry.projects.length - 3}
-                              </span>
-                            )} */}
-                          </div>
-                        ) : (
-                          <span className="text-sm text-gray-400">Not assigned</span>
-                        )}
-                      </td>
-                      <td className="px-6 py-4 whitespace-nowrap">
-                        <div className="flex items-center gap-2">
-                          <div className={`w-3 h-3 rounded-full ${
-                            entry.TotalKPI <= 50 ? "bg-red-500" :
-                            entry.TotalKPI <= 100 ? "bg-amber-500" :
-                            entry.TotalKPI <= 150 ? "bg-green-500" :
-                            entry.TotalKPI > 150 ? "bg-purple-500" :
-                            "bg-blue-500"
-                          }`}></div>
-                          <span className="text-sm font-medium">
-                            {entry.TotalKPI ?? 0}
-                          </span>
-                        </div>
-                        <div className="mt-1 w-full bg-gray-200 rounded-full h-1.5">
-                          <div 
-                            className={`h-1.5 rounded-full ${
-                              entry.TotalKPI <= 50 ? "bg-red-500" :
-                              entry.TotalKPI <= 100 ? "bg-amber-500" :
-                              entry.TotalKPI <= 150 ? "bg-green-500" :
-                              entry.TotalKPI > 150 ? "bg-purple-500" :
-                              "bg-blue-500"
-                            }`} 
-                            style={{ width: `${Math.min(entry.TotalKPI, 150)}%` }}
-                          ></div>
-                        </div>
-                      </td>
-                      <td className="px-6 py-4 whitespace-nowrap text-right text-sm font-medium">
-                        <div className="flex justify-end items-center gap-2">
-                          <button
-                            onClick={() => handleAssignClick(entry)}
-                            className="p-2 rounded-lg bg-[#9A00FF]/10 text-[#9A00FF] hover:bg-[#9A00FF]/20 transition-colors"
-                            title="Assign Task"
-                          >
-                            <FiPlusSquare className="w-4 h-4" />
-                          </button>
-                          <button
-                            onClick={() => handleDelete(entry.id)}
-                            className="p-2 rounded-lg bg-red-50 text-red-500 hover:bg-red-100 transition-colors"
-                            title="Delete"
-                          >
-                            <FiTrash2 className="w-4 h-4" />
-                          </button>
-                        </div>
-                      </td>
-                    </tr>
-                  ))}
-                </tbody>
-              </table>
-=======
-            
-            <div className="w-full">
-  {/* Desktop table - hidden on small screens, with improved responsiveness */}
-  
-<div className="hidden md:block w-full">
-  <div className="w-full inline-block align-middle">
-    <div className="overflow-x-auto">
-      <table className="w-full divide-y divide-gray-200 table-auto">
-        <thead className="bg-gray-50">
-          <tr>
-            <th scope="col" className="px-4 lg:px-6 py-3 text-left text-xs font-medium text-gray-500 uppercase tracking-wider">
-              Employee
-            </th>
-            <th scope="col" className="px-4 lg:px-6 py-3 text-left text-xs font-medium text-gray-500 uppercase tracking-wider">
-              Joined
-            </th>
-            <th scope="col" className="px-4 lg:px-6 py-3 text-left text-xs font-medium text-gray-500 uppercase tracking-wider">
-              Contact
-            </th>
-            <th scope="col" className="px-4 lg:px-6 py-3 text-left text-xs font-medium text-gray-500 uppercase tracking-wider">
-              Projects
-            </th>
-            <th scope="col" className="px-4 lg:px-6 py-3 text-left text-xs font-medium text-gray-500 uppercase tracking-wider">
-              Workload
-            </th>
-            <th scope="col" className="px-4 lg:px-6 py-3 text-right text-xs font-medium text-gray-500 uppercase tracking-wider">
-              Actions
-            </th>
-          </tr>
-        </thead>
-        <tbody className="bg-white divide-y divide-gray-200">
-          {employees.map((entry) => (
-            <tr key={entry.id} className="hover:bg-gray-50 transition-colors">
-              <td className="px-4 lg:px-6 py-4 whitespace-nowrap">
-                <button
-                  onClick={() => {
-                    setEmployee(entry);
-                    setEmployeeId(entry.id);
-                    setEmployeeView("detailview");
-                  }}
-                  className="flex items-center gap-2 lg:gap-3 group"
-                >
-                  <div className="flex-shrink-0 h-8 w-8 lg:h-10 lg:w-10 rounded-full bg-gradient-to-r from-[#9A00FF] to-[#5A00B4] flex items-center justify-center text-white font-medium text-xs lg:text-sm">
-                    {entry.full_name.split(' ').map(n => n[0]).join('')}
-                  </div>
-                  <div className="text-left">
-                    <div className="text-xs lg:text-sm font-medium text-gray-900 group-hover:text-[#9A00FF] transition-colors truncate max-w-[120px] lg:max-w-full">
-                      {entry.full_name}
-                    </div>
-                  </div>
-                </button>
-              </td>
-              <td className="px-4 lg:px-6 py-4 whitespace-nowrap text-xs lg:text-sm text-gray-500">
-                {new Date(entry.joining_date).toLocaleDateString('en-US', {
-                  year: 'numeric',
-                  month: 'short',
-                  day: 'numeric'
-                })}
-              </td>
-              <td className="px-4 lg:px-6 py-4 whitespace-nowrap">
-                <div className="text-xs lg:text-sm text-gray-900 truncate max-w-[120px] lg:max-w-[240px] xl:max-w-full">{entry.email}</div>
-                <div className="text-xs text-gray-500 truncate max-w-[120px] lg:max-w-[240px] xl:max-w-full">{entry.phone || 'No phone'}</div>
-              </td>
-              <td className="px-4 lg:px-6 py-4">
-                {entry.projects?.length > 0 ? (
-                  <div className="flex flex-wrap gap-1 lg:gap-1.5">
-                    {entry.projects.slice(0, 2).map((project: any) => (
-                      <button
-                        key={project.id}
-                        onClick={() => openTaskBoard(project.id, project.devops)}
-                        className="px-2 py-0.5 lg:px-2.5 lg:py-1 text-xs rounded-full bg-indigo-50 text-indigo-700 truncate max-w-[80px] lg:max-w-[120px] xl:max-w-full"
-                      >
-                        {project}
-                      </button>
-                    ))}
-                    {entry.projects.length > 2 && (
-                      <span className="px-2 py-0.5 lg:px-2.5 lg:py-1 text-xs rounded-full bg-gray-100 text-gray-600">
-                        +{entry.projects.length - 2}
-                      </span>
-                    )}
-                  </div>
-                ) : (
-                  <span className="text-xs lg:text-sm text-gray-400">Not assigned</span>
-                )}
-              </td>
-              <td className="px-4 lg:px-6 py-4 whitespace-nowrap">
-                <div className="flex items-center gap-2">
-                  <div className={`w-2 h-2 lg:w-3 lg:h-3 rounded-full ${
-                    entry.TotalKPI <= 20 ? "bg-red-500" :
-                    entry.TotalKPI <= 70 ? "bg-amber-500" :
-                    entry.TotalKPI <= 120 ? "bg-green-500" :
-                    "bg-blue-500"
-                  }`}></div>
-                  <span className="text-xs lg:text-sm font-medium">
-                    {entry.TotalKPI ?? 0}
-                  </span>
-                </div>
-                <div className="mt-1 w-full bg-gray-200 rounded-full h-1 lg:h-1.5">
-                  <div 
-                    className={`h-1 lg:h-1.5 rounded-full ${
-                      entry.TotalKPI <= 20 ? "bg-red-500" :
-                      entry.TotalKPI <= 70 ? "bg-amber-500" :
-                      entry.TotalKPI <= 120 ? "bg-green-500" :
-                      "bg-blue-500"
-                    }`} 
-                    style={{ width: `${Math.min(entry.TotalKPI, 100)}%` }}
-                  ></div>
-                </div>
-              </td>
-              <td className="px-4 lg:px-6 py-4 whitespace-nowrap text-right text-sm font-medium">
-                <div className="flex justify-end items-center gap-1 lg:gap-2">
-                  <button
-                    onClick={() => handleAssignClick(entry)}
-                    className="p-1.5 lg:p-2 rounded-lg bg-[#9A00FF]/10 text-[#9A00FF] hover:bg-[#9A00FF]/20 transition-colors"
-                    title="Assign Task"
-                  >
-                    <FiUserPlus className="w-3.5 h-3.5 lg:w-4 lg:h-4" />
-                  </button>
-                  <button
-                    onClick={() => handleDelete(entry.id)}
-                    className="p-1.5 lg:p-2 rounded-lg bg-red-50 text-red-500 hover:bg-red-100 transition-colors"
-                    title="Delete"
-                  >
-                    <FiTrash2 className="w-3.5 h-3.5 lg:w-4 lg:h-4" />
-                  </button>
-                </div>
-              </td>
-            </tr>
-          ))}
-        </tbody>
-      </table>
-    </div>
-  </div>
-</div>
-
-
-  {/* Mobile card view - shown only on small screens */}
-  <div className="md:hidden">
-    {employees.map((entry) => (
-      <div key={entry.id} className="bg-white rounded-lg shadow-sm mb-4 overflow-hidden border border-gray-200">
-        <div className="p-4">
-          <div className="flex items-center justify-between mb-3">
-            <button
-              onClick={() => {
-                setEmployee(entry);
-                setEmployeeId(entry.id);
-                setEmployeeView("detailview");
-              }}
-              className="flex items-center gap-3 group"
-            >
-              <div className="flex-shrink-0 h-10 w-10 rounded-full bg-gradient-to-r from-[#9A00FF] to-[#5A00B4] flex items-center justify-center text-white font-medium">
-                {entry.full_name.split(' ').map(n => n[0]).join('')}
-              </div>
-              <div className="text-left">
-                <div className="text-sm font-medium text-gray-900 group-hover:text-[#9A00FF] transition-colors">
-                  {entry.full_name}
-                </div>
-              </div>
-            </button>
-            
-            <div className="flex items-center gap-1">
-              <button
-                onClick={() => handleAssignClick(entry)}
-                className="p-1.5 rounded-lg bg-[#9A00FF]/10 text-[#9A00FF] hover:bg-[#9A00FF]/20 transition-colors"
-                title="Assign Task"
-              >
-                <FiUserPlus className="w-3.5 h-3.5" />
-              </button>
-              <button
-                onClick={() => handleDelete(entry.id)}
-                className="p-1.5 rounded-lg bg-red-50 text-red-500 hover:bg-red-100 transition-colors"
-                title="Delete"
-              >
-                <FiTrash2 className="w-3.5 h-3.5" />
-              </button>
-            </div>
-          </div>
-          
-          <div className="grid grid-cols-2 gap-2 text-xs">
-            <div className="space-y-0.5">
-              <p className="text-gray-500 font-medium">Joined</p>
-              <p className="text-gray-700">
-                {new Date(entry.joining_date).toLocaleDateString('en-US', {
-                  year: 'numeric',
-                  month: 'short',
-                  day: 'numeric'
-                })}
-              </p>
-            </div>
-            
-            <div className="space-y-0.5">
-              <p className="text-gray-500 font-medium">Contact</p>
-              <p className="text-gray-700 truncate max-w-[120px]">{entry.email}</p>
-              <p className="text-gray-500">{entry.phone || 'No phone'}</p>
->>>>>>> c83b3b21
-            </div>
-          </div>
-          
-          <div className="mt-3 space-y-0.5">
-            <p className="text-gray-500 font-medium text-xs">Projects</p>
-            {entry.projects?.length > 0 ? (
-              <div className="flex flex-wrap gap-1.5 mt-1">
-                {entry.projects.slice(0, 2).map((project: any) => (
-                  <button
-                    key={project.id}
-                    onClick={() => openTaskBoard(project.id, project.devops)}
-                    className="px-2 py-0.5 text-xs rounded-full bg-indigo-50 text-indigo-700"
-                  >
-                    {project}
-                  </button>
-                ))}
-                {entry.projects.length > 2 && (
-                  <span className="px-2 py-0.5 text-xs rounded-full bg-gray-100 text-gray-600">
-                    +{entry.projects.length - 2}
-                  </span>
-                )}
-              </div>
-            ) : (
-              <span className="text-xs text-gray-400">Not assigned</span>
-            )}
-          </div>
-          
-          <div className="mt-3 space-y-0.5">
-            <p className="text-gray-500 font-medium text-xs">Workload</p>
-            <div className="flex items-center gap-2">
-              <div className={`w-2.5 h-2.5 rounded-full ${
-                entry.TotalKPI <= 20 ? "bg-red-500" :
-                entry.TotalKPI <= 70 ? "bg-amber-500" :
-                entry.TotalKPI <= 120 ? "bg-green-500" :
-                "bg-blue-500"
-              }`}></div>
-              <span className="text-xs font-medium">
-                {entry.TotalKPI ?? 0}
-              </span>
-            </div>
-            <div className="mt-1 w-full bg-gray-200 rounded-full h-1.5">
-              <div 
-                className={`h-1.5 rounded-full ${
-                  entry.TotalKPI <= 20 ? "bg-red-500" :
-                  entry.TotalKPI <= 70 ? "bg-amber-500" :
-                  entry.TotalKPI <= 120 ? "bg-green-500" :
-                  "bg-blue-500"
-                }`} 
-                style={{ width: `${Math.min(entry.TotalKPI, 100)}%` }}
-              ></div>
-            </div>
-          </div>
-        </div>
-      </div>
-    ))}
-  </div>
-</div>
-          </div>
-        )}
-      </div>
-      </>
-    )}
+          )}
+        </>
+      )}
     </div>
   );
 };
