<<<<<<< HEAD
// import React, { useState, useEffect } from 'react';
// import { format } from 'date-fns';
// import { useAuthStore } from '../lib/store';
// import { supabase, withRetry, handleSupabaseError } from '../lib/supabase';
// import {
//   ListTodo,
//   Plus,
//   User,
//   Calendar,
//   MessageSquare,
//   X,
//   GripVertical
// } from 'lucide-react';

// interface Task {
//   id: string;
//   title: string;
//   description: string | null;
//   status_id: string;
//   priority_id: string;
//   assignee_id: string | null;
//   reporter_id: string;
//   due_date: string | null;
//   created_at: string;
//   updated_at: string;
//   status: { name: string; color: string };
//   priority: { name: string; color: string };
//   assignee: { full_name: string } | null;
//   reporter: { full_name: string };
//   comments: TaskComment[];
// }

// interface TaskStatus {
//   id: string;
//   name: string;
//   color: string;
//   order_position: number;
// }

// interface TaskPriority {
//   id: string;
//   name: string;
//   color: string;
//   order_position: number;
// }

// interface TaskComment {
//   id: string;
//   content: string;
//   user_id: string;
//   created_at: string;
//   user: { full_name: string };
// }

// interface User {
//   id: string;
//   full_name: string;
// }

// const Tasks: React.FC = () => {
//   const [tasks1, setTasks1] = useState<Task[]>([
//     {
//       id: '1',
//       title: 'Make the card functional in the end of the page.',
//       createdAt: '6 month ago',
//       status: 'todo'
//     },
//     {
//       id: '2',
//       title: 'Implement drag and drop functionality.',
//       createdAt: '6 month ago',
//       status: 'inProgress'
//     },
//     {
//       id: '3',
//       title: 'Review the new design system.',
//       createdAt: '6 month ago',
//       status: 'review'
//     },
//     {
//       id: '4',
//       title: 'Complete the landing page.',
//       createdAt: '6 month ago',
//       status: 'done'
//     }
//   ]);

//   const getTasksByStatus = (status: Task['status']) =>
//     tasks.filter(task => task.status === status);

//   const getStatusCount = (status: Task['status']) =>
//     tasks.filter(task => task.status === status).length;

//   const totalTasks = tasks.length;
//   const completedTasks = getTasksByStatus('done').length;
//   const pendingTasks = totalTasks - completedTasks;

//   const handleDragEnd = (result: DropResult) => {
//     const { destination, source, draggableId } = result;

//     if (!destination) return;

//     if (
//       destination.droppableId === source.droppableId &&
//       destination.index === source.index
//     ) {
//       return;
//     }

//     const updatedTasks = tasks.map(task => {
//       if (task.id === draggableId) {
//         return {
//           ...task,
//           status: destination.droppableId as Task['status']
//         };
//       }
//       return task;
//     });

//     setTasks(updatedTasks);
//   };
//   const user = useAuthStore((state) => state.user);
//   const [tasks, setTasks] = useState<Task[]>([]);
//   const [statuses, setStatuses] = useState<TaskStatus[]>([]);
//   const [priorities, setPriorities] = useState<TaskPriority[]>([]);
//   const [users, setUsers] = useState<User[]>([]);
//   const [loading, setLoading] = useState(true);
//   const [error, setError] = useState<string | null>(null);
//   const [showNewTaskModal, setShowNewTaskModal] = useState(false);
//   const [draggedTask, setDraggedTask] = useState<Task | null>(null);
//   const [dragOverStatus, setDragOverStatus] = useState<string | null>(null);
//   const [newTask, setNewTask] = useState({
//     title: '',
//     description: '',
//     status_id: '',
//     priority_id: '',
//     assignee_id: '',
//     due_date: ''
//   });

//   useEffect(() => {
//     loadData();
//   }, [user]);

//   const loadData = async () => {
//     if (!user) return;

//     try {
//       setLoading(true);
//       setError(null);

//       // Load tasks with related data
//       const { data: tasksData, error: tasksError } = await withRetry(() =>
//         new Promise((resolve, reject) => {
//           supabase
//             .from('tasks')
//             .select(`
//               *,
//               status:task_statuses(name, color),
//               priority:task_priorities(name, color),
//               assignee:users!tasks_assignee_id_fkey(full_name),
//               reporter:users!tasks_reporter_id_fkey(full_name),
//               comments:task_comments(
//                 id,
//                 content,
//                 user_id,
//                 created_at,
//                 user:users(full_name)
//               )
//             `)
//             .order('created_at', { ascending: false })
//             .then(resolve)
//             .catch(reject);
//         })
//       );

//       if (tasksError) throw tasksError;
//       if (tasksData) setTasks(tasksData);

//       // Load statuses
//       const { data: statusesData, error: statusesError } = await withRetry(() =>
//         new Promise((resolve, reject) => {
//           supabase
//             .from('task_statuses')
//             .select('*')
//             .order('order_position', { ascending: true })
//             .then(resolve)
//             .catch(reject);
//         })
//       );

//       if (statusesError) throw statusesError;
//       if (statusesData) setStatuses(statusesData);

//       // Load priorities
//       const { data: prioritiesData, error: prioritiesError } = await withRetry(() =>
//         supabase
//           .from('task_priorities')
//           .select('*')
//           .order('order_position', { ascending: true })
//       );

//       if (prioritiesError) throw prioritiesError;
//       if (prioritiesData) setPriorities(prioritiesData);

//       // Load users
//       const { data: usersData, error: usersError } = await withRetry(() =>
//         supabase
//           .from('users')
//           .select('id, full_name')
//           .order('full_name', { ascending: true })
//       );

//       if (usersError) throw usersError;
//       if (usersData) setUsers(usersData);

//     } catch (err) {
//       console.error('Error loading tasks:', err);
//       setError(handleSupabaseError(err));
//     } finally {
//       setLoading(false);
//     }
//   };

//   const handleCreateTask = async (e: React.FormEvent) => {
//     e.preventDefault();
//     if (!user) return;

//     try {
//       setLoading(true);
//       setError(null);

//       const { data, error: createError } = await withRetry(() =>
//         supabase
//           .from('tasks')
//           .insert([
//             {
//               ...newTask,
//               reporter_id: user.id,
//               due_date: newTask.due_date ? new Date(newTask.due_date).toISOString() : null
//             }
//           ])
//           .select()
//           .single()
//       );

//       if (createError) throw createError;

//       setShowNewTaskModal(false);
//       setNewTask({
//         title: '',
//         description: '',
//         status_id: '',
//         priority_id: '',
//         assignee_id: '',
//         due_date: ''
//       });

//       await loadData();
//     } catch (err) {
//       setError(handleSupabaseError(err));
//     } finally {
//       setLoading(false);
//     }
//   };

//   const handleUpdateTaskStatus = async (taskId: string, newStatusId: string) => {
//     try {
//       setLoading(true);
//       setError(null);

//       const { error: updateError } = await withRetry(() =>
//         supabase
//           .from('tasks')
//           .update({ status_id: newStatusId })
//           .eq('id', taskId)
//       );

//       if (updateError) throw updateError;

//       await loadData();
//     } catch (err) {
//       setError(handleSupabaseError(err));
//     } finally {
//       setLoading(false);
//     }
//   };

//   const handleDragStart = (task: Task) => {
//     setDraggedTask(task);
//   };

//   const handleDragOver = (e: React.DragEvent, statusId: string) => {
//     e.preventDefault();
//     setDragOverStatus(statusId);
//   };

//   const handleDrop = async (e: React.DragEvent, statusId: string) => {
//     e.preventDefault();
//     if (draggedTask && draggedTask.status_id !== statusId) {
//       await handleUpdateTaskStatus(draggedTask.id, statusId);
//     }
//     setDraggedTask(null);
//     setDragOverStatus(null);
//   };

//   const TaskCard: React.FC<{ task: Task }> = ({ task }) => (
//     <div
//       draggable
//       onDragStart={() => handleDragStart(task)}
//       className="bg-white rounded-lg shadow-sm p-4 mb-4 cursor-move hover:shadow-md transition-shadow duration-200"
//     >
//       <div className="flex items-start justify-between mb-3">
//         <div className="flex items-center space-x-2">
//           <GripVertical className="w-5 h-5 text-gray-400" />
//           <h3 className="text-lg font-medium text-gray-900">{task.title}</h3>
//         </div>
//         <span
//           className="px-2 py-1 text-xs font-medium rounded-full"
//           style={{ backgroundColor: task.priority.color + '20', color: task.priority.color }}
//         >
//           {task.priority.name}
//         </span>
//       </div>

//       {task.description && (
//         <p className="text-gray-600 text-sm mb-4">{task.description}</p>
//       )}

// <div className="grid grid-cols-1 sm:grid-cols-[1fr_auto] gap-2 text-sm text-gray-500">
//   {/* Left Section */}
//   <div className="flex flex-wrap items-center gap-x-4 gap-y-2">
//     <div className="flex items-center min-w-[120px]">
//       <User className="w-4 h-4 mr-1 flex-shrink-0" />
//       <span className="truncate">{task.assignee?.full_name || 'Unassigned'}</span>
//     </div>

//     {task.due_date && (
//       <div className="flex items-center">
//         <Calendar className="w-4 h-4 mr-1 flex-shrink-0" style={{ color: task.priority.color }} />
//         <span
//           className="whitespace-nowrap font-medium"
//           style={{ color: task.priority.color }}
//         >
//           {format(new Date(task.due_date), 'MMM d, yyyy')}
//         </span>
//       </div>
//     )}

//     <div className="flex items-center">
//       <MessageSquare className="w-4 h-4 mr-1 flex-shrink-0" />
//       <span>{task.comments.length}</span>
//     </div>
//     <div className="flex items-center justify-start sm:justify-end">
//     <span className="text-xs whitespace-nowrap truncate">
//       Created {format(new Date(task.created_at), 'MMM d, yyyy')}
//     </span>
//   </div>
//   </div>
// </div>
//     </div>
//   );

//   if (loading && !tasks.length) {
//     return (
//       <div className="flex items-center justify-center min-h-screen">
//         <div className="animate-spin rounded-full h-8 w-8 border-b-2 border-blue-600"></div>
//       </div>
//     );
//   }

//   return (
//     <div className="max-w-7xl mx-auto px-4 py-6">
//       <div className="flex items-center justify-between mb-6">
//         <div className="flex items-center">
//           <ListTodo className="w-6 h-6 text-blue-600 mr-2" />
//           <h1 className="text-2xl font-bold">Tasks</h1>
//         </div>
//         <button
//           onClick={() => setShowNewTaskModal(true)}
//           className="flex items-center px-4 py-2 bg-blue-600 text-white rounded-lg hover:bg-blue-700 focus:outline-none focus:ring-2 focus:ring-blue-500 focus:ring-offset-2"
//         >
//           <Plus className="w-5 h-5 mr-2" />
//           New Task
//         </button>
//       </div>

//       {error && (
//         <div className="bg-red-50 text-red-600 p-4 rounded-lg mb-6">
//           {error}
//         </div>
//       )}

//       <div className="grid grid-cols-1 md:grid-cols-4 gap-6">
//         {statuses.map((status) => (
//           <div
//             key={status.id}
//             onDragOver={(e) => handleDragOver(e, status.id)}
//             onDrop={(e) => handleDrop(e, status.id)}
//             className={`p-4 rounded-lg ${
//               dragOverStatus === status.id ? 'bg-blue-50' : 'bg-gray-50'
//             }`}
//           >
//             <h2
//               className="text-sm font-medium mb-4 flex items-center"
//               style={{ color: status.color }}
//             >
//               <span
//                 className="w-2 h-2 rounded-full mr-2"
//                 style={{ backgroundColor: status.color }}
//               ></span>
//               {status.name}
//             </h2>
//             <div>
//               {tasks
//                 .filter((task) => task.status_id === status.id)
//                 .map((task) => (
//                   <TaskCard key={task.id} task={task} />
//                 ))}
//             </div>
//           </div>
//         ))}
//       </div>

//       {/* New Task Modal */}
//       {showNewTaskModal && (
//         <div className="fixed inset-0 bg-black bg-opacity-50 flex items-center justify-center p-4">
//           <div className="bg-white rounded-lg shadow-xl max-w-2xl w-full max-h-[90vh] overflow-y-auto">
//             <div className="p-6">
//               <div className="flex items-center justify-between mb-6">
//                 <h2 className="text-xl font-semibold">Create New Task</h2>
//                 <button
//                   onClick={() => setShowNewTaskModal(false)}
//                   className="text-gray-400 hover:text-gray-500"
//                 >
//                   <X className="w-6 h-6" />
//                 </button>
//               </div>

//               <form onSubmit={handleCreateTask}>
//                 <div className="space-y-4">
//                   <div>
//                     <label className="block text-sm font-medium text-gray-700">
//                       Title
//                     </label>
//                     <input
//                       type="text"
//                       required
//                       value={newTask.title}
//                       onChange={(e) => setNewTask({ ...newTask, title: e.target.value })}
//                       className="mt-1 block w-full rounded-md border-gray-300 shadow-sm focus:border-blue-300 focus:ring focus:ring-blue-200 focus:ring-opacity-50"
//                     />
//                   </div>

//                   <div>
//                     <label className="block text-sm font-medium text-gray-700">
//                       Description
//                     </label>
//                     <textarea
//                       value={newTask.description}
//                       onChange={(e) => setNewTask({ ...newTask, description: e.target.value })}
//                       rows={3}
//                       className="mt-1 block w-full rounded-md border-gray-300 shadow-sm focus:border-blue-300 focus:ring focus:ring-blue-200 focus:ring-opacity-50"
//                     ></textarea>
//                   </div>

//                   <div className="grid grid-cols-2 gap-4">
//                     <div>
//                       <label className="block text-sm font-medium text-gray-700">
//                         Status
//                       </label>
//                       <select
//                         required
//                         value={newTask.status_id}
//                         onChange={(e) => setNewTask({ ...newTask, status_id: e.target.value })}
//                         className="mt-1 block w-full rounded-md border-gray-300 shadow-sm focus:border-blue-300 focus:ring focus:ring-blue-200 focus:ring-opacity-50"
//                       >
//                         <option value="">Select Status</option>
//                         {statuses.map((status) => (
//                           <option key={status.id} value={status.id}>
//                             {status.name}
//                           </option>
//                         ))}
//                       </select>
// {/* <select
//   required
//   value={newTask.status_id}
//   onChange={(e) => setNewTask({ ...newTask, status_id: e.target.value })}
//   className="mt-1 block w-full rounded-md border-gray-300 shadow-sm focus:border-blue-300 focus:ring focus:ring-blue-200 focus:ring-opacity-50"
// >
//   <option value="">Select Status</option>
//   <option value="1">Pending</option>
//   <option value="2">In Progress</option>
//   <option value="3">Completed</option>
//   <option value="4">Cancelled</option>
// </select> */}

//                     </div>

//                     <div>
//                       <label className="block text-sm font-medium text-gray-700">
//                         Priority
//                       </label>
//                       <select
//                         required
//                         value={newTask.priority_id}
//                         onChange={(e) => setNewTask({ ...newTask, priority_id: e.target.value })}
//                         className="mt-1 block w-full rounded-md border-gray-300 shadow-sm focus:border-blue-300 focus:ring focus:ring-blue-200 focus:ring-opacity-50"
//                       >
//                         <option value="">Select Priority</option>
//                         {priorities.map((priority) => (
//                           <option key={priority.id} value={priority.id}>
//                             {priority.name}
//                           </option>
//                         ))}
//                       </select>

// {/* <select
//   required
//   value={newTask.status_id}
//   onChange={(e) => setNewTask({ ...newTask, status_id: e.target.value })}
//   className="mt-1 block w-full rounded-md border-gray-300 shadow-sm focus:border-blue-300 focus:ring focus:ring-blue-200 focus:ring-opacity-50"
// >
//   <option value="">Select Status</option>
//   <option value="1">Pending</option>
//   <option value="2">In Progress</option>
//   <option value="3">Completed</option>
//   <option value="4">Cancelled</option>
// </select> */}
//                     </div>

//                     <div>
//                       <label className="block text-sm font-medium text-gray-700">
//                         Assignee
//                       </label>
//                       <select
//                         value={newTask.assignee_id}
//                         onChange={(e) => setNewTask({ ...newTask, assignee_id: e.target.value })}
//                         className="mt-1 block w-full rounded-md border-gray-300 shadow-sm focus:border-blue-300 focus:ring focus:ring-blue-200 focus:ring-opacity-50"
//                       >
//                         <option value="">Unassigned</option>
//                         {users.map((user) => (
//                           <option key={user.id} value={user.id}>
//                             {user.full_name}
//                           </option>
//                         ))}
//                       </select>
//                     </div>

//                     <div>
//                       <label className="block text-sm font-medium text-gray-700">
//                         Due Date
//                       </label>
//                       <input
//                         type="date"
//                         value={newTask.due_date}
//                         onChange={(e) => setNewTask({ ...newTask, due_date: e.target.value })}
//                         className="mt-1 block w-full rounded-md border-gray-300 shadow-sm focus:border-blue-300 focus:ring focus:ring-blue-200 focus:ring-opacity-50"
//                       />
//                     </div>
//                   </div>
//                 </div>

//                 <div className="mt-6 flex justify-end space-x-3">
//                   <button
//                     type="button"
//                     onClick={() => setShowNewTaskModal(false)}
//                     className="px-4 py-2 border border-gray-300 rounded-md text-sm font-medium text-gray-700 hover:bg-gray-50 focus:outline-none focus:ring-2 focus:ring-offset-2 focus:ring-blue-500"
//                   >
//                     Cancel
//                   </button>
//                   <button
//                     type="submit"
//                     disabled={loading}
//                     className="px-4 py-2 border border-transparent rounded-md shadow-sm text-sm font-medium text-white bg-blue-600 hover:bg-blue-700 focus:outline-none focus:ring-2 focus:ring-offset-2 focus:ring-blue-500 disabled:opacity-50"
//                   >
//                     {loading ? 'Creating...' : 'Create Task'}
//                   </button>
//                 </div>
//               </form>
//             </div>
//           </div>
//         </div>
//       )}
//     </div>
//   );
// };

// export default Tasks;



// import React, { useState } from 'react';
// import { PlusCircle, User, X } from 'lucide-react';
// import { DragDropContext, Droppable, Draggable, DropResult } from '@hello-pangea/dnd';

// interface Task {
//   id: string;
//   title: string;
//   createdAt: string;
//   status: 'todo' | 'inProgress' | 'review' | 'done';
// }

// const COLUMN_IDS = {
//   todo: 'todo',
//   inProgress: 'inProgress',
//   review: 'review',
//   done: 'done'
// };

// function Task() {
//   const [tasks, setTasks] = useState<Task[]>([
//     // {
//     //   id: '1',
//     //   title: 'Make the card functional in the end of the page.',
//     //   createdAt: '6 month ago',
//     //   status: 'todo'
//     // },
//     // {
//     //   id: '2',
//     //   title: 'Implement drag and drop functionality.',
//     //   createdAt: '6 month ago',
//     //   status: 'inProgress'
//     // },
//     // {
//     //   id: '3',
//     //   title: 'Review the new design system.',
//     //   createdAt: '6 month ago',
//     //   status: 'review'
//     // },
//     // {
//     //   id: '4',
//     //   title: 'Complete the landing page.',
//     //   createdAt: '6 month ago',
//     //   status: 'done'
//     // }
//   ]);

//   const [isAddingTask, setIsAddingTask] = useState(false);
//   const [newTaskTitle, setNewTaskTitle] = useState('');

//   const getTasksByStatus = (status: Task['status']) =>
//     tasks.filter(task => task.status === status);

//   const getStatusCount = (status: Task['status']) =>
//     tasks.filter(task => task.status === status).length;

//   const totalTasks = tasks.length;
//   const completedTasks = getTasksByStatus('done').length;
//   const pendingTasks = totalTasks - completedTasks;

//   const handleDragEnd = (result: DropResult) => {
//     const { destination, source, draggableId } = result;

//     if (!destination) return;

//     if (
//       destination.droppableId === source.droppableId &&
//       destination.index === source.index
//     ) {
//       return;
//     }

//     // Create a new array of tasks
//     const newTasks = Array.from(tasks);

//     // Find the task being dragged
//     const draggedTask = newTasks.find(task => task.id === draggableId);
//     if (!draggedTask) return;

//     // Remove the task from its original position
//     newTasks.splice(newTasks.indexOf(draggedTask), 1);

//     // Find the insertion index based on the destination status
//     const tasksInDestination = newTasks.filter(task => task.status === destination.droppableId);
//     const insertIndex = newTasks.findIndex(task => task.status === destination.droppableId) + destination.index;

//     // Update the task's status and insert it at the correct position
//     draggedTask.status = destination.droppableId as Task['status'];
//     newTasks.splice(insertIndex, 0, draggedTask);

//     setTasks(newTasks);
//   };

//   const handleAddTask = (e: React.FormEvent) => {
//     e.preventDefault();
//     if (!newTaskTitle.trim()) return;

//     const newTask: Task = {
//       id: String(Date.now()),
//       title: newTaskTitle,
//       createdAt: 'Just now',
//       status: 'todo'
//     };

//     setTasks([...tasks, newTask]);
//     setNewTaskTitle('');
//     setIsAddingTask(false);
//   };

//   return (
//     <div className="min-h-screen bg-gray-50 p-8">
//       <div className="max-w-7xl mx-auto">
//         <div className="flex justify-between items-center mb-8">
//           <h1 className="text-[28px] leading-[38px] text-[#000000] font-bold">Work Planner</h1>
//           <div className="text-sm text-gray-600">
//             <span className='font-semibold text-[15px] leading-7 text-[#404142]'>Total Tasks: {totalTasks}</span>
//             <span className="mx-3 className='font-semibold text-[15px] leading-7 text-[#404142]'">Completed Tasks: {completedTasks}</span>
//             <span className='font-semibold text-[15px] leading-7 text-[#404142]'>Pending Tasks: {String(pendingTasks).padStart(2, '0')}</span>
//           </div>
//         </div>

//         <DragDropContext onDragEnd={handleDragEnd}>
//           <div className="grid grid-cols-4 gap-6">
//             {/* Todo Column */}
//             <div className="bg-white rounded-lg p-4 shadow-sm">
//               <div className="flex justify-between items-center mb-6">
//                 <h2 className="font-semibold text-violet-600">To do</h2>
//                 <button
//                   onClick={() => setIsAddingTask(true)}
//                   className="bg-violet-600 text-white p-1 rounded-lg flex items-center text-sm"
//                 >
//                   <PlusCircle size={16} className="mr-1" /> New Task
//                 </button>
//               </div>
//               {isAddingTask && (
//                 <form onSubmit={handleAddTask} className="mb-4">
//                   <div className="bg-gray-50 rounded-lg p-4 space-y-3">
//                     <div className="flex justify-between items-start">
//                       <input
//                         type="text"
//                         value={newTaskTitle}
//                         onChange={(e) => setNewTaskTitle(e.target.value)}
//                         placeholder="Enter task title..."
//                         className="w-full bg-transparent text-sm focus:outline-none"
//                         autoFocus
//                       />
//                       <button
//                         type="button"
//                         onClick={() => setIsAddingTask(false)}
//                         className="text-gray-400 hover:text-gray-600"
//                       >
//                         <X size={16} />
//                       </button>
//                     </div>
//                     <div className="flex justify-end space-x-2">
//                       <button
//                         type="button"
//                         onClick={() => setIsAddingTask(false)}
//                         className="px-3 py-1 text-sm text-gray-600 hover:text-gray-800"
//                       >
//                         Cancel
//                       </button>
//                       <button
//                         type="submit"
//                         className="px-3 py-1 text-sm bg-violet-600 text-white rounded-md hover:bg-violet-700"
//                       >
//                         Add Task
//                       </button>
//                     </div>
//                   </div>
//                 </form>
//               )}
//               <Droppable droppableId={COLUMN_IDS.todo}>
//                 {(provided) => (
//                   <div
//                     ref={provided.innerRef}
//                     {...provided.droppableProps}
//                     className="space-y-4"
//                   >
//                     {getTasksByStatus('todo').map((task, index) => (
//                       <TaskCard key={task.id} task={task} index={index} />
//                     ))}
//                     {provided.placeholder}
//                   </div>
//                 )}
//               </Droppable>
//             </div>

//             {/* In Progress Column */}
//             <div className="bg-white rounded-lg p-4 shadow-sm">
//               <div className="flex justify-between items-center mb-6">
//                 <h2 className="font-semibold text-orange-600">In Progress</h2>
//                 <span className="text-gray-600">{getStatusCount('inProgress')}</span>
//               </div>
//               <Droppable droppableId={COLUMN_IDS.inProgress}>
//                 {(provided) => (
//                   <div
//                     ref={provided.innerRef}
//                     {...provided.droppableProps}
//                     className="space-y-4"
//                   >
//                     {getTasksByStatus('inProgress').map((task, index) => (
//                       <TaskCard key={task.id} task={task} index={index} />
//                     ))}
//                     {provided.placeholder}
//                   </div>
//                 )}
//               </Droppable>
//             </div>

//             {/* Review Column */}
//             <div className="bg-white rounded-lg p-4 shadow-sm">
//               <div className="flex justify-between items-center mb-6">
//                 <h2 className="font-semibold text-yellow-600">Review</h2>
//                 <span className="text-gray-600">{String(getStatusCount('review')).padStart(2, '0')}</span>
//               </div>
//               <Droppable droppableId={COLUMN_IDS.review}>
//                 {(provided) => (
//                   <div
//                     ref={provided.innerRef}
//                     {...provided.droppableProps}
//                     className="space-y-4"
//                   >
//                     {getTasksByStatus('review').map((task, index) => (
//                       <TaskCard key={task.id} task={task} index={index} />
//                     ))}
//                     {provided.placeholder}
//                   </div>
//                 )}
//               </Droppable>
//             </div>

//             {/* Done Column */}
//             <div className="bg-white rounded-lg p-4 shadow-sm">
//               <div className="flex justify-between items-center mb-6">
//                 <h2 className="font-semibold text-green-600">Done</h2>
//                 <span className="text-gray-600">{getStatusCount('done')}</span>
//               </div>
//               <Droppable droppableId={COLUMN_IDS.done}>
//                 {(provided) => (
//                   <div
//                     ref={provided.innerRef}
//                     {...provided.droppableProps}
//                     className="space-y-4"
//                   >
//                     {getTasksByStatus('done').map((task, index) => (
//                       <TaskCard key={task.id} task={task} index={index} />
//                     ))}
//                     {provided.placeholder}
//                   </div>
//                 )}
//               </Droppable>
//             </div>
//           </div>
//         </DragDropContext>
//       </div>
//     </div>
//   );
// }

// function TaskCard({ task, index }: { task: Task; index: number }) {
//   return (
//     <Draggable draggableId={task.id} index={index}>
//       {(provided) => (
//         <div
//           ref={provided.innerRef}
//           {...provided.draggableProps}
//           {...provided.dragHandleProps}
//           className="bg-[#F5F5F9] rounded-[10px] shadow-lg p-4 space-y-3"
//         >
//           <p className="text-[#C4C7CF] font-medium text-xs leading-7">{task.createdAt}</p>
//           <p className="text-[13px] font-medium leading-5 text-[#404142]">{task.title}</p>
//           <div className="flex justify-between items-center">
//             <div className="flex items-center space-x-2">
//               <span className="text-xs text-gray-500">15</span>
//             </div>
//             <div className="w-6 h-6 rounded-full bg-gray-200 flex items-center justify-center">
//               <User size={14} className="text-gray-600" />
//             </div>
//           </div>
//         </div>
//       )}
//     </Draggable>
//   );
// }

// export default Task;



=======
>>>>>>> c83b3b21
import React, { useState , useEffect, useContext } from 'react';
import { useNavigate } from 'react-router-dom';
import { PlusCircle, User, Pencil, Trash2, X } from 'lucide-react';
import { supabase } from '../lib/supabase';
import { formatDistanceToNow } from 'date-fns';
import { AttendanceContext } from './AttendanceContext';
<<<<<<< HEAD
=======
import { useAuthStore } from '../lib/store';
import ProjectManager from '../components/ProjectManager';
>>>>>>> c83b3b21
interface devops {
  id : string;
  full_name : string;
}
interface Project {
  id: string;
  title: string;
  type: 'Front-End Developer' | 'Back End Developer';
  devops: { id: string; name: string }[];
  created_at: string;
  start_date?: string;
} 
 

function Task() {
  const navigate = useNavigate();
  const [Loading , setLoading] = useState (false);
  const  [ProjectId , setProjectId] = useState('');
  const [devops , setdevops] = useState<devops[]>([]);
  // const [setDevs] = useContext(AttendanceContext)
<<<<<<< HEAD
  


  const [projects, setProjects] = useState<Project[]>([

  ]);
    // Fetch projects
    useEffect(() => {
      const fetchProjects = async () => {
        setLoading(true);
        const { data, error } = await supabase
          .from("projects")
          .select("*");

          if (data && data.length) {
            const userId = localStorage.getItem("user_id");
            console.log("User_Id:", userId);
            
            const filteredTasks = data.filter(task => {
              // Check if devops array includes the current user by ID
              return Array.isArray(task.devops) && task.devops.some(dev => dev.id === userId);
            }); 
            setProjects(filteredTasks);
          } else {
            console.log("No tasks found");
          }

        setLoading(false);
      };
      fetchProjects();
    }, []);

    



  return (
    <div className="min-h-screen">
      <div className="max-w-7xl mx-auto">
        <div className="flex justify-between items-center mb-8">
          <h1 className="text-[26px] font-bold">Your Project</h1>
        </div>
        {projects.length === 0 && (
          <div className="flex items-center justify-center h-full">
            <p className="text-gray-500">You are Not Assigned To Any Project.</p>
          </div>
        )}
        <div className="grid grid-cols-1 md:grid-cols-2 lg:grid-cols-3 gap-6">
          {projects.map((project) => (
            <div
              key={project.id}
              className="bg-white rounded-[20px] w-[316px] min-h-[238px] p-6 shadow-xl cursor-pointer hover:shadow-md transition-shadow"
              onClick={() => {navigate(`/board/${project.id}`)
                  //  setDevs(project.devops)
              }}
            >
              <div className="flex items-center justify-between mb-4">
                <div className="flex items-center px-4 py-1  bg-[#F4F6FC] rounded-full ">
                  <span className={`w-2 h-2 rounded-full bg-[#9A00FF]
                    }`}></span>&nbsp;&nbsp;
                  <span className="text-sm font-semibold text-[#9A00FF]">{project.type}</span>
                </div>      
              </div>
              <h3 className="text-[22px] font-semibold text-[#263238] mb-4">{project.title}</h3>
              <div className="flex gap-10 flex-col items-start justify-between">
              <div className="mb-2">
                      <span className='leading-7 text-[#686a6d]'>
                        <label className='font-semibold'>DevOps: </label>
                        <ul className='ml-2 list-disc list-inside'>
                          {project.devops.map((dev) => (
                            <li key={dev.id}>{dev.name}</li>
                          ))}
                        </ul>
                      </span>
                    </div>
                <div>
                  <span className='font-medium text-base leading-7 text-[#C4C7CF]'>  {formatDistanceToNow(new Date(project.created_at))} ago</span>
                </div>

=======
  const [projectmanager , setProjectManager] = useState(false)

  useEffect(() => {
    const fetchUserRole = async () => {
      const { data, error } = await supabase
        .from('users')
        .select('role')
        .eq('id', localStorage.getItem('user_id'))
        .single();

      if (data && data.role === 'project manager') {
        setProjectManager(true);
      } else {
        console.error('Error fetching user role:', error);
      }
    };

    fetchUserRole();
  })
  


  const [projects, setProjects] = useState<Project[]>([

  ]);
    // Fetch projects
    useEffect(() => {
      const fetchProjects = async () => {
        setLoading(true);
        const { data, error } = await supabase
          .from("projects")
          .select("*");

          if (data && data.length) {
            const userId = localStorage.getItem("user_id");
            console.log("User_Id:", userId);
            
            const filteredTasks = data.filter(task => {
              // Check if devops array includes the current user by ID
              return Array.isArray(task.devops) && task.devops.some(dev => dev.id === userId);
            }); 
            setProjects(filteredTasks);
          } else {
            console.log("No tasks found");
          }

        setLoading(false);
      };
      fetchProjects();
    }, []);

    



    return (
      <div className="min-h-screen">
        <div className="max-w-7xl mx-auto">
          {projectmanager === true ? (
            <ProjectManager/>
          ) : (
            <>
              <div className="flex justify-between items-center mb-8">
                <h1 className="xs:text-[26px] text-sm font-bold">Your Project</h1>
              </div>
              {projects.length === 0 && (
                <div className="flex items-center justify-center h-full">
                  <p className="text-gray-500">You are Not Assigned To Any Project.</p>
                </div>
              )}
              <div className="grid grid-cols-1 md:grid-cols-2 lg:grid-cols-3 gap-6">
                {projects.map((project) => (
                  <div
                    key={project.id}
                    className="bg-white rounded-[20px] w-[316px] min-h-[238px] p-6 shadow-xl cursor-pointer hover:shadow-md transition-shadow"
                    onClick={() => {
                      navigate(`/board/${project.id}`);
                    }}
                  >
                    <div className="flex items-center justify-between mb-4">
                      <div className="flex items-center px-4 py-1 bg-[#F4F6FC] rounded-full">
                        <span className="w-2 h-2 rounded-full bg-[#9A00FF]"></span>&nbsp;&nbsp;
                        <span className="text-sm font-semibold text-[#9A00FF]">{project.type}</span>
                      </div>
                    </div>
                    <h3 className="text-[22px] font-semibold text-[#263238] mb-4">{project.title}</h3>
                    <div className="flex gap-10 flex-col items-start justify-between">
                      <div className="mb-2">
                        <span className="leading-7 text-[#686a6d]">
                          <label className="font-semibold">DevOps: </label>
                          <ul className="ml-2 list-disc list-inside">
                            {project.devops.map((dev) => (
                              <li key={dev.id}>{dev.name}</li>
                            ))}
                          </ul>
                        </span>
                      </div>
                      <div>
                        <span className="font-medium text-base leading-7 text-[#C4C7CF]">
                          {formatDistanceToNow(new Date(project.created_at))} ago
                        </span>
                      </div>
                    </div>
                  </div>
                ))}
>>>>>>> c83b3b21
              </div>
            </>
          )}
        </div>
      </div>
    );
    
}

export default Task;<|MERGE_RESOLUTION|>--- conflicted
+++ resolved
@@ -1,898 +1,11 @@
-<<<<<<< HEAD
-// import React, { useState, useEffect } from 'react';
-// import { format } from 'date-fns';
-// import { useAuthStore } from '../lib/store';
-// import { supabase, withRetry, handleSupabaseError } from '../lib/supabase';
-// import {
-//   ListTodo,
-//   Plus,
-//   User,
-//   Calendar,
-//   MessageSquare,
-//   X,
-//   GripVertical
-// } from 'lucide-react';
-
-// interface Task {
-//   id: string;
-//   title: string;
-//   description: string | null;
-//   status_id: string;
-//   priority_id: string;
-//   assignee_id: string | null;
-//   reporter_id: string;
-//   due_date: string | null;
-//   created_at: string;
-//   updated_at: string;
-//   status: { name: string; color: string };
-//   priority: { name: string; color: string };
-//   assignee: { full_name: string } | null;
-//   reporter: { full_name: string };
-//   comments: TaskComment[];
-// }
-
-// interface TaskStatus {
-//   id: string;
-//   name: string;
-//   color: string;
-//   order_position: number;
-// }
-
-// interface TaskPriority {
-//   id: string;
-//   name: string;
-//   color: string;
-//   order_position: number;
-// }
-
-// interface TaskComment {
-//   id: string;
-//   content: string;
-//   user_id: string;
-//   created_at: string;
-//   user: { full_name: string };
-// }
-
-// interface User {
-//   id: string;
-//   full_name: string;
-// }
-
-// const Tasks: React.FC = () => {
-//   const [tasks1, setTasks1] = useState<Task[]>([
-//     {
-//       id: '1',
-//       title: 'Make the card functional in the end of the page.',
-//       createdAt: '6 month ago',
-//       status: 'todo'
-//     },
-//     {
-//       id: '2',
-//       title: 'Implement drag and drop functionality.',
-//       createdAt: '6 month ago',
-//       status: 'inProgress'
-//     },
-//     {
-//       id: '3',
-//       title: 'Review the new design system.',
-//       createdAt: '6 month ago',
-//       status: 'review'
-//     },
-//     {
-//       id: '4',
-//       title: 'Complete the landing page.',
-//       createdAt: '6 month ago',
-//       status: 'done'
-//     }
-//   ]);
-
-//   const getTasksByStatus = (status: Task['status']) =>
-//     tasks.filter(task => task.status === status);
-
-//   const getStatusCount = (status: Task['status']) =>
-//     tasks.filter(task => task.status === status).length;
-
-//   const totalTasks = tasks.length;
-//   const completedTasks = getTasksByStatus('done').length;
-//   const pendingTasks = totalTasks - completedTasks;
-
-//   const handleDragEnd = (result: DropResult) => {
-//     const { destination, source, draggableId } = result;
-
-//     if (!destination) return;
-
-//     if (
-//       destination.droppableId === source.droppableId &&
-//       destination.index === source.index
-//     ) {
-//       return;
-//     }
-
-//     const updatedTasks = tasks.map(task => {
-//       if (task.id === draggableId) {
-//         return {
-//           ...task,
-//           status: destination.droppableId as Task['status']
-//         };
-//       }
-//       return task;
-//     });
-
-//     setTasks(updatedTasks);
-//   };
-//   const user = useAuthStore((state) => state.user);
-//   const [tasks, setTasks] = useState<Task[]>([]);
-//   const [statuses, setStatuses] = useState<TaskStatus[]>([]);
-//   const [priorities, setPriorities] = useState<TaskPriority[]>([]);
-//   const [users, setUsers] = useState<User[]>([]);
-//   const [loading, setLoading] = useState(true);
-//   const [error, setError] = useState<string | null>(null);
-//   const [showNewTaskModal, setShowNewTaskModal] = useState(false);
-//   const [draggedTask, setDraggedTask] = useState<Task | null>(null);
-//   const [dragOverStatus, setDragOverStatus] = useState<string | null>(null);
-//   const [newTask, setNewTask] = useState({
-//     title: '',
-//     description: '',
-//     status_id: '',
-//     priority_id: '',
-//     assignee_id: '',
-//     due_date: ''
-//   });
-
-//   useEffect(() => {
-//     loadData();
-//   }, [user]);
-
-//   const loadData = async () => {
-//     if (!user) return;
-
-//     try {
-//       setLoading(true);
-//       setError(null);
-
-//       // Load tasks with related data
-//       const { data: tasksData, error: tasksError } = await withRetry(() =>
-//         new Promise((resolve, reject) => {
-//           supabase
-//             .from('tasks')
-//             .select(`
-//               *,
-//               status:task_statuses(name, color),
-//               priority:task_priorities(name, color),
-//               assignee:users!tasks_assignee_id_fkey(full_name),
-//               reporter:users!tasks_reporter_id_fkey(full_name),
-//               comments:task_comments(
-//                 id,
-//                 content,
-//                 user_id,
-//                 created_at,
-//                 user:users(full_name)
-//               )
-//             `)
-//             .order('created_at', { ascending: false })
-//             .then(resolve)
-//             .catch(reject);
-//         })
-//       );
-
-//       if (tasksError) throw tasksError;
-//       if (tasksData) setTasks(tasksData);
-
-//       // Load statuses
-//       const { data: statusesData, error: statusesError } = await withRetry(() =>
-//         new Promise((resolve, reject) => {
-//           supabase
-//             .from('task_statuses')
-//             .select('*')
-//             .order('order_position', { ascending: true })
-//             .then(resolve)
-//             .catch(reject);
-//         })
-//       );
-
-//       if (statusesError) throw statusesError;
-//       if (statusesData) setStatuses(statusesData);
-
-//       // Load priorities
-//       const { data: prioritiesData, error: prioritiesError } = await withRetry(() =>
-//         supabase
-//           .from('task_priorities')
-//           .select('*')
-//           .order('order_position', { ascending: true })
-//       );
-
-//       if (prioritiesError) throw prioritiesError;
-//       if (prioritiesData) setPriorities(prioritiesData);
-
-//       // Load users
-//       const { data: usersData, error: usersError } = await withRetry(() =>
-//         supabase
-//           .from('users')
-//           .select('id, full_name')
-//           .order('full_name', { ascending: true })
-//       );
-
-//       if (usersError) throw usersError;
-//       if (usersData) setUsers(usersData);
-
-//     } catch (err) {
-//       console.error('Error loading tasks:', err);
-//       setError(handleSupabaseError(err));
-//     } finally {
-//       setLoading(false);
-//     }
-//   };
-
-//   const handleCreateTask = async (e: React.FormEvent) => {
-//     e.preventDefault();
-//     if (!user) return;
-
-//     try {
-//       setLoading(true);
-//       setError(null);
-
-//       const { data, error: createError } = await withRetry(() =>
-//         supabase
-//           .from('tasks')
-//           .insert([
-//             {
-//               ...newTask,
-//               reporter_id: user.id,
-//               due_date: newTask.due_date ? new Date(newTask.due_date).toISOString() : null
-//             }
-//           ])
-//           .select()
-//           .single()
-//       );
-
-//       if (createError) throw createError;
-
-//       setShowNewTaskModal(false);
-//       setNewTask({
-//         title: '',
-//         description: '',
-//         status_id: '',
-//         priority_id: '',
-//         assignee_id: '',
-//         due_date: ''
-//       });
-
-//       await loadData();
-//     } catch (err) {
-//       setError(handleSupabaseError(err));
-//     } finally {
-//       setLoading(false);
-//     }
-//   };
-
-//   const handleUpdateTaskStatus = async (taskId: string, newStatusId: string) => {
-//     try {
-//       setLoading(true);
-//       setError(null);
-
-//       const { error: updateError } = await withRetry(() =>
-//         supabase
-//           .from('tasks')
-//           .update({ status_id: newStatusId })
-//           .eq('id', taskId)
-//       );
-
-//       if (updateError) throw updateError;
-
-//       await loadData();
-//     } catch (err) {
-//       setError(handleSupabaseError(err));
-//     } finally {
-//       setLoading(false);
-//     }
-//   };
-
-//   const handleDragStart = (task: Task) => {
-//     setDraggedTask(task);
-//   };
-
-//   const handleDragOver = (e: React.DragEvent, statusId: string) => {
-//     e.preventDefault();
-//     setDragOverStatus(statusId);
-//   };
-
-//   const handleDrop = async (e: React.DragEvent, statusId: string) => {
-//     e.preventDefault();
-//     if (draggedTask && draggedTask.status_id !== statusId) {
-//       await handleUpdateTaskStatus(draggedTask.id, statusId);
-//     }
-//     setDraggedTask(null);
-//     setDragOverStatus(null);
-//   };
-
-//   const TaskCard: React.FC<{ task: Task }> = ({ task }) => (
-//     <div
-//       draggable
-//       onDragStart={() => handleDragStart(task)}
-//       className="bg-white rounded-lg shadow-sm p-4 mb-4 cursor-move hover:shadow-md transition-shadow duration-200"
-//     >
-//       <div className="flex items-start justify-between mb-3">
-//         <div className="flex items-center space-x-2">
-//           <GripVertical className="w-5 h-5 text-gray-400" />
-//           <h3 className="text-lg font-medium text-gray-900">{task.title}</h3>
-//         </div>
-//         <span
-//           className="px-2 py-1 text-xs font-medium rounded-full"
-//           style={{ backgroundColor: task.priority.color + '20', color: task.priority.color }}
-//         >
-//           {task.priority.name}
-//         </span>
-//       </div>
-
-//       {task.description && (
-//         <p className="text-gray-600 text-sm mb-4">{task.description}</p>
-//       )}
-
-// <div className="grid grid-cols-1 sm:grid-cols-[1fr_auto] gap-2 text-sm text-gray-500">
-//   {/* Left Section */}
-//   <div className="flex flex-wrap items-center gap-x-4 gap-y-2">
-//     <div className="flex items-center min-w-[120px]">
-//       <User className="w-4 h-4 mr-1 flex-shrink-0" />
-//       <span className="truncate">{task.assignee?.full_name || 'Unassigned'}</span>
-//     </div>
-
-//     {task.due_date && (
-//       <div className="flex items-center">
-//         <Calendar className="w-4 h-4 mr-1 flex-shrink-0" style={{ color: task.priority.color }} />
-//         <span
-//           className="whitespace-nowrap font-medium"
-//           style={{ color: task.priority.color }}
-//         >
-//           {format(new Date(task.due_date), 'MMM d, yyyy')}
-//         </span>
-//       </div>
-//     )}
-
-//     <div className="flex items-center">
-//       <MessageSquare className="w-4 h-4 mr-1 flex-shrink-0" />
-//       <span>{task.comments.length}</span>
-//     </div>
-//     <div className="flex items-center justify-start sm:justify-end">
-//     <span className="text-xs whitespace-nowrap truncate">
-//       Created {format(new Date(task.created_at), 'MMM d, yyyy')}
-//     </span>
-//   </div>
-//   </div>
-// </div>
-//     </div>
-//   );
-
-//   if (loading && !tasks.length) {
-//     return (
-//       <div className="flex items-center justify-center min-h-screen">
-//         <div className="animate-spin rounded-full h-8 w-8 border-b-2 border-blue-600"></div>
-//       </div>
-//     );
-//   }
-
-//   return (
-//     <div className="max-w-7xl mx-auto px-4 py-6">
-//       <div className="flex items-center justify-between mb-6">
-//         <div className="flex items-center">
-//           <ListTodo className="w-6 h-6 text-blue-600 mr-2" />
-//           <h1 className="text-2xl font-bold">Tasks</h1>
-//         </div>
-//         <button
-//           onClick={() => setShowNewTaskModal(true)}
-//           className="flex items-center px-4 py-2 bg-blue-600 text-white rounded-lg hover:bg-blue-700 focus:outline-none focus:ring-2 focus:ring-blue-500 focus:ring-offset-2"
-//         >
-//           <Plus className="w-5 h-5 mr-2" />
-//           New Task
-//         </button>
-//       </div>
-
-//       {error && (
-//         <div className="bg-red-50 text-red-600 p-4 rounded-lg mb-6">
-//           {error}
-//         </div>
-//       )}
-
-//       <div className="grid grid-cols-1 md:grid-cols-4 gap-6">
-//         {statuses.map((status) => (
-//           <div
-//             key={status.id}
-//             onDragOver={(e) => handleDragOver(e, status.id)}
-//             onDrop={(e) => handleDrop(e, status.id)}
-//             className={`p-4 rounded-lg ${
-//               dragOverStatus === status.id ? 'bg-blue-50' : 'bg-gray-50'
-//             }`}
-//           >
-//             <h2
-//               className="text-sm font-medium mb-4 flex items-center"
-//               style={{ color: status.color }}
-//             >
-//               <span
-//                 className="w-2 h-2 rounded-full mr-2"
-//                 style={{ backgroundColor: status.color }}
-//               ></span>
-//               {status.name}
-//             </h2>
-//             <div>
-//               {tasks
-//                 .filter((task) => task.status_id === status.id)
-//                 .map((task) => (
-//                   <TaskCard key={task.id} task={task} />
-//                 ))}
-//             </div>
-//           </div>
-//         ))}
-//       </div>
-
-//       {/* New Task Modal */}
-//       {showNewTaskModal && (
-//         <div className="fixed inset-0 bg-black bg-opacity-50 flex items-center justify-center p-4">
-//           <div className="bg-white rounded-lg shadow-xl max-w-2xl w-full max-h-[90vh] overflow-y-auto">
-//             <div className="p-6">
-//               <div className="flex items-center justify-between mb-6">
-//                 <h2 className="text-xl font-semibold">Create New Task</h2>
-//                 <button
-//                   onClick={() => setShowNewTaskModal(false)}
-//                   className="text-gray-400 hover:text-gray-500"
-//                 >
-//                   <X className="w-6 h-6" />
-//                 </button>
-//               </div>
-
-//               <form onSubmit={handleCreateTask}>
-//                 <div className="space-y-4">
-//                   <div>
-//                     <label className="block text-sm font-medium text-gray-700">
-//                       Title
-//                     </label>
-//                     <input
-//                       type="text"
-//                       required
-//                       value={newTask.title}
-//                       onChange={(e) => setNewTask({ ...newTask, title: e.target.value })}
-//                       className="mt-1 block w-full rounded-md border-gray-300 shadow-sm focus:border-blue-300 focus:ring focus:ring-blue-200 focus:ring-opacity-50"
-//                     />
-//                   </div>
-
-//                   <div>
-//                     <label className="block text-sm font-medium text-gray-700">
-//                       Description
-//                     </label>
-//                     <textarea
-//                       value={newTask.description}
-//                       onChange={(e) => setNewTask({ ...newTask, description: e.target.value })}
-//                       rows={3}
-//                       className="mt-1 block w-full rounded-md border-gray-300 shadow-sm focus:border-blue-300 focus:ring focus:ring-blue-200 focus:ring-opacity-50"
-//                     ></textarea>
-//                   </div>
-
-//                   <div className="grid grid-cols-2 gap-4">
-//                     <div>
-//                       <label className="block text-sm font-medium text-gray-700">
-//                         Status
-//                       </label>
-//                       <select
-//                         required
-//                         value={newTask.status_id}
-//                         onChange={(e) => setNewTask({ ...newTask, status_id: e.target.value })}
-//                         className="mt-1 block w-full rounded-md border-gray-300 shadow-sm focus:border-blue-300 focus:ring focus:ring-blue-200 focus:ring-opacity-50"
-//                       >
-//                         <option value="">Select Status</option>
-//                         {statuses.map((status) => (
-//                           <option key={status.id} value={status.id}>
-//                             {status.name}
-//                           </option>
-//                         ))}
-//                       </select>
-// {/* <select
-//   required
-//   value={newTask.status_id}
-//   onChange={(e) => setNewTask({ ...newTask, status_id: e.target.value })}
-//   className="mt-1 block w-full rounded-md border-gray-300 shadow-sm focus:border-blue-300 focus:ring focus:ring-blue-200 focus:ring-opacity-50"
-// >
-//   <option value="">Select Status</option>
-//   <option value="1">Pending</option>
-//   <option value="2">In Progress</option>
-//   <option value="3">Completed</option>
-//   <option value="4">Cancelled</option>
-// </select> */}
-
-//                     </div>
-
-//                     <div>
-//                       <label className="block text-sm font-medium text-gray-700">
-//                         Priority
-//                       </label>
-//                       <select
-//                         required
-//                         value={newTask.priority_id}
-//                         onChange={(e) => setNewTask({ ...newTask, priority_id: e.target.value })}
-//                         className="mt-1 block w-full rounded-md border-gray-300 shadow-sm focus:border-blue-300 focus:ring focus:ring-blue-200 focus:ring-opacity-50"
-//                       >
-//                         <option value="">Select Priority</option>
-//                         {priorities.map((priority) => (
-//                           <option key={priority.id} value={priority.id}>
-//                             {priority.name}
-//                           </option>
-//                         ))}
-//                       </select>
-
-// {/* <select
-//   required
-//   value={newTask.status_id}
-//   onChange={(e) => setNewTask({ ...newTask, status_id: e.target.value })}
-//   className="mt-1 block w-full rounded-md border-gray-300 shadow-sm focus:border-blue-300 focus:ring focus:ring-blue-200 focus:ring-opacity-50"
-// >
-//   <option value="">Select Status</option>
-//   <option value="1">Pending</option>
-//   <option value="2">In Progress</option>
-//   <option value="3">Completed</option>
-//   <option value="4">Cancelled</option>
-// </select> */}
-//                     </div>
-
-//                     <div>
-//                       <label className="block text-sm font-medium text-gray-700">
-//                         Assignee
-//                       </label>
-//                       <select
-//                         value={newTask.assignee_id}
-//                         onChange={(e) => setNewTask({ ...newTask, assignee_id: e.target.value })}
-//                         className="mt-1 block w-full rounded-md border-gray-300 shadow-sm focus:border-blue-300 focus:ring focus:ring-blue-200 focus:ring-opacity-50"
-//                       >
-//                         <option value="">Unassigned</option>
-//                         {users.map((user) => (
-//                           <option key={user.id} value={user.id}>
-//                             {user.full_name}
-//                           </option>
-//                         ))}
-//                       </select>
-//                     </div>
-
-//                     <div>
-//                       <label className="block text-sm font-medium text-gray-700">
-//                         Due Date
-//                       </label>
-//                       <input
-//                         type="date"
-//                         value={newTask.due_date}
-//                         onChange={(e) => setNewTask({ ...newTask, due_date: e.target.value })}
-//                         className="mt-1 block w-full rounded-md border-gray-300 shadow-sm focus:border-blue-300 focus:ring focus:ring-blue-200 focus:ring-opacity-50"
-//                       />
-//                     </div>
-//                   </div>
-//                 </div>
-
-//                 <div className="mt-6 flex justify-end space-x-3">
-//                   <button
-//                     type="button"
-//                     onClick={() => setShowNewTaskModal(false)}
-//                     className="px-4 py-2 border border-gray-300 rounded-md text-sm font-medium text-gray-700 hover:bg-gray-50 focus:outline-none focus:ring-2 focus:ring-offset-2 focus:ring-blue-500"
-//                   >
-//                     Cancel
-//                   </button>
-//                   <button
-//                     type="submit"
-//                     disabled={loading}
-//                     className="px-4 py-2 border border-transparent rounded-md shadow-sm text-sm font-medium text-white bg-blue-600 hover:bg-blue-700 focus:outline-none focus:ring-2 focus:ring-offset-2 focus:ring-blue-500 disabled:opacity-50"
-//                   >
-//                     {loading ? 'Creating...' : 'Create Task'}
-//                   </button>
-//                 </div>
-//               </form>
-//             </div>
-//           </div>
-//         </div>
-//       )}
-//     </div>
-//   );
-// };
-
-// export default Tasks;
-
-
-
-// import React, { useState } from 'react';
-// import { PlusCircle, User, X } from 'lucide-react';
-// import { DragDropContext, Droppable, Draggable, DropResult } from '@hello-pangea/dnd';
-
-// interface Task {
-//   id: string;
-//   title: string;
-//   createdAt: string;
-//   status: 'todo' | 'inProgress' | 'review' | 'done';
-// }
-
-// const COLUMN_IDS = {
-//   todo: 'todo',
-//   inProgress: 'inProgress',
-//   review: 'review',
-//   done: 'done'
-// };
-
-// function Task() {
-//   const [tasks, setTasks] = useState<Task[]>([
-//     // {
-//     //   id: '1',
-//     //   title: 'Make the card functional in the end of the page.',
-//     //   createdAt: '6 month ago',
-//     //   status: 'todo'
-//     // },
-//     // {
-//     //   id: '2',
-//     //   title: 'Implement drag and drop functionality.',
-//     //   createdAt: '6 month ago',
-//     //   status: 'inProgress'
-//     // },
-//     // {
-//     //   id: '3',
-//     //   title: 'Review the new design system.',
-//     //   createdAt: '6 month ago',
-//     //   status: 'review'
-//     // },
-//     // {
-//     //   id: '4',
-//     //   title: 'Complete the landing page.',
-//     //   createdAt: '6 month ago',
-//     //   status: 'done'
-//     // }
-//   ]);
-
-//   const [isAddingTask, setIsAddingTask] = useState(false);
-//   const [newTaskTitle, setNewTaskTitle] = useState('');
-
-//   const getTasksByStatus = (status: Task['status']) =>
-//     tasks.filter(task => task.status === status);
-
-//   const getStatusCount = (status: Task['status']) =>
-//     tasks.filter(task => task.status === status).length;
-
-//   const totalTasks = tasks.length;
-//   const completedTasks = getTasksByStatus('done').length;
-//   const pendingTasks = totalTasks - completedTasks;
-
-//   const handleDragEnd = (result: DropResult) => {
-//     const { destination, source, draggableId } = result;
-
-//     if (!destination) return;
-
-//     if (
-//       destination.droppableId === source.droppableId &&
-//       destination.index === source.index
-//     ) {
-//       return;
-//     }
-
-//     // Create a new array of tasks
-//     const newTasks = Array.from(tasks);
-
-//     // Find the task being dragged
-//     const draggedTask = newTasks.find(task => task.id === draggableId);
-//     if (!draggedTask) return;
-
-//     // Remove the task from its original position
-//     newTasks.splice(newTasks.indexOf(draggedTask), 1);
-
-//     // Find the insertion index based on the destination status
-//     const tasksInDestination = newTasks.filter(task => task.status === destination.droppableId);
-//     const insertIndex = newTasks.findIndex(task => task.status === destination.droppableId) + destination.index;
-
-//     // Update the task's status and insert it at the correct position
-//     draggedTask.status = destination.droppableId as Task['status'];
-//     newTasks.splice(insertIndex, 0, draggedTask);
-
-//     setTasks(newTasks);
-//   };
-
-//   const handleAddTask = (e: React.FormEvent) => {
-//     e.preventDefault();
-//     if (!newTaskTitle.trim()) return;
-
-//     const newTask: Task = {
-//       id: String(Date.now()),
-//       title: newTaskTitle,
-//       createdAt: 'Just now',
-//       status: 'todo'
-//     };
-
-//     setTasks([...tasks, newTask]);
-//     setNewTaskTitle('');
-//     setIsAddingTask(false);
-//   };
-
-//   return (
-//     <div className="min-h-screen bg-gray-50 p-8">
-//       <div className="max-w-7xl mx-auto">
-//         <div className="flex justify-between items-center mb-8">
-//           <h1 className="text-[28px] leading-[38px] text-[#000000] font-bold">Work Planner</h1>
-//           <div className="text-sm text-gray-600">
-//             <span className='font-semibold text-[15px] leading-7 text-[#404142]'>Total Tasks: {totalTasks}</span>
-//             <span className="mx-3 className='font-semibold text-[15px] leading-7 text-[#404142]'">Completed Tasks: {completedTasks}</span>
-//             <span className='font-semibold text-[15px] leading-7 text-[#404142]'>Pending Tasks: {String(pendingTasks).padStart(2, '0')}</span>
-//           </div>
-//         </div>
-
-//         <DragDropContext onDragEnd={handleDragEnd}>
-//           <div className="grid grid-cols-4 gap-6">
-//             {/* Todo Column */}
-//             <div className="bg-white rounded-lg p-4 shadow-sm">
-//               <div className="flex justify-between items-center mb-6">
-//                 <h2 className="font-semibold text-violet-600">To do</h2>
-//                 <button
-//                   onClick={() => setIsAddingTask(true)}
-//                   className="bg-violet-600 text-white p-1 rounded-lg flex items-center text-sm"
-//                 >
-//                   <PlusCircle size={16} className="mr-1" /> New Task
-//                 </button>
-//               </div>
-//               {isAddingTask && (
-//                 <form onSubmit={handleAddTask} className="mb-4">
-//                   <div className="bg-gray-50 rounded-lg p-4 space-y-3">
-//                     <div className="flex justify-between items-start">
-//                       <input
-//                         type="text"
-//                         value={newTaskTitle}
-//                         onChange={(e) => setNewTaskTitle(e.target.value)}
-//                         placeholder="Enter task title..."
-//                         className="w-full bg-transparent text-sm focus:outline-none"
-//                         autoFocus
-//                       />
-//                       <button
-//                         type="button"
-//                         onClick={() => setIsAddingTask(false)}
-//                         className="text-gray-400 hover:text-gray-600"
-//                       >
-//                         <X size={16} />
-//                       </button>
-//                     </div>
-//                     <div className="flex justify-end space-x-2">
-//                       <button
-//                         type="button"
-//                         onClick={() => setIsAddingTask(false)}
-//                         className="px-3 py-1 text-sm text-gray-600 hover:text-gray-800"
-//                       >
-//                         Cancel
-//                       </button>
-//                       <button
-//                         type="submit"
-//                         className="px-3 py-1 text-sm bg-violet-600 text-white rounded-md hover:bg-violet-700"
-//                       >
-//                         Add Task
-//                       </button>
-//                     </div>
-//                   </div>
-//                 </form>
-//               )}
-//               <Droppable droppableId={COLUMN_IDS.todo}>
-//                 {(provided) => (
-//                   <div
-//                     ref={provided.innerRef}
-//                     {...provided.droppableProps}
-//                     className="space-y-4"
-//                   >
-//                     {getTasksByStatus('todo').map((task, index) => (
-//                       <TaskCard key={task.id} task={task} index={index} />
-//                     ))}
-//                     {provided.placeholder}
-//                   </div>
-//                 )}
-//               </Droppable>
-//             </div>
-
-//             {/* In Progress Column */}
-//             <div className="bg-white rounded-lg p-4 shadow-sm">
-//               <div className="flex justify-between items-center mb-6">
-//                 <h2 className="font-semibold text-orange-600">In Progress</h2>
-//                 <span className="text-gray-600">{getStatusCount('inProgress')}</span>
-//               </div>
-//               <Droppable droppableId={COLUMN_IDS.inProgress}>
-//                 {(provided) => (
-//                   <div
-//                     ref={provided.innerRef}
-//                     {...provided.droppableProps}
-//                     className="space-y-4"
-//                   >
-//                     {getTasksByStatus('inProgress').map((task, index) => (
-//                       <TaskCard key={task.id} task={task} index={index} />
-//                     ))}
-//                     {provided.placeholder}
-//                   </div>
-//                 )}
-//               </Droppable>
-//             </div>
-
-//             {/* Review Column */}
-//             <div className="bg-white rounded-lg p-4 shadow-sm">
-//               <div className="flex justify-between items-center mb-6">
-//                 <h2 className="font-semibold text-yellow-600">Review</h2>
-//                 <span className="text-gray-600">{String(getStatusCount('review')).padStart(2, '0')}</span>
-//               </div>
-//               <Droppable droppableId={COLUMN_IDS.review}>
-//                 {(provided) => (
-//                   <div
-//                     ref={provided.innerRef}
-//                     {...provided.droppableProps}
-//                     className="space-y-4"
-//                   >
-//                     {getTasksByStatus('review').map((task, index) => (
-//                       <TaskCard key={task.id} task={task} index={index} />
-//                     ))}
-//                     {provided.placeholder}
-//                   </div>
-//                 )}
-//               </Droppable>
-//             </div>
-
-//             {/* Done Column */}
-//             <div className="bg-white rounded-lg p-4 shadow-sm">
-//               <div className="flex justify-between items-center mb-6">
-//                 <h2 className="font-semibold text-green-600">Done</h2>
-//                 <span className="text-gray-600">{getStatusCount('done')}</span>
-//               </div>
-//               <Droppable droppableId={COLUMN_IDS.done}>
-//                 {(provided) => (
-//                   <div
-//                     ref={provided.innerRef}
-//                     {...provided.droppableProps}
-//                     className="space-y-4"
-//                   >
-//                     {getTasksByStatus('done').map((task, index) => (
-//                       <TaskCard key={task.id} task={task} index={index} />
-//                     ))}
-//                     {provided.placeholder}
-//                   </div>
-//                 )}
-//               </Droppable>
-//             </div>
-//           </div>
-//         </DragDropContext>
-//       </div>
-//     </div>
-//   );
-// }
-
-// function TaskCard({ task, index }: { task: Task; index: number }) {
-//   return (
-//     <Draggable draggableId={task.id} index={index}>
-//       {(provided) => (
-//         <div
-//           ref={provided.innerRef}
-//           {...provided.draggableProps}
-//           {...provided.dragHandleProps}
-//           className="bg-[#F5F5F9] rounded-[10px] shadow-lg p-4 space-y-3"
-//         >
-//           <p className="text-[#C4C7CF] font-medium text-xs leading-7">{task.createdAt}</p>
-//           <p className="text-[13px] font-medium leading-5 text-[#404142]">{task.title}</p>
-//           <div className="flex justify-between items-center">
-//             <div className="flex items-center space-x-2">
-//               <span className="text-xs text-gray-500">15</span>
-//             </div>
-//             <div className="w-6 h-6 rounded-full bg-gray-200 flex items-center justify-center">
-//               <User size={14} className="text-gray-600" />
-//             </div>
-//           </div>
-//         </div>
-//       )}
-//     </Draggable>
-//   );
-// }
-
-// export default Task;
-
-
-
-=======
->>>>>>> c83b3b21
 import React, { useState , useEffect, useContext } from 'react';
 import { useNavigate } from 'react-router-dom';
 import { PlusCircle, User, Pencil, Trash2, X } from 'lucide-react';
 import { supabase } from '../lib/supabase';
 import { formatDistanceToNow } from 'date-fns';
 import { AttendanceContext } from './AttendanceContext';
-<<<<<<< HEAD
-=======
 import { useAuthStore } from '../lib/store';
 import ProjectManager from '../components/ProjectManager';
->>>>>>> c83b3b21
 interface devops {
   id : string;
   full_name : string;
@@ -913,87 +26,6 @@
   const  [ProjectId , setProjectId] = useState('');
   const [devops , setdevops] = useState<devops[]>([]);
   // const [setDevs] = useContext(AttendanceContext)
-<<<<<<< HEAD
-  
-
-
-  const [projects, setProjects] = useState<Project[]>([
-
-  ]);
-    // Fetch projects
-    useEffect(() => {
-      const fetchProjects = async () => {
-        setLoading(true);
-        const { data, error } = await supabase
-          .from("projects")
-          .select("*");
-
-          if (data && data.length) {
-            const userId = localStorage.getItem("user_id");
-            console.log("User_Id:", userId);
-            
-            const filteredTasks = data.filter(task => {
-              // Check if devops array includes the current user by ID
-              return Array.isArray(task.devops) && task.devops.some(dev => dev.id === userId);
-            }); 
-            setProjects(filteredTasks);
-          } else {
-            console.log("No tasks found");
-          }
-
-        setLoading(false);
-      };
-      fetchProjects();
-    }, []);
-
-    
-
-
-
-  return (
-    <div className="min-h-screen">
-      <div className="max-w-7xl mx-auto">
-        <div className="flex justify-between items-center mb-8">
-          <h1 className="text-[26px] font-bold">Your Project</h1>
-        </div>
-        {projects.length === 0 && (
-          <div className="flex items-center justify-center h-full">
-            <p className="text-gray-500">You are Not Assigned To Any Project.</p>
-          </div>
-        )}
-        <div className="grid grid-cols-1 md:grid-cols-2 lg:grid-cols-3 gap-6">
-          {projects.map((project) => (
-            <div
-              key={project.id}
-              className="bg-white rounded-[20px] w-[316px] min-h-[238px] p-6 shadow-xl cursor-pointer hover:shadow-md transition-shadow"
-              onClick={() => {navigate(`/board/${project.id}`)
-                  //  setDevs(project.devops)
-              }}
-            >
-              <div className="flex items-center justify-between mb-4">
-                <div className="flex items-center px-4 py-1  bg-[#F4F6FC] rounded-full ">
-                  <span className={`w-2 h-2 rounded-full bg-[#9A00FF]
-                    }`}></span>&nbsp;&nbsp;
-                  <span className="text-sm font-semibold text-[#9A00FF]">{project.type}</span>
-                </div>      
-              </div>
-              <h3 className="text-[22px] font-semibold text-[#263238] mb-4">{project.title}</h3>
-              <div className="flex gap-10 flex-col items-start justify-between">
-              <div className="mb-2">
-                      <span className='leading-7 text-[#686a6d]'>
-                        <label className='font-semibold'>DevOps: </label>
-                        <ul className='ml-2 list-disc list-inside'>
-                          {project.devops.map((dev) => (
-                            <li key={dev.id}>{dev.name}</li>
-                          ))}
-                        </ul>
-                      </span>
-                    </div>
-                <div>
-                  <span className='font-medium text-base leading-7 text-[#C4C7CF]'>  {formatDistanceToNow(new Date(project.created_at))} ago</span>
-                </div>
-
-=======
   const [projectmanager , setProjectManager] = useState(false)
 
   useEffect(() => {
@@ -1099,7 +131,6 @@
                     </div>
                   </div>
                 ))}
->>>>>>> c83b3b21
               </div>
             </>
           )}
