--- conflicted
+++ resolved
@@ -9,13 +9,9 @@
 import FAQ from "../components/landingpage/FAQ";
 import Contact from "../components/landingpage/Contact";
 import Footer from "../components/landingpage/Footer";
-<<<<<<< HEAD
-import ImageWithTextBlock from "../components/landingpage/ImageWithTextBlock";
-=======
 
 import ImageWithTextBlock from "../components/landingpage/ImagewithTextBackground";
 
->>>>>>> 68a8f507
 const LandingPage: React.FC = () => {
     useEffect(() => {
         AOS.init({
