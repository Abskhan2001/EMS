--- conflicted
+++ resolved
@@ -571,10 +571,6 @@
   );
 };
 
-<<<<<<< HEAD
-
-
-export default EmployeeWeeklyAttendanceTable;
-=======
-export default EmployeeWeeklyAttendanceTable; 
->>>>>>> 6dec31d4
+
+
+export default EmployeeWeeklyAttendanceTable;