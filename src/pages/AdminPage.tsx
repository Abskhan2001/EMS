--- conflicted
+++ resolved
@@ -5,13 +5,9 @@
 import AbsenteeComponentAdmin from './AbsenteeDataAdmin';
 import { PieChart, Pie, Cell, Tooltip, ResponsiveContainer, BarChart, Bar, XAxis, YAxis } from 'recharts';
 import EmployeeAttendanceTable from './ListViewOfEmployees';
-<<<<<<< HEAD
-=======
 import ListViewMonthly from './ListViewMonthly';
 import { ChevronLeft, ChevronRight } from 'lucide-react';
-
 import { LucideDelete } from 'lucide-react';
->>>>>>> 3aa9ee46
 import { Trash2 } from 'lucide-react';
 import { motion } from "framer-motion";
 import EmployeesDetails from './EmployeesDetails';
