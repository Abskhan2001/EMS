--- conflicted
+++ resolved
@@ -7,10 +7,7 @@
 import EmployeeAttendanceTable from './ListViewOfEmployees';
 import ListViewMonthly from './ListViewMonthly';
 import { ChevronLeft, ChevronRight } from 'lucide-react';
-<<<<<<< HEAD
 import { LucideDelete } from 'lucide-react';
-=======
->>>>>>> a83d9d2e
 import { Trash2 } from 'lucide-react';
 import { motion } from "framer-motion";
 import EmployeesDetails from './EmployeesDetails';
@@ -21,12 +18,6 @@
   ShieldCheck,
   LogOut,
   PanelLeftClose,
-<<<<<<< HEAD
-  PanelRightClose,
-  Coffee
-} from 'lucide-react';
-=======
->>>>>>> a83d9d2e
 import { supabase } from '../lib/supabase';
 import { useNavigate } from 'react-router-dom';
 import {
@@ -617,7 +608,6 @@
                   />
           <div className="min-h-screen bg-gray-100 flex">
             {/* <motion.div
-<<<<<<< HEAD
               className="fixed top-0 left-0 h-full w-64 bb-white text-white shadow-lg p-4 z-20"
               initial={{ x: "-100%" }}
               animate={{ 
@@ -640,30 +630,6 @@
                 x: permanentopen ? "0%" : "-100%"
               }}
               transition={{ duration: 0.4, ease: "easeInOut" }} // Smooth transition
-=======
-              className="fixed top-0 left-0 h-full w-64 bb-white text-white shadow-lg p-4 z-20"
-              initial={{ x: "-100%" }}
-              animate={{ 
-                x: permanentopen ? "0%" : (isOpen ? "0%" : "-100%")
-              }}
-              transition={{ duration: 0.4, ease: "easeInOut" }} // Smooth transition
-              onMouseEnter={() => setIsOpen(!isOpen)}
-              onMouseLeave={() => {
-                setIsOpen(!isOpen);
-                if (!permanentopen) {
-                  handleClose();
-                }
-              }}
-            > */}
-
-             <motion.div
-              className="fixed top-0 left-0 h-full w-64 bb-white text-white shadow-lg p-4 z-20"
-              initial={{ x: "-100%" }}
-              animate={{ 
-                x: permanentopen ? "0%" : "-100%"
-              }}
-              transition={{ duration: 0.4, ease: "easeInOut" }} // Smooth transition
->>>>>>> a83d9d2e
               onMouseLeave={() => {
                 if (!permanentopen) {
                   handleClose();
