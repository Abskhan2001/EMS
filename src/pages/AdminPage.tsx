--- conflicted
+++ resolved
@@ -5,13 +5,8 @@
 import AbsenteeComponentAdmin from './AbsenteeDataAdmin';
 import { PieChart, Pie, Cell, Tooltip, ResponsiveContainer, BarChart, Bar, XAxis, YAxis } from 'recharts';
 import EmployeeAttendanceTable from './ListViewOfEmployees';
-<<<<<<< HEAD
 import ListViewMonthly from './ListViewMonthly';
 import { ChevronLeft, ChevronRight } from 'lucide-react';
-
-import { LucideDelete } from 'lucide-react';
-=======
->>>>>>> 5af9aaad
 import { Trash2 } from 'lucide-react';
 import { motion } from "framer-motion";
 import EmployeesDetails from './EmployeesDetails';
@@ -22,9 +17,6 @@
   ShieldCheck,
   LogOut,
   PanelLeftClose,
-  PanelRightClose,
-  Coffee
-} from 'lucide-react';
 import { supabase } from '../lib/supabase';
 import { useNavigate } from 'react-router-dom';
 import {
@@ -36,6 +28,9 @@
 } from 'date-fns';
 import AbsenteeComponent from './AbsenteesData';
 import { id } from 'date-fns/locale/id';
+  PanelRightClose,
+  Coffee
+} from 'lucide-react';
 import { error } from 'console';
 
 interface AttendanceRecord {
