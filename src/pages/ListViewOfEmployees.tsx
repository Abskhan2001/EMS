import React, { useContext, useEffect, useState, Fragment } from 'react';
import { supabase } from '../lib/supabase';
import EmployeeMonthlyAttendanceTable from './ListViewMonthly';
import { useAuthStore } from '../lib/store';
import EmployeeWeeklyAttendanceTable from './ListViewWeekly';
import PersonAttendanceDetail from './PersonAttendanceDetail';
import { ChevronLeft, ChevronRight, SearchIcon } from 'lucide-react'; // Assuming you're using Lucide icons
import { format, parse, isAfter, addMonths, addWeeks, set } from 'date-fns'; // Import the format function
import { DownloadIcon } from 'lucide-react';
import { AttendanceContext } from './AttendanceContext';
import './style.css';
import {
  PieChart,
  Pie,
  Cell,
  Tooltip,
  ResponsiveContainer,
  BarChart,
  Bar,
  XAxis,
  YAxis,
} from 'recharts';
import { Trash2 } from 'lucide-react';
import { forwardRef, useImperativeHandle } from 'react';
import './style.css';
import { useNavigate } from 'react-router-dom';
import { Dialog, Transition, RadioGroup } from '@headlessui/react';
import TaskModalAdmin from '../component/TaskModalAdmin';

import AbsenteeComponentAdmin from './AbsenteeDataAdmin';
import {
  startOfMonth,
  endOfMonth,
  isWeekend,
  eachDayOfInterval,
} from 'date-fns';
import { AttendanceProvider } from './AttendanceContext';
import FilteredDataAdmin from './filteredListAdmin';
import { id } from 'date-fns/locale/id';
import { useDispatch, useSelector } from 'react-redux';
import { AppDispatch, RootState } from '../store';
import toast from 'react-hot-toast';
import {
  fetchUserAbsentees,
  useFetchUserAbsenteesQuery,
} from '../services/AttendanceAPI';
import { setUserAbsentCount } from '../slices/userAbsenteesSlice';

// --- TaskCell Component ---
const TaskCell = ({ task }) => {
  const [showAll, setShowAll] = useState(false);
  if (!task) return <span className="text-gray-400 italic">No task</span>;
  const shortTask = task.length > 60 ? task.slice(0, 60) + '...' : task;
  return (
    <div>
      <span>{showAll ? task : shortTask}</span>
      {task.length > 60 && (
        <button
          className="text-blue-600 ml-2 text-xs underline"
          onClick={(e) => {
            e.stopPropagation();
            setShowAll(!showAll);
          }}
        >
          {showAll ? 'See less' : 'See more'}
        </button>
      )}
    </div>
  );
};

// --- Utility to fetch daily tasks ---
async function fetchDailyTasks(date) {
  const { data, error } = await supabase
    .from('daily check_in task')
    .select('user_id, content, created_at')
    .gte('created_at', `${date}T00:00:00`)
    .lte('created_at', `${date}T23:59:59`);
  if (error) throw error;
  const dailyTasksMap = new Map();
  if (data) {
    data.forEach((task) => {
      dailyTasksMap.set(task.user_id, task.content);
    });
  }
  return dailyTasksMap;
}
interface AttendanceRecord {
  id: string;
  check_in: string;
  check_out: string | null;
  work_mode: 'on_site' | 'remote';
  status: string;
  latitude: number;
  longitude: number;
}

interface BreakRecord {
  start_time: string;
  end_time: string | null;
  status: string | null;
}

interface MonthlyStats {
  totalWorkingDays: number;
  presentDays: number;
  lateDays: number;
  onSiteDays: number;
  remoteDays: number;
  averageWorkHours: number;
  expectedWorkingDays: number;
  totalHours: number;
  totalOvertimeHours: number;
}
interface SoftwareComplaint {
  id: number;
  complaint_text: string;
  created_at: string;
  user_id: string;
}

//   ({
//   selectedEmployeeId,
//   onEmployeeSelect
// }, ref) => {
//   // onEmployeeSelect(id); // Already updates parent state
//   useImperativeHandle(ref, () => ({
//     handleEmployeeClick: (id: string) => {
//       console.log("id:", id);

//       // Your existing employee click logic here
//       handleEmployeeClick(id);
//       // onEmployeeSelect(id); // Update parent's state
//     }
//   })
// );
const EmployeeAttendanceTable = () => {
  const [attendanceData, setAttendanceData] = useState([]);
  const [absentid, setabsentid] = useState<null | number>(null);
  const [selecteduser, setslecteduser] = useState<null | string>(null);
  const [filteredData, setFilteredData] = useState([]); // Filtered data for display
  const [selectedUserForDetail, setSelectedUserForDetail] = useState<{
    id: string;
    name: string;
  } | null>(null);
  const [error, setError] = useState(null);
  const [absent, setAbsent] = useState(0);
  const [modalVisible, setModalVisible] = useState(false);
  const [selectedMode, setSelectedMode] = useState('remote');
  const [present, setPresent] = useState(0);
  const [leaveRequestsData, setLeaveRequestsData] = useState([]);
  const [leaveRequestsLoading, setLeaveRequestsLoading] = useState(false);

  const [DataEmployee, setDataEmployee] = useState(null);
  const [late, setLate] = useState(0);
  const [remote, setRemote] = useState(0); // State for remote employees count
  // const [selectedTab, setSelectedTab] = useState("Daily");
  const [selectedDate, setSelectedDate] = useState(new Date()); // Default to current date
  const [loading, setLoading] = useState(true);
  const [selectedDateM, setselectedDateM] = useState(new Date());
  const [selectedDateW, setselectedDateW] = useState(new Date());
  const [currentFilter, setCurrentFilter] = useState('all'); // Filter state: "all", "present", "absent", "late", "remote"
  const [dataFromWeeklyChild, setDataFromWeeklyChild] = useState('');
  const [selectedEntry, setSelectedEntry] = useState(null);
  // const [newCheckOutTime, setNewCheckOutTime] = useState('00 : 00');
  const [hour, setHour] = useState(12); // Default hour
  const [minute, setMinute] = useState(0); // Default minute
  const [isAM, setIsAM] = useState(true); // AM/PM toggle
  const [updatedCheckOutTime, setupdatedCheckOutTime] = useState('');
  const [isCheckinModalOpen, setisCheckinModalOpen] = useState(false);
  // const [newCheckInTime, setNewCheckInTime] = useState('00 : 00');
  const [hourin, setHourin] = useState(12); // Default hour
  const [minutein, setMinutein] = useState(0); // Default minute
  const [isinAM, setIsinAM] = useState(true); // AM/PM toggle
  const [updatedCheckInTime, setupdatedCheckInTime] = useState('');
  const [isModalOpen, setIsModalOpen] = useState(false);
  const [absentloading, setabsentloading] = useState(false);
  // const [formattedDate2, setformattedDate2] = useState('');
  const [startdate, setStartdate] = useState('');
  const [enddate, setEnddate] = useState('');
  const [search, setsearch] = useState(false);
  const [isModeOpen, setisModeOpen] = useState(false);
  const [WorkMode, setWorkMode] = useState('selectedEntry.work_mode');
  const [timestamp, settimestamp] = useState(
    new Date().toISOString().replace('T', ' ').split('.')[0] + '.000+00'
  );
  const [maintab, setmaintab] = useState('TableView');
  const [selectedTab, setSelectedTab] = useState<string>('Daily');
  const [employees, setEmployees] = useState<any[]>([]);
  const [officeComplaints, setofficeComplaints] = useState<any[]>([]);
  const [softwareComplaints, setsoftwareComplaints] = useState<
    SoftwareComplaint[]
  >([]);
  const [selectedEmployee, setSelectedEmployee] = useState<any>(null);
  const [selectedEmployeeid, setSelectedEmployeeid] = useState<any>(null);
  const [attendanceLogs, setAttendanceLogs] = useState<AttendanceRecord[]>([]);
  const [todayBreak, setTodayBreak] = useState<BreakRecord[]>([]);
  const [monthlyStats, setMonthlyStats] = useState<MonthlyStats | null>(null);
  const [isOpen, setIsOpen] = useState(false);
  const navigate = useNavigate();
  const [isSmallScreen, setIsSmallScreen] = useState(false);
  const [showEmployeeList, setShowEmployeeList] = useState(false);
  const user = useAuthStore((state) => state.user);
  const [leaveRequests, setleaveRequests] = useState(false);
  const [PendingLeaveRequests, setPendingLeaveRequests] = useState<any[]>([]);
  const setUser = useAuthStore((state) => state.setUser);
  const [absentees, setabsentees] = useState('');
  const [leaves, setleaves] = useState('');
  const [userID, setUserID] = useState<string>('');
  const [employeeStats, setEmployeeStats] = useState<Record<string, number>>(
    {}
  );
  const [graphicview, setgraphicview] = useState(false);
  const [tableData, setTableData] = useState('');
  const [isTasksModalOpen, setIsTasksModalOpen] = useState(false);
  const [selectedTaskIds, setSelectedTaskIds] = useState([]);
  const [selectedProjectId, setSelectedProjectId] = useState('');

  const [isDateModalOpen, setIsDateModalOpen] = useState(false);

  // const [selectedDate, setSelectedDate] = useState(new Date()); // Default to current date
  const [sideopen, setsideopen] = useState(false);
  const dispatch = useDispatch<AppDispatch>();
  function handleabsentclosemodal() {
    setabsentid(null);
    setslecteduser(null);
    setModalVisible(false);
  }

  async function handleopenabsentmodal(id: string) {
    setabsentloading(true);
    setslecteduser(id);
    setModalVisible(true);
    console.log('absent id', id);
    let selectdate = new Date(selectedDate);
    const today = selectdate.toISOString().split('T')[0];

    const { data, error } = await supabase
      .from('absentees') // your table name
      .select('*')
      .eq('user_id', id) // filter by user_id
      .gte('created_at', `${today}T00:00:00`) // start of today
      .lte('created_at', `${today}T23:59:59`); // end of today

    if (error) {
      console.error('Error fetching attendance:', error);
      return
    } else {
      if (data.length) {
        let dataid = data[0].id;
        setabsentid(dataid);
      }
      console.log("Today's attendance:", data);
    }

    setabsentloading(false);
  }

  async function handleSaveChanges() {
    handleabsentclosemodal();
    console.log('the absent id is', absentid);
    console.log('Selected work mode:', selectedMode);

    let updateSuccess = false;
    let newAbsenteeData = null;

    // Check if the user already has an attendance record for today
    if (selecteduser) {
      const today = new Date(selectedDate).toISOString().split('T')[0];

      // Check for existing attendance record
      const { data: attendanceData, error: attendanceError } = await supabase
        .from('attendance_logs')
        .select('id, status')
        .eq('user_id', selecteduser)
        .gte('check_in', `${today}T00:00:00`)
        .lte('check_in', `${today}T23:59:59`);

      if (attendanceError) {
        console.error('Error checking attendance record:', attendanceError);
      } else if (attendanceData && attendanceData.length > 0) {
        // User has an attendance record for today (present or late)
        console.log(
          'Found existing attendance record, deleting before marking absent/leave'
        );

        // Delete the attendance record
        const { error: deleteError } = await supabase
          .from('attendance_logs')
          .delete()
          .eq('user_id', selecteduser)
          .gte('check_in', `${today}T00:00:00`)
          .lte('check_in', `${today}T23:59:59`);

        if (deleteError) {
          console.error('Error deleting attendance record:', deleteError);
        } else {
          console.log('Successfully deleted attendance record');
        }
      }
    }

    if (absentid) {
      const { data, error } = await supabase
        .from('absentees')
        .update({
          absentee_Timing: selectedMode,
          absentee_type: selectedMode == 'Absent' ? 'Absent' : 'leave',
        })
        .eq('id', absentid);

      if (error) {
        console.error('Error updating absentee type:', error);
      } else {
        alert('Absentee type updated successfully!');
        updateSuccess = true;
        // Sometimes Supabase returns an array, sometimes object, handle both
        newAbsenteeData = Array.isArray(data) ? data[0] : data;
      }
    } else {
      if (selecteduser) {
        const { data, error } = await supabase
          .from('absentees') // your table name
          .insert([
            {
              user_id: selecteduser,
              absentee_Timing: selectedMode,
              absentee_type: selectedMode == 'Absent' ? 'Full Day' : 'leave',
            },
          ])
          .select(); // So we get inserted row(s) back
        if (!error) {
          updateSuccess = true;
          // Take the first inserted record (Supabase returns array)
          newAbsenteeData = Array.isArray(data) ? data[0] : data;
        }
      }
    }

    // UI UPDATE LOGIC
    // Try to update attendanceData and filteredData in local state so UI is refreshed instantly.
    if (updateSuccess && newAbsenteeData) {
      setAttendanceData((prev) =>
        prev.map((item) =>
          item.id === (newAbsenteeData.user_id || selecteduser)
            ? {
              ...item,
              status: newAbsenteeData.absentee_type,
              textColor:
                newAbsenteeData.absentee_type === 'Absent'
                  ? 'text-red-500'
                  : 'text-blue-500',
            }
            : item
        )
      );
      setFilteredData((prev) =>
        prev.map((item) =>
          item.id === (newAbsenteeData.user_id || selecteduser)
            ? {
              ...item,
              status: newAbsenteeData.absentee_type,
              textColor:
                newAbsenteeData.absentee_type === 'Absent'
                  ? 'text-red-500'
                  : 'text-blue-500',
            }
            : item
        )
      );
    } else if (updateSuccess && selecteduser) {
      // If new absentee but Supabase did not return newAbsenteeData
      setAttendanceData((prev) =>
        prev.map((item) =>
          item.id === selecteduser
            ? {
              ...item,
              status: selectedMode == 'Absent' ? 'Absent' : 'leave',
              textColor:
                selectedMode == 'Absent' ? 'text-red-500' : 'text-blue-500',
            }
            : item
        )
      );
      setFilteredData((prev) =>
        prev.map((item) =>
          item.id === selecteduser
            ? {
              ...item,
              status: selectedMode == 'Absent' ? 'Absent' : 'leave',
              textColor:
                selectedMode == 'Absent' ? 'text-red-500' : 'text-blue-500',
            }
            : item
        )
      );
    }
    // Optionally: also re-compute absent/present counters
    // (If user wants the summary widgets to update.)
    // Optionally, if you maintain a query cache for absentee records, you might want to re-fetch here.
  }
  // ... (rest of the code remains unchanged below this)

  const { attendanceDataWeekly, attendanceDataMonthly } =
    useContext(AttendanceContext);

  const handleHourChange = (e) => {
    setHour(e.target.value);
  };

  const handleMinuteChange = (e) => {
    setMinute(e.target.value);
  };

  const toggleAMPM = () => {
    setIsAM(!isAM);
  };

  const handleCheckInHourChange = (e) => {
    setHourin(e.target.value);
  };

  const handleCheckInMinuteChange = (e) => {
    setMinutein(e.target.value);
  };
  const togglecheckinAMPM = () => {
    setIsinAM(!isinAM);
  };

  //Extracting Hours and Minuates From the previously saved Checkout Time
  const parseCheckOutTime = (checkOutTime) => {
    const regex = /(\d{2}):(\d{2})\s(AM|PM)/;
    const match = checkOutTime.match(regex);
    if (match) {
      const extractedHour = parseInt(match[1], 10);
      const extractedMinute = parseInt(match[2], 10);
      const extractedAMPM = match[3];

      setHour(extractedHour);
      setMinute(extractedMinute);
      setIsAM(extractedAMPM === 'AM');
    }
  };
  //Extracting Hours and Minuates From the previously saved Checkout Time
  const parseCheckInTime = (checkInTime) => {
    const regex = /(\d{2}):(\d{2})\s(AM|PM)/;
    const match = checkInTime.match(regex);
    if (match) {
      const extractedHourin = parseInt(match[1], 10);
      const extractedMinutein = parseInt(match[2], 10);
      const extractedAMPMin = match[3];

      setHourin(extractedHourin);
      setMinutein(extractedMinutein);
      setIsinAM(extractedAMPMin === 'AM');
    }
  };
  // Open modal and set the selected entry and default time
  const handleCheckinOpenModal = async (entry) => {
    setSelectedEntry(entry);
    parseCheckInTime(entry.check_in);

    setisCheckinModalOpen(true);
  };

  // Open modal and set the selected entry and default time
  const handleOpenModal = (entry) => {
    console.log('entry', entry);
    setSelectedEntry(entry);
    parseCheckOutTime(entry.check_out);
    setIsModalOpen(true);
  };
  const handleUpdateCheckInTime = async () => {
    const originalDate = new Date(selectedEntry.created_at);

    // Get UTC date components
    const utcYear = originalDate.getUTCFullYear(); // 2025
    const utcMonth = originalDate.getUTCMonth(); // 3 (April)
    const utcDay = originalDate.getUTCDate(); // 9

    // Construct UTC date string
    const utcDateString = `${utcYear}-${String(utcMonth + 1).padStart(
      2,
      '0'
    )}-${String(utcDay).padStart(2, '0')}`;
    // Result: "2025-04-09"
    // Create new date in UTC
    const adjustedHourin = isinAM ? hourin : (hourin + 12) % 24;
    const newDate = new Date(
      Date.UTC(
        originalDate.getUTCFullYear(),
        originalDate.getUTCMonth(),
        originalDate.getUTCDate(),
        adjustedHourin,
        minutein
      )
    );

    // Format timestamp correctly
    const formattedTimestamp = newDate
      .toISOString()
      .replace('T', ' ')
      .replace(/\.\d+Z$/, '.000+00');

    // Calculate status using UTC
    const checkInTimeLimit = new Date(
      Date.UTC(
        newDate.getUTCFullYear(),
        newDate.getUTCMonth(),
        newDate.getUTCDate(),
        9,
        30 // 09:30 UTC
      )
    );

    const attendanceStatus = newDate > checkInTimeLimit ? 'late' : 'present';
    console.log('origional Date', originalDate);

    console.log('origional Date in api', utcDateString);

    // Update with correct filtering
    const { data, error } = await supabase
      .from('attendance_logs')
      .select('*')
      .eq('created_at::date', utcDateString);
    console.log('Fetched Data ', data);

    if (!error) {
      alert('Updated successfully!');
      setisCheckinModalOpen(false);
    }
  };

  const handleCheckInCloseModal = () => {
    setisCheckinModalOpen(false);
  };

  const handleUpdateCheckOutTime = async () => {
    console.log('selectedEntry.check_in2:', selectedEntry.check_in2);

    // Format hour and minute to ensure two digits
    const formattedHour = hour < 10 ? `0${hour}` : hour;
    const formattedMinute = minute < 10 ? `0${minute}` : minute;

    // Extract the date from selectedEntry.check_in2
    let originalDate;
    if (
      selectedEntry.check_in2 === null ||
      !selectedEntry.check_in2 ||
      selectedEntry.check_in2 === 'N/A'
    ) {
      originalDate = new Date();
    } else {
      originalDate = new Date(selectedEntry.check_in2);
    }

    // Ensure originalDate is valid
    if (isNaN(originalDate.getTime())) {
      console.error('Error: selectedEntry.check_in2 is not a valid date.');
      alert('Error: Invalid check-in date format.');
      return;
    }

    const year = originalDate.getFullYear();
    const month = originalDate.getMonth(); // Month is zero-indexed
    const day = originalDate.getDate();

    const year2 = new Date().getFullYear();
    const month2 = new Date().getMonth();
    const day2 = new Date().getDate();

    // Adjust for AM/PM (convert to 24-hour format if PM)
    let adjustedHour = isAM
      ? parseInt(formattedHour, 10)
      : (parseInt(formattedHour, 10) + 12) % 24;

    // Create a new Date object with the updated time but keeping the original date
    let formattedDate;
    if (selectedEntry.check_in2 === null) {
      formattedDate = new Date(
        year2,
        month2,
        day2,
        adjustedHour,
        parseInt(formattedMinute, 10),
        0,
        0
      );
    } else {
      formattedDate = new Date(
        year,
        month,
        day,
        adjustedHour,
        parseInt(formattedMinute, 10),
        0,
        0
      );
    }

    // Convert the Date object to the required format [YYYY-MM-DD HH:MM:SS.000+00]
    const timestamp =
      formattedDate.toISOString().replace('T', ' ').split('.')[0] + '.000+00';

    console.log('Selected time:', timestamp);

    // Assign the formatted time string to update state
    setupdatedCheckOutTime(timestamp);

    // Update the `check_out` field in the database
    const { data, error } = await supabase
      .from('attendance_logs')
      .update({ check_out: timestamp }) // Updating check_out with the new timestamp
      .eq('user_id', selectedEntry.id) // Ensure correct entry by user_id
      .eq('check_in', selectedEntry.check_in2); // Match check_in for that specific date

    if (data) {
      console.log('Updated data:', data); // Log success
    }

    if (!error) {
      alert('Check-out time updated successfully.');
    } else {
      console.error('Error updating check-out time:', error);
    }

    // Close modal after update
    setIsModalOpen(false);
  };

  const handleCloseModal = () => {
    setIsModalOpen(false);
  };

  // function handleDataFromChild(attendanceDataWeekly) {
  //   console.log("Data received from child:", attendanceDataWeekly);
  //   setDataFromWeeklyChild(attendanceDataWeekly);
  // }
  const downloadPDF = async () => {
    try {
      const response = await fetch(
        'https://ems-server-0bvq.onrender.com/generate-pdfDaily',
        {
          method: 'POST',
          headers: {
            'Content-Type': 'application/json',
          },
          body: JSON.stringify({ data: attendanceData }),
        }
      );

      if (!response.ok) {
        throw new Error('Failed to generate PDF');
      }

      const blob = await response.blob();

      if (blob.type !== 'application/pdf') {
        throw new Error('Received incorrect file format');
      }

      const url = window.URL.createObjectURL(blob);
      const currentDate = new Date().toISOString().split('T')[0];
      const fileName = `attendance_${currentDate}.pdf`;

      // Create and trigger download
      const a = document.createElement('a');
      a.href = url;
      a.download = fileName;
      document.body.appendChild(a);
      a.click();
      a.remove();

      // Open PDF manually
      window.open(url, '_blank');
    } catch (error) {
      console.error('Error downloading PDF:', error);
    }
  };

  // Handle Month change (previous/next)
  const handleMonthChange = (direction) => {
    setselectedDateM((prevDate) =>
      direction === 'prev' ? addMonths(prevDate, -1) : addMonths(prevDate, 1)
    );
  };

  // Fetching the pending Leave Requests Count
  const fetchPendingCount = async () => {
    const { count, error } = await supabase
      .from('leave_requests')
      .select('*', { count: 'exact', head: true }) // Fetch count only
      .eq('status', 'pending');

    if (error) {
      console.error('Error fetching count:', error);
    } else {
      setPendingLeaveRequests(count || 0); // Ensure count is not null
    }
  };

  const today = new Date();
  const monthStart = startOfMonth(today);
  const monthEnd = endOfMonth(today);

  useEffect(() => {
    fetchPendingCount();
  }, [userID]); // Empty dependency array ensures it runs once on mount

  useEffect(() => {
    if (selectedTab === 'Employees' || selectedTab === 'Daily') {
      const fetchleaves = async () => {
        const { count, error } = await supabase
          .from('absentees')
          .select('*', { count: 'exact', head: true })
          .eq('user_id', userID)
          .eq('absentee_type', 'leave')
          .gte('created_at', monthStart.toISOString())
          .lte('created_at', monthEnd.toISOString());

        if (error) {
          console.log('Error Fetching Absentees Count', error);
        } else {
          console.log('absentees Count :', count);
          setleaves(count || 0);
          console.log('leaves', count);
        }
      };
      fetchleaves();
    }
  }, [userID]);

  useEffect(() => {
    // Fetch leave data from absentees table when component mounts or selectedDate changes
    const fetchLeaveRequests = async () => {
      if (!user?.id) return;

      setLeaveRequestsLoading(true);
      try {
        const { data: userprofile, error: usererror } = await supabase
          .from('users')
          .select('id,organization_id')
          .eq('id', user?.id)
          .single();

        if (usererror) {
          console.error('Error fetching user profile:', usererror);
          setLeaveRequestsData([]);
          return;
        }

        const today = selectedDate.toISOString().split('T')[0];
        console.log('🔍 Fetching leave data for date:', today, 'and organization:', userprofile?.organization_id);

        // First, let's check all leave records from absentees table for debugging
        const { data: allLeaveRecords, error: allError } = await supabase
          .from('absentees')
          .select('*')
          .eq('absentee_type', 'leave');

        console.log('🔍 All leave records from absentees:', allLeaveRecords);
        
        // Log the dates to see what dates we have
        if (allLeaveRecords && allLeaveRecords.length > 0) {
          const uniqueDates = [...new Set(allLeaveRecords.map(req => req.absentee_date || req.created_at.split('T')[0]))].sort();
          console.log('🔍 Available leave dates:', uniqueDates);
          console.log('🔍 Looking for date:', today);
        }

        // Get users from the same organization to filter leave records
        const { data: orgUsers, error: orgUsersError } = await supabase
          .from('users')
          .select('id, full_name, email')
          .eq('organization_id', userprofile?.organization_id);

        if (orgUsersError) {
          console.error('Error fetching organization users:', orgUsersError);
          setLeaveRequestsData([]);
          return;
        }

        const orgUserIds = orgUsers.map(user => user.id);
        console.log('🔍 Organization user IDs:', orgUserIds);

        // Now fetch leave records from absentees table with proper filtering
        // Check both absentee_date field and created_at date for today
        const { data: leaveData, error } = await supabase
          .from('absentees')
          .select('*')
          .eq('absentee_type', 'leave')
          .in('user_id', orgUserIds)
          .or(`absentee_date.eq.${today},and(created_at.gte.${today}T00:00:00,created_at.lte.${today}T23:59:59)`);

        console.log('🔍 Leave records query result:', { 
          data: leaveData, 
          error, 
          today, 
          orgId: userprofile?.organization_id,
          dataLength: leaveData?.length || 0 
        });

        if (error) {
          console.warn('❌ Error fetching leave records:', error);
          setLeaveRequestsData([]);
        } else {
          // Transform absentees data to match the expected format
          const transformedData = leaveData?.map(record => {
            const user = orgUsers.find(u => u.id === record.user_id);
            return {
              id: record.id,
              full_name: user?.full_name || 'Unknown User',
              user_email: user?.email || 'No email',
              status: 'approved', // Since it's already in absentees table
              leave_type: record.absentee_Timing || 'Full Day',
              leave_date: record.absentee_date || record.created_at.split('T')[0],
              user_id: record.user_id,
              organization_id: userprofile?.organization_id
            };
          }) || [];

          console.log('✅ Successfully fetched and transformed leave records:', transformedData);
          setLeaveRequestsData(transformedData);
        }
      } catch (err) {
        console.error('Error fetching leave records:', err);
        setLeaveRequestsData([]);
      } finally {
        setLeaveRequestsLoading(false);
      }
    };

    fetchLeaveRequests();
  }, [user?.id, selectedDate]);

  useEffect(() => {
    console.log('selected tab on Leaves Fetching :', selectedTab);

    if (selectedTab === 'Employees' || selectedTab === 'Daily') {
      const fetchabsentees = async () => {
        const { count, error } = await supabase
          .from('absentees')
          .select('*', { count: 'exact', head: true })
          .eq('user_id', userID)
          .eq('absentee_type', 'Absent')
          .gte('created_at', monthStart.toISOString())
          .lte('created_at', monthEnd.toISOString());
        if (error) {
          console.error('Error Fetching Absentees Count', error);
        } else {
          console.log('absentees Count :', count);
          setabsentees(count || 0);
          console.log('Absentees', count);
        }
      };
      fetchabsentees();
    }
  }, [userID]);

  //Fetching Software Complaints From Database

  const fetchsoftwareComplaints = async () => {
    try {
      setLoading(true);
      setError(null);

      const { data, error: fetchError } = await supabase
        .from('software_complaints')
        .select('*, users:users(email, full_name)') // Join users table
        .order('created_at', { ascending: false });

      if (fetchError) {
        throw fetchError;
      }

      if (data) {
        console.log('Complaints Data are: ', data);
        setsoftwareComplaints(data);
      }
      console.log('officeComplaints : ', officeComplaints);
    } catch (err) {
      console.error('Error fetching complaints:', err);
      // setError(err instanceof Error ? err.message : 'Failed to fetch complaints');
    } finally {
      setLoading(false);
    }
  };
  const handleSoftwareComplaintsClick = () => {
    fetchsoftwareComplaints();
  };

  //Fetching Office Complaints From Database
  const fetchofficeComplaints = async () => {
    try {
      setLoading(true);
      setError(null);

      const { data, error: fetchError } = await supabase
        .from('office_complaints')
        .select('*, users:users(email, full_name)') // Join users table
        .order('created_at', { ascending: false });

      if (fetchError) {
        throw fetchError;
      }

      if (data) {
        console.log('Complaints Data are: ', data);
        setofficeComplaints(data);
      }
      // console.log("softwareComplaints : ", softwareComplaints);
    } catch (err) {
      console.error('Error fetching complaints:', err);
      // setError(err instanceof Error ? err.message : 'Failed to fetch complaints');
    } finally {
      setLoading(false);
    }
  };
  const handleOfficeComplaintsClick = () => {
    fetchofficeComplaints();
  };

  const fetchEmployees = async () => {
    try {
      // Fetch the current user's organization ID
      const { data: userprofile, error: usererror } = await supabase
        .from('users')
        .select('id, organization_id')
        .eq('id', user?.id)
        .single();

      if (usererror) throw usererror;

      // Fetch all employees in the same organization
      const { data: employees, error: employeesError } = await supabase
        .from('users')
        .select('id, full_name')
        .eq('organization_id', userprofile?.organization_id);

      if (employeesError) throw employeesError;
      if (!employees || employees.length === 0) {
        console.warn('No employees found.');
        return;
      }

      setEmployees(employees);

      const today = new Date();
      const formattedDate = format(today, 'yyyy-MM-dd'); // for daily task
      const monthStart = startOfMonth(today);
      const monthEnd = endOfMonth(today);
      const allDaysInMonth = eachDayOfInterval({
        start: monthStart,
        end: monthEnd,
      });
      const workingDaysInMonth = allDaysInMonth.filter(
        (date) => !isWeekend(date)
      ).length;

      // Fetch all attendance logs for the month
      const { data: attendanceLogs, error: attendanceError } = await supabase
        .from('attendance_logs')
        .select('id, user_id, check_in, check_out')
        .gte('check_in', monthStart.toISOString())
        .lte('check_in', monthEnd.toISOString())
        .order('check_in', { ascending: true });

      if (attendanceError) throw attendanceError;

      // Fetch all breaks
      const { data: allBreaksData, error: allBreaksError } = await supabase
        .from('breaks')
        .select('start_time, end_time, attendance_id');

      if (allBreaksError) {
        console.error('Error fetching all breaks:', allBreaksError);
      }

      // Organize breaks by attendance ID
      const allBreaksByAttendance = {};
      if (allBreaksData) {
        allBreaksData.forEach((b) => {
          if (!allBreaksByAttendance[b.attendance_id])
            allBreaksByAttendance[b.attendance_id] = [];
          allBreaksByAttendance[b.attendance_id].push(b);
        });
      }

      const employeeStats = {};

      for (const employee of employees) {
        const employeeLogs = attendanceLogs.filter(
          (log) => log.user_id === employee.id
        );

        const attendanceByDate = employeeLogs.reduce((acc, curr) => {
          const date = format(new Date(curr.check_in), 'yyyy-MM-dd');
          if (
            !acc[date] ||
            new Date(curr.check_in) < new Date(acc[date].check_in)
          ) {
            acc[date] = curr;
          }
          return acc;
        }, {});

        const uniqueAttendance = Object.values(attendanceByDate);

        let totalHours = 0;

        uniqueAttendance.forEach((attendance) => {
          const start = new Date(attendance.check_in);

          let end;
          if (attendance.check_out) {
            end = new Date(attendance.check_out);
          } else {
            const currentTime = new Date();
            const maxEndTime = new Date(start);
            maxEndTime.setHours(maxEndTime.getHours() + 8);
            end = currentTime < maxEndTime ? currentTime : maxEndTime;
          }

          let hoursWorked = Math.max(
            0,
            (end.getTime() - start.getTime()) / (1000 * 60 * 60)
          );

          const breaks = allBreaksByAttendance[attendance.id] || [];
          let breakHours = 0;

          breaks.forEach((b) => {
            if (b.start_time) {
              const breakStart = new Date(b.start_time);
              const breakEnd = b.end_time
                ? new Date(b.end_time)
                : new Date(breakStart.getTime() + 1 * 60 * 60 * 1000);
              breakHours +=
                (breakEnd.getTime() - breakStart.getTime()) / (1000 * 60 * 60);
            }
          });

          totalHours += Math.min(Math.max(0, hoursWorked - breakHours), 12);
        });

        employeeStats[employee.id] = uniqueAttendance.length
          ? totalHours / uniqueAttendance.length
          : 0;
      }

      // ✅ Fetch today's daily check-in tasks
      const { data: dailyTasksData, error: dailyTasksError } = await supabase
        .from('daily check_in task') // Keep this if your table name has spaces
        .select('id, user_id, content, created_at')
        .gte('created_at', `${formattedDate}T00:00:00`)
        .lte('created_at', `${formattedDate}T23:59:59`);

      if (dailyTasksError) throw dailyTasksError;

      const dailyTasksMap = new Map();
      if (dailyTasksData) {
        dailyTasksData.forEach((task) => {
          dailyTasksMap.set(task.user_id, task.content);
        });
      }

      setEmployeeStats(employeeStats);
      console.log('Daily Tasks:', dailyTasksMap);
    } catch (error) {
      console.error('Error fetching employees and stats:', error);
    }
  };

  useEffect(
    () => {
      fetchEmployees();
    },
    // }
    [userID, selectedTab]
  );

  const handleSignOut = async () => {
    setUser(null);
    await supabase.auth.signOut();
    localStorage.clear();
    navigate('/home');
  };

  const calculateDuration = (start: string, end: string | null) => {
    const startTime = new Date(start);
    const endTime = end ? new Date(end) : new Date();
    const diffInMinutes = Math.round(
      (endTime.getTime() - startTime.getTime()) / (1000 * 60)
    );
    const hours = Math.floor(diffInMinutes / 60);
    const minutes = diffInMinutes % 60;
    return `${hours}h ${minutes}m`;
  };

  const getTotalBreakDuration = () => {
    let totalMinutes = 0;
    todayBreak.forEach((breakRecord) => {
      if (breakRecord.end_time) {
        const start = new Date(breakRecord.start_time);
        const end = new Date(breakRecord.end_time);
        totalMinutes += Math.round(
          (end.getTime() - start.getTime()) / (1000 * 60)
        );
      }
    });
    const hours = Math.floor(totalMinutes / 60);
    const minutes = totalMinutes % 60;
    return totalMinutes > 0 ? `${hours}h ${minutes}m` : '0h 0m';
  };

  useEffect(() => {
    FetchSelectedAttendance(fetchingid);
  }, [selectedDate]);

  const fetchtodaybreak = async () => {
    const today = selectedDate.toISOString().split('T')[0]; // 'YYYY-MM-DD'

    const { data: breaks, error: breaksError } = await supabase
      .from('breaks')
      .select('*')
      .gte('created_at', `${today}T00:00:00`)
      .lte('created_at', `${today}T23:59:59`);
    if (breaksError) {
      console.error(breaksError);
    } else {
      setTodayBreak(breaks);
    }
  };

  function formatToTimeString(isoString: string) {
    const date = new Date(isoString);
    return date.toLocaleTimeString('en-US', {
      hour: '2-digit',
      minute: '2-digit',
      hour12: true,
    });
  }

  let getuserbreakdate = (id: string) => {
    let secondcheckin = todayBreak.filter(
      (breaks) => breaks.attendance_id === id
    );

    let second = secondcheckin[0]?.end_time != null;

    // let secondcheckinlength = secondcheckin.end_time != null ;
    let autoend = secondcheckin[0]?.ending === 'auto';
    if (second && !autoend) {
      let oneattendce = secondcheckin[0];
      const formateddate = formatToTimeString(oneattendce?.end_time);
      if (formateddate == 'Invalid Date') {
        return 'N/A';
      }
      return formateddate;
    } else {
      return 'N/A';
    }
  };

  // const breakone=getuserbreakdate("191c5732-20a9-48ef-92d8-2c593656bf98")
  // console.log("the break one is", breakone)

  useEffect(() => {
    fetchtodaybreak();
  }, [selectedDate]);

  const FetchSelectedAttendance = async (id) => {
    console.log('Selected ID is', id);
    setLoading(true);
    setAttendanceLogs([]);
    setTodayBreak([]);

    fetchEmployees();
    // const id = DataEmployee;
    try {
      // Fetch employee details.
      const { data: userData, error: userError } = await supabase
        .from('users')
        .select('*')
        .eq('id', id)
        .single();
      if (userError) throw userError;
      setSelectedEmployee(userData);
      setSelectedEmployeeid(id);
      setUserID(id);

      // Define today's date range.
      const today = new Date();
      const startOfDay = new Date(
        today.getFullYear(),
        today.getMonth(),
        today.getDate()
      );
      const endOfDay = new Date(
        today.getFullYear(),
        today.getMonth(),
        today.getDate(),
        23,
        59,
        59
      );
      // console.log('startOfDay:', startOfDay, 'endOfDay:', endOfDay);

      const formatDateToUTC = (selectedDate) => {
        const date = new Date(selectedDate);
        return date.toISOString(); // Returns in UTC format
      };

      const formattedDate = formatDateToUTC(selectedDate);

      // Convert formattedDate to a Date object
      const parsedDate = new Date(formattedDate);

      // Extract year, month, and date in UTC
      const year = parsedDate.getUTCFullYear();
      const month = parsedDate.getUTCMonth();
      const day = parsedDate.getUTCDate();
      const startOfDayFormat = new Date(
        Date.UTC(year, month, day, 0, 0, 0, 0)
      ).toISOString(); // Start of same day
      const endOfDayFormat = new Date(
        Date.UTC(year, month, day, 23, 59, 59, 999)
      ).toISOString(); // End of same day

      console.log('startOfDayFormat : ', startOfDayFormat);
      console.log('EndOfDayFormat : ', endOfDayFormat);

      // Fetch today's attendance based on check_in time.
      const { data: todayAttendance, error: attendanceError } = await supabase
        .from('attendance_logs')
        .select('*')
        .eq('user_id', id)
        .gte('check_in', startOfDayFormat)
        .lte('check_in', endOfDayFormat)
        .order('check_in', { ascending: false })
        .limit(1)
        .single();
      console.log('selectedDate : ', selectedDate);

      console.log('todayAttendance:', todayAttendance);

      if (attendanceError && attendanceError.code !== 'PGRST116') {
        setTodayBreak([]);
        throw attendanceError;
      }

      if (todayAttendance && todayAttendance.id !== null) {
        console.log('todayAttendance found:', todayAttendance);
        setAttendanceLogs([todayAttendance]);

        const { data: breakData, error: breakError } = await supabase
          .from('breaks')
          .select('*')
          .eq('attendance_id', todayAttendance.id)
          .order('start_time', { ascending: true });

        if (breakError) {
          console.error('Break fetch error:', breakError);
          throw breakError;
        }

        console.log('Fetched breaks:', breakData);
        setTodayBreak(Array.isArray(breakData) ? breakData : []);
      } else {
        console.log(
          'No todayAttendance found, clearing break state',
          todayBreak
        );
        setAttendanceLogs([]);
        setTodayBreak([]);
      }

      // Get selected date's year and month
      const selectedYear = year;
      const selectedMonth = month; // Already 0-based from parsedDate.getUTCMonth()
      const monthStart = new Date(
        Date.UTC(selectedYear, selectedMonth, 1, 0, 0, 0, 0)
      );

      // Get the last day of the month
      const monthEnd = new Date(
        Date.UTC(selectedYear, selectedMonth + 1, 0, 0, 0, 0, -1)
      ); // Last millisecond of the last day of the month

      const employeeid = id;
      const fetchtableData = async () => {
        const { data, error } = await supabase
          .from('attendance_logs')
          .select('*')
          .eq('user_id', employeeid)
          .gte('check_in', monthStart.toISOString())
          .lte('check_in', monthEnd.toISOString())
          .order('check_in', { ascending: true });

        if (error) {
          console.error('Error fetching data:', error);
          return;
        }

        setTableData(data); // Assuming setTableData is a state setter
        console.log('data of graphs', data);
      };

      fetchtableData();
      // Fetch holidays
      const { data: holidays, error: holidaysError } = await supabase
        .from('holidays')
        .select('*');

      if (holidaysError) {
        console.error('Error fetching holidays:', holidaysError);
      }

      // Create set of holiday dates for faster lookup
      const holidayDates = new Set();
      if (holidays) {
        holidays.forEach((holiday) => {
          holiday.dates.forEach((dateStr) => {
            const holidayDate = new Date(dateStr);
            holidayDates.add(holidayDate.toDateString());
          });
        });
      }
      console.error('hello sir');
      // Calculate monthly statistics.

      const allDaysInMonth = eachDayOfInterval({
        start: monthStart,
        end: monthEnd,
      });

      console.log('Month Start:', monthStart);
      console.log('Month End:', monthEnd);
      console.log('All days in month:', allDaysInMonth.length);
      console.log(
        'Selected Year:',
        selectedYear,
        'Selected Month:',
        selectedMonth
      );

      const workingDaysInMonth = allDaysInMonth.filter(
        (date) => !isWeekend(date) && !holidayDates.has(date.toDateString())
      ).length;

      console.log(
        'Working days in month (excluding holidays):',
        workingDaysInMonth
      );

      const { data: monthlyAttendance, error: monthlyError } = await supabase
        .from('attendance_logs')
        .select('*')
        .eq('user_id', id)
        .gte('check_in', monthStart.toISOString())
        .lte('check_in', monthEnd.toISOString())
        .order('check_in', { ascending: true });

      console.log('Monthyldfkhaskjhfkjdsahfkjsa', monthlyAttendance);

      console.log('Start of Month', monthStart.toISOString());
      console.log('End of Month', monthEnd.toISOString());

      if (monthlyError) throw monthlyError;

      if (monthlyAttendance) {
        // Group attendance by day (taking the earliest record for each day).
        const attendanceByDate = monthlyAttendance.reduce((acc, curr) => {
          const date = format(new Date(curr.check_in), 'yyyy-MM-dd');
          if (
            !acc[date] ||
            new Date(curr.check_in) < new Date(acc[date].check_in)
          ) {
            acc[date] = curr;
          }
          return acc;
        }, {} as Record<string, AttendanceRecord>);

        const uniqueAttendance: AttendanceRecord[] =
          Object.values(attendanceByDate);

        // Calculate total working hours and break hours separately
        let totalRawWorkHours = 0;
        let totalBreakHours = 0;
        let totalNetWorkHours = 0;

        uniqueAttendance.forEach((attendance) => {
          const start = new Date(attendance.check_in);
          const end = attendance.check_out
            ? new Date(attendance.check_out)
            : new Date(start.getTime()); // If no check-out, use check-in time (0 hours)

          let hoursWorked =
            (end.getTime() - start.getTime()) / (1000 * 60 * 60);
          totalRawWorkHours += Math.min(hoursWorked, 12); // Cap at 12 hours per day
        });

        // Fetch all breaks related to this attendance
        const { data: breaks, error: breaksError } = await supabase
          .from('breaks')
          .select('start_time, end_time, attendance_id')
          .in(
            'attendance_id',
            uniqueAttendance.map((a) => a.id)
          );

        if (breaksError) throw breaksError;

        // Group breaks by attendance_id for more efficient processing
        const breaksByAttendance = {};
        breaks.forEach((b) => {
          if (!breaksByAttendance[b.attendance_id])
            breaksByAttendance[b.attendance_id] = [];
          breaksByAttendance[b.attendance_id].push(b);
        });

        // Calculate break hours and net working hours for each attendance record
        uniqueAttendance.forEach((attendance) => {
          const start = new Date(attendance.check_in);
          const end = attendance.check_out
            ? new Date(attendance.check_out)
            : new Date(start.getTime());

          let hoursWorked =
            (end.getTime() - start.getTime()) / (1000 * 60 * 60);
          // Handle negative values by using Math.max(0, hoursWorked)
          hoursWorked = Math.max(0, hoursWorked);

          // Calculate breaks for this attendance record
          const attendanceBreaks = breaksByAttendance[attendance.id] || [];
          let breakHoursForThisLog = 0;

          attendanceBreaks.forEach((b) => {
            if (b.start_time) {
              const breakStart = new Date(b.start_time);
              // If end_time is missing, calculate only 1 hour of break
              const breakEnd = b.end_time
                ? new Date(b.end_time)
                : new Date(breakStart.getTime() + 1 * 60 * 60 * 1000); // 1 hour default

              const thisBreakHours =
                (breakEnd.getTime() - breakStart.getTime()) / (1000 * 60 * 60);
              breakHoursForThisLog += thisBreakHours;
              totalBreakHours += thisBreakHours;
            }
          });

          // Calculate net hours for this attendance record
          const netHoursForThisLog = Math.max(
            0,
            Math.min(hoursWorked - breakHoursForThisLog, 12)
          );
          totalNetWorkHours += netHoursForThisLog;

          // Log details for each attendance record
          console.log(
            `Attendance ID ${attendance.id}: Raw Hours = ${hoursWorked.toFixed(
              2
            )}h, Break Hours = ${breakHoursForThisLog.toFixed(
              2
            )}h, Net Hours = ${netHoursForThisLog.toFixed(2)}h`
          );
        });

        // Log the totals
        console.log(
          `TOTAL: Raw Working Hours = ${totalRawWorkHours.toFixed(
            2
          )}h, Total Break Hours = ${totalBreakHours.toFixed(
            2
          )}h, Net Working Hours = ${totalNetWorkHours.toFixed(2)}h`
        );

        // Fetch overtime data for the selected month
        const { data: overtimeData, error: overtimeError } = await supabase
          .from('extrahours')
          .select('id, check_in, check_out')
          .eq('user_id', id)
          .gte('check_in', monthStart.toISOString())
          .lte('check_in', monthEnd.toISOString());

        if (overtimeError) {
          console.error('Error fetching overtime data:', overtimeError);
        }

        // Calculate overtime hours
        let totalOvertimeHours = 0;

        if (overtimeData && overtimeData.length > 0) {
          // Fetch breaks for overtime
          const { data: remoteBreakData, error: remoteBreakError } =
            await supabase
              .from('Remote_Breaks')
              .select('start_time, end_time, Remote_Id')
              .in(
                'Remote_Id',
                overtimeData.map((a) => a.id)
              );

          if (remoteBreakError) {
            console.error('Error fetching remote breaks:', remoteBreakError);
          }

          // Group remote breaks by Remote_Id
          const remoteBreaksByAttendance = {};
          if (remoteBreakData) {
            remoteBreakData.forEach((b) => {
              if (!remoteBreaksByAttendance[b.Remote_Id])
                remoteBreaksByAttendance[b.Remote_Id] = [];
              remoteBreaksByAttendance[b.Remote_Id].push(b);
            });
          }

          // Calculate total overtime hours
          overtimeData.forEach((log) => {
            if (log.check_in && log.check_out) {
              const checkIn = new Date(log.check_in);
              const checkOut = new Date(log.check_out);

              let hoursWorked =
                (checkOut.getTime() - checkIn.getTime()) / (1000 * 60 * 60);

              // Subtract remote breaks
              const remoteBreaks = remoteBreaksByAttendance[log.id] || [];
              let remoteBreakHours = 0;

              remoteBreaks.forEach((b) => {
                if (b.start_time) {
                  const breakStart = new Date(b.start_time);
                  // If end_time is missing, calculate only 1 hour of break
                  const breakEnd = b.end_time
                    ? new Date(b.end_time)
                    : new Date(breakStart.getTime() + 1 * 60 * 60 * 1000); // 1 hour default

                  remoteBreakHours +=
                    (breakEnd.getTime() - breakStart.getTime()) /
                    (1000 * 60 * 60);
                }
              });

              totalOvertimeHours += Math.max(0, hoursWorked - remoteBreakHours);
            }
          });
        }

        console.log('Total Overtime Hours:', totalOvertimeHours.toFixed(2));

        console.log(
          'Setting monthlyStats with workingDaysInMonth:',
          workingDaysInMonth
        );
        setMonthlyStats({
          expectedWorkingDays: workingDaysInMonth,
          totalWorkingDays: uniqueAttendance.length,
          presentDays: uniqueAttendance.filter((a) => a.status === 'present')
            .length,
          lateDays: uniqueAttendance.filter((a) => a.status === 'late').length,
          onSiteDays: uniqueAttendance.filter((a) => a.work_mode === 'on_site')
            .length,
          remoteDays: uniqueAttendance.filter((a) => a.work_mode === 'remote')
            .length,
          averageWorkHours: uniqueAttendance.length
            ? totalNetWorkHours / uniqueAttendance.length
            : 0,
          totalHours: totalNetWorkHours,
          totalOvertimeHours: totalOvertimeHours,
        });
      } else {
        setMonthlyStats(null);
      }
    } catch (error) {
      console.error('Error fetching employee data:', error);
    } finally {
      setLoading(false);
    }
  };

  const handleEmployeeClick = async (id: any) => {
    FetchSelectedAttendance(id);
    setfetchingid(id);
  };
  // if (loading) return <div>Loading complaints...</div>;
  if (error) return <div>Error: {error}</div>;

  //Graph View Component
  const GraphicViewComponent = ({
    selectedEmployee,
    tableData,
    attendanceLogs,
    monthlyStats,
  }) => {
    if (!selectedEmployee) return null;

    // Data for Graphs
    const chartData = [
      { name: 'On-site', value: monthlyStats?.onSiteDays || 0 },
      { name: 'Remote', value: monthlyStats?.remoteDays || 0 },
    ];
    const colors = ['#4A90E2', '#9B59B6', ''];

    return (
      <div className=" bg-white rounded-lg shadow-lg p-6 mt-6 w-full">
        <h2 className="text-2xl font-bold mb-4">
          {selectedEmployee.full_name}'s Dashboard
        </h2>

        {/* Graphical View */}
        <div className="grid grid-cols-1 md:grid-cols-2 gap-6 mb-6">
          {/* Pie Chart */}
          <div className="w-full bg-gray-100 p-4 rounded-lg">
            <h3 className="text-lg font-semibold mb-2">
              Work Mode Distribution
            </h3>
            <ResponsiveContainer width="100%" height={250}>
              <PieChart>
                <Pie
                  data={chartData}
                  dataKey="value"
                  nameKey="name"
                  cx="50%"
                  cy="50%"
                  outerRadius={80}
                >
                  {chartData.map((entry, index) => (
                    <Cell key={`cell-${index}`} fill={colors[index]} />
                  ))}
                </Pie>
                <Tooltip />
              </PieChart>
            </ResponsiveContainer>
          </div>

          {/* Bar Chart */}
          <div className="w-full bg-gray-100 p-4 rounded-lg">
            <h3 className="text-lg font-semibold mb-2">Attendance Overview</h3>
            <ResponsiveContainer width="100%" height={250}>
              <BarChart data={chartData}>
                <XAxis dataKey="name" />
                <YAxis />
                <Tooltip />
                <Bar dataKey="value" fill="#4A90E2" />
              </BarChart>
            </ResponsiveContainer>
          </div>
        </div>

        {/* Table View */}
        <div className="w-full  bg-white p-4 rounded-lg shadow-md overflow-x-auto">
          <h3 className="text-lg font-semibold mb-3">Attendance Records</h3>
          <table className="w-full border-collapse border border-gray-300">
            <thead>
              <tr className="bg-gray-200">
                {['Date', 'Check-in', 'Check-out', 'Work Mode'].map(
                  (header, idx) => (
                    <th key={idx} className="border p-2">
                      {header}
                    </th>
                  )
                )}
              </tr>
            </thead>
            <tbody>
              {tableData.length > 0 ? (
                tableData.map(({ id, check_in, check_out, work_mode }) => {
                  return (
                    <tr key={id} className="text-center border-b">
                      {/* Format Date */}
                      <td className="border p-2">
                        {new Date(check_in).toLocaleDateString()}
                      </td>
                      {/* Format Time */}
                      <td className="border p-2">
                        {new Date(check_in).toLocaleTimeString()}
                      </td>
                      <td className="border p-2">
                        {check_out
                          ? new Date(check_out).toLocaleTimeString()
                          : 'N/A'}
                      </td>
                      <td className="border p-2">{work_mode}</td>
                    </tr>
                  );
                })
              ) : (
                <tr>
                  <td colSpan="5" className="p-4 text-center text-gray-500">
                    No attendance records available.
                  </td>
                </tr>
              )}
            </tbody>
          </table>
        </div>
      </div>
    );
  };

  const handleEmployeeDelete = async (userID) => {
    const isConfirmed = window.confirm(
      'Are you sure you want to delete this user?'
    );

    if (!isConfirmed) return; // If user cancels, do nothing

    const { error } = await supabase.from('users').delete().eq('id', userID);

    if (error) {
      console.error('Error deleting user:', error.message);
      alert('Failed to delete user!'); // Simple error alert
    } else {
      console.log('User deleted successfully!');
      alert('User deleted successfully!');
    }
  };

  const handleModeOpen = (entry) => {
    setisModeOpen(true);
    setSelectedEntry(entry);
  };

  const handleModeModal = () => {
    setisModeOpen(false);
  };

  const handleUpdateMode = () => {
    const updateMode = async () => {
      const { data, error } = await supabase
        .from('attendance_logs')
        .update({ work_mode: WorkMode })
        .eq('user_id', selectedEntry.id)
        .eq('check_in', selectedEntry.check_in2);

      if (data) {
        console.log('Updated data:', data); // Log success
      }

      if (!error) {
        toast.success('Work Mode updated successfully.');
      } else {
        console.error('Error updating Work Mode:', error);
      }
    };
    updateMode();
    setisModeOpen(false);
  };

  const handleShowTasks = (taskIds, projectId) => {
    setSelectedTaskIds(taskIds);
    setSelectedProjectId(projectId);
    setIsTasksModalOpen(true);
  };

  const handleCloseTasksModal = () => {
    setIsTasksModalOpen(false);
    setSelectedTaskIds([]);
    setSelectedProjectId('');
  };
  const downloadPDFFiltered = async () => {
    try {
      const response = await fetch(
        'https://ems-server-0bvq.onrender.com/generate-Filtered',
        {
          method: 'POST',
          headers: {
            'Content-Type': 'application/json',
          },
          body: JSON.stringify({ data: AttendanceDataFiltered }),
        }
      );

      if (!response.ok) {
        throw new Error('Failed to generate PDF');
      }

      const blob = await response.blob();

      if (blob.type !== 'application/pdf') {
        throw new Error('Received incorrect file format');
      }

      const url = window.URL.createObjectURL(blob);
      const currentDate = new Date().toISOString().split('T')[0];
      const fileName = `attendance_${currentDate}.pdf`;

      // Create and trigger download
      const a = document.createElement('a');
      a.href = url;
      a.download = fileName;
      document.body.appendChild(a);
      a.click();
      a.remove();

      // Open PDF manually
      window.open(url, '_blank');
    } catch (error) {
      console.error('Error downloading PDF:', error);
    }
  };

  const [searchTerm, setSearchTerm] = useState('');
  const [selectedEmployeesearch, setDataEmployeesearch] = useState(null);

  const filteredEmployees = employees.filter((employee) =>
    employee.full_name.toLowerCase().includes(searchTerm.toLowerCase())
  );

  const downloadPDFWeekly = async () => {
    try {
      const response = await fetch(
        'https://ems-server-0bvq.onrender.com/generate-pdfWeekly',
        {
          method: 'POST',
          headers: {
            'Content-Type': 'application/json',
          },
          body: JSON.stringify({ data: attendanceDataWeekly }),
        }
      );

      if (!response.ok) {
        throw new Error('Failed to generate PDF');
      }

      const blob = await response.blob();

      if (blob.type !== 'application/pdf') {
        throw new Error('Received incorrect file format');
      }

      const url = window.URL.createObjectURL(blob);
      const currentDate = new Date().toISOString().split('T')[0];
      const fileName = `attendance_${currentDate}.pdf`;

      // Create and trigger download
      const a = document.createElement('a');
      a.href = url;
      a.download = fileName;
      document.body.appendChild(a);
      a.click();
      a.remove();

      // Open PDF manually
      window.open(url, '_blank');
    } catch (error) {
      console.error('Error downloading PDF:', error);
    }
  };

  const downloadPDFMonthly = async () => {
    try {
      const response = await fetch(
        'https://ems-server-0bvq.onrender.com/generate-pdfMonthly',
        {
          method: 'POST',
          headers: {
            'Content-Type': 'application/json',
          },
          body: JSON.stringify({ data: attendanceDataMonthly }),
        }
      );

      if (!response.ok) {
        throw new Error('Failed to generate PDF');
      }

      const blob = await response.blob();

      if (blob.type !== 'application/pdf') {
        throw new Error('Received incorrect file format');
      }

      const url = window.URL.createObjectURL(blob);
      const currentDate = new Date().toISOString().split('T')[0];
      const fileName = `attendance_${currentDate}.pdf`;

      // Create and trigger download
      const a = document.createElement('a');
      a.href = url;
      a.download = fileName;
      document.body.appendChild(a);
      a.click();
      a.remove();

      // Open PDF manually
      window.open(url, '_blank');
    } catch (error) {
      console.error('Error downloading PDF:', error);
    }
  };

  // Handle week change (previous/next)
  const handleWeekChange = (direction) => {
    setselectedDateW((prevDate) =>
      direction === 'prev' ? addWeeks(prevDate, -1) : addWeeks(prevDate, 1)
    );
  };

  useEffect(() => {
    fetchAttendanceData(selectedDate);
  }, [selectedDate]);

  // Fetch attendance data
  const fetchAttendanceData = async (date) => {
    setLoading(true);
    const formattedDate = date.toISOString().split('T')[0]; // YYYY-MM-DD

    try {
      // Get current user profile
      const { data: userprofile, error: userprofileerror } = await supabase
        .from('users')
        .select('id, full_name, organization_id')
        .eq('id', user?.id)
        .single();

      if (userprofileerror) throw userprofileerror;

      // Fetch all users in same organization
      const { data: users, error: usersError } = await supabase
        .from('users')
        .select('id, full_name')

        .not('role', 'in', '(client,admin,superadmin)')
        .eq('organization_id', userprofile.organization_id);
      if (usersError) throw usersError;

      // Fetch attendance logs for the selected date
      const { data: attendanceLogs, error: attendanceError } = await supabase
        .from('attendance_logs')
        .select(
          'user_id, check_in, check_out, work_mode, status, created_at, autocheckout, id'
        )
        .gte('check_in', `${formattedDate}T00:00:00`)
        .lte('check_in', `${formattedDate}T23:59:59`);
      if (attendanceError) throw attendanceError;

      // Fetch breaks for the selected date
      const { data: breaksData, error: breaksError } = await supabase
        .from('breaks')
        .select('start_time, end_time, attendance_id')
        .gte('start_time', `${formattedDate}T00:00:00`)
        .lte('start_time', `${formattedDate}T23:59:59`);
      if (breaksError) throw breaksError;

      // Create breaks map
      const breaksMap = new Map();
      if (breaksData) {
        breaksData.forEach((breakItem) => {
          if (!breaksMap.has(breakItem.attendance_id)) {
            breaksMap.set(breakItem.attendance_id, []);
          }
          breaksMap.get(breakItem.attendance_id).push(breakItem);
        });
      }

      // Fetch absentees for the selected date
      const { data: absentees, error: absenteesError } = await supabase
        .from('absentees')
        .select('user_id, absentee_type')
        .gte('created_at', `${formattedDate}T00:00:00`)
        .lte('created_at', `${formattedDate}T23:59:59`);
      if (absenteesError) throw absenteesError;

      // ✅ Fetch daily tasks for the selected date
      const { data: dailyTasks, error: taskError } = await supabase
        .from('daily check_in task')
        .select('user_id, content, created_at, task_ids, project_id')
        .gte('created_at', `${formattedDate}T00:00:00`)
        .lte('created_at', `${formattedDate}T23:59:59`);
      if (taskError) throw taskError;
      // Map attendance, absentees, and tasks
      const attendanceMap = new Map(
        attendanceLogs.map((log) => [log.user_id, log])
      );
      const absenteesMap = new Map(
        absentees.map((absent) => [absent.user_id, absent.absentee_type])
      );
      const tasksMap = new Map();
      dailyTasks.forEach((task) => {
        if (!tasksMap.has(task.user_id)) {
          tasksMap.set(task.user_id, {
            content: task.content,
            task_ids: task.task_ids || [],
            project_id: task.project_id
          });
        }
      });

      // Format time helper
      const formatTime = (dateString) => {
        if (!dateString || dateString === 'N/A') return 'N/A';
        const date = new Date(dateString);
        return date.toLocaleTimeString('en-US', {
          hour: '2-digit',
          minute: '2-digit',
          hour12: true,
        });
      };

      // Final data map
      const finalAttendanceData = users.map((user) => {
        const log = attendanceMap.get(user.id);
        const taskData = tasksMap.get(user.id) || { content: 'No Task', task_ids: [], project_id: null };

        if (!log) {
          const absenteeType = absenteesMap.get(user.id);
          return {
            id: user.id,
            full_name: user.full_name,
            check_in: 'N/A',
            check_in2: 'N/A',
            created_at: 'N/A',
            check_out2: 'N/A',
            check_out: 'N/A',
            autocheckout: '',
            work_mode: 'N/A',
            today_task: taskData.content,
            task_ids: taskData.task_ids,
            project_id: taskData.project_id,
            status: absenteeType || 'Absent',
            break_start: 'N/A',
            break_status: 'N/A',
            textColor: absenteeType ? 'text-blue-500' : 'text-red-500',
          };
        }

        const userBreaks = breaksMap.get(log.id) || [];
        const firstBreak = userBreaks[0];
        const currentMonth = new Date().getMonth(); // 0 = January, 11 = December

        return {
          id: user.id,
          full_name: user.full_name,
          attendance_id: log.id,
          check_in2: log.check_in || 'N/A',
          check_out2: log.check_out || '',
          created_at: log.created_at || 'N/A',
          check_in: formatTime(log.check_in),
          check_out: log.check_out ? formatTime(log.check_out) : 'N/A',
          autocheckout: log.autocheckout || '',
          work_mode: log.work_mode || 'N/A',
          today_task: taskData.content,
          task_ids: taskData.task_ids,
          project_id: taskData.project_id,
          status: log.status || 'Absent',
          break_start: firstBreak ? formatTime(firstBreak.start_time) : 'N/A',
          break_status: firstBreak
            ? firstBreak.end_time
              ? 'ended'
              : 'active'
            : 'N/A',
          textColor:
            log.status?.toLowerCase() === 'present'
              ? 'text-green-500'
              : log.status?.toLowerCase() === 'late'
                ? 'text-yellow-500'
                : 'text-red-500',
        };
      });

      const monthForAttendance = new Date();
      const ids = finalAttendanceData.map((eachUser) => eachUser.id);
      console.log('supabase idfdnkdsjfkjasfdkjanfjkdjjjjjjjjjjjjjj', ids);
      ids.forEach(async (userId) => {
        try {
          const result = await dispatch(
            fetchUserAbsentees.initiate({ userId, monthForAttendance })
          ).unwrap(); // ✅ use unwrap() to access data

          const count = result.length || 0
        } catch (err) {
          console.error('Error fetching absentee:', err);
        }
      });

      // Set data and stats
      setAttendanceData(finalAttendanceData);
      setFilteredData(finalAttendanceData);

      const lateCount = finalAttendanceData.filter(
        (entry) => entry.status.toLowerCase() === 'late'
      ).length;
      setLate(lateCount);

      const presentCount = finalAttendanceData.filter(
        (entry) => entry.status.toLowerCase() === 'present'
      ).length;
      setPresent(presentCount);

      const absentCount = finalAttendanceData.filter(
        (entry) => entry.status.toLowerCase() === 'absent'
      ).length;
      setAbsent(absentCount);

      const remoteCount = finalAttendanceData.filter(
        (entry) => entry.work_mode === 'remote'
      ).length;
      setRemote(remoteCount);
    } catch (error) {
      setError(error.message);
      console.error('Error fetching data:', error);
    } finally {
      setLoading(false);
    }
  };

  const now = new Date();
  const [fetchingid, setfetchingid] = useState('');

  // Pakistan is in UTC+5, so add 5 hours to the UTC time
  const offset = 5 * 60 * 60 * 1000; // 5 hours in milliseconds
  const pakistanTime = new Date(now.getTime() + offset);
  // Handle day change (previous/next)
  const handleDayChange = (direction) => {
    const newDate = new Date(selectedDate);
    newDate.setDate(selectedDate.getDate() + (direction === 'prev' ? -1 : 1));
    setSelectedDate(newDate);

    // console.log("passing time : " , newDate);
    // console.log("pakistan time time : " , pakistanTime);
    if (DetailedVieww === true) {
      FetchSelectedAttendance(fetchingid);
    }
  };
  const handleFilterChange = async (filter) => {
    setCurrentFilter(filter);
    switch (filter) {
      case 'all':
        setFilteredData(attendanceData);
        break;
      case 'present':
        setFilteredData(
          attendanceData.filter(
            (entry) => entry.status.toLowerCase() === 'present'
          )
        );
        break;
      case 'absent':
        setFilteredData(
          attendanceData.filter(
            (entry) => entry.status.toLowerCase() === 'absent'
          )
        );
        break;
      case 'late':
        setFilteredData(
          attendanceData.filter(
            (entry) => entry.status.toLowerCase() === 'late'
          )
        );
        break;
      case 'remote':
        setFilteredData(
          attendanceData.filter((entry) => entry.work_mode === 'remote')
        );
        break;
      case 'leave':
        // Use the already fetched leave requests data
        setFilteredData([]);
        break;
      default:
        setFilteredData(attendanceData);
    }
  };

  // Handle row click to show detailed view
  const handleRowClickDaily = (userId: string, userName: string) => {
    setSelectedUserForDetail({ id: userId, name: userName });
  };

  // Handle closing the detail view
  const handleCloseDetailDaily = () => {
    setSelectedUserForDetail(null);
  };

  const handlenotification = () => {
    Notification.requestPermission().then(() => {
      const notification = new Notification('Office Time Update', {
        body: 'Please note that our office time is from 9:00 AM to 4:00 PM.',
        icon: './efficiency.png',
      });
    });
  };

  const handleDateFilter = () => {
    setSelectedTab('Filter');
    setsearch((prev) => !prev);
  };

  const [DetailedVieww, setDetailedVieww] = useState(false);
  const handleGraphicViewClick = () => {
    setgraphicview(true);
  };
  const handleDetailedViewClick = () => {
    setgraphicview(false);
    setDetailedVieww(true);
  };
  const handleTableViewClick = () => {
    setgraphicview(false);
  };
  const isSideBarOpen = useSelector((state: RootState) => state.sideBar.isOpen);
<<<<<<< HEAD
  const statusFonts = ` ${isSideBarOpen ? 'text-xl' : 'text-xl'}`;
  const tableHeading = `py-1 xs:py-1.5 sm:py-2 md:py-3 px-1 xs:px-2 sm:px-3 md:px-6 text-left whitespace-nowrap ${
    isSideBarOpen ? 'text-[8px]' : 'text-[12px]'
  }`;
=======
  const statusFonts = ` ${isSideBarOpen ? 'text-[14px]' : 'text-xl'}`;
  const tableHeading = `py-1 xs:py-1.5 sm:py-2 md:py-3 px-1 xs:px-2 sm:px-3 md:px-6 text-left whitespace-nowrap ${isSideBarOpen ? 'text-[8px]' : 'text-[12px]'
    }`;
>>>>>>> 80d81629

  return (
    <div className="flex flex-col  justify-center  items-center min-h-full  bg-gray-10 w-full ">
      {/* Heading */}
      <div className=" w-full  max-w-full flex justify-start items-center text-start ">
        {maintab === 'TableView' && (
          <h1 className="sm:text-2xl text-xl   font-bold text-gray-800 mb-4 border-gray-200 pb-2">
            Employee Attendance
          </h1>
        )}
        {maintab === 'DetailedView' && (
          <h1 className="sm:text-2xl  font-bold text-gray-800 mb-4 border-b-2 border-gray-200 pb-2">
            Employee Details
          </h1>
        )}
        {maintab === 'GraphicView' && (
          <h1 className="text-2xl font-bold text-gray-800 mb-4 border-b-2 border-gray-200 pb-2">
            Graph Data
          </h1>
        )}
        <select
          className="p-2 mb-3 transition-all ease-in-out rounded-md focus:outline-none focus:ring-2 focus:ring-[#9A00FF] ml-10"
          onChange={(e) => {
            setmaintab(e.target.value);
            if (e.target.value === 'GraphicView') {
              handleGraphicViewClick(); // Call the event for the third option
            }
            if (e.target.value === 'DetailedView') {
              handleDetailedViewClick(); // Call the event for the third option
            }
            if (e.target.value === 'TableView') {
              handleTableViewClick(); // Call the event for the third option
            }
          }}
        >
          <option value="TableView" className="mt-4">
            Table View
          </option>
          <option value="DetailedView">Detailed View</option>
          <option value="GraphicView">Graphic View</option>
        </select>
      </div>
      {/* Buttons and Date Navigation */}
      <div className="w-full max-w-full flex flex-wrap justify-between items-center mb-6">
        {/* Buttons Row */}
        {maintab === 'DetailedView' && <div></div>}
        {maintab === 'TableView' && (
          <>
            <div className="sm:w-[40%] w-[100%]  hidden sm:mx-0 mx-auto  md:flex justify-start md:space-x-4 space-x-2 ">
              <button
                onClick={() => setSelectedTab('Daily')}
                className={`px-4 py-2 rounded-lg transition-all ${selectedTab === 'Daily'
                  ? 'bg-blue-500 text-white'
                  : 'bg-white text-gray-700 hover:bg-gray-100'
                  }`}
              >
                Daily
              </button>
              <button
                onClick={() => setSelectedTab('Weekly')}
                className={`px-4 py-2 rounded-lg transition-all ${selectedTab === 'Weekly'
                  ? 'bg-blue-500 text-white'
                  : 'bg-white text-gray-700 hover:bg-gray-200'
                  }`}
              >
                Weekly
              </button>
              <button
                onClick={() => setSelectedTab('Monthly')}
                className={`px-4 py-2 rounded-lg transition-all ${selectedTab === 'Monthly'
                  ? 'bg-blue-500 text-white'
                  : 'bg-white text-gray-700 hover:bg-gray-200'
                  }`}
              >
                Monthly
              </button>
              <button
                onClick={() => setSelectedTab('Filter')}
                className={`px-4 py-2 rounded-lg transition-all ${selectedTab === 'Filter'
                  ? 'bg-blue-500 text-white'
                  : 'bg-white text-gray-700 hover:bg-gray-200'
                  }`}
              >
                Filter
              </button>
            </div>

            <div className="md:hidden block mx-auto">
              <select
                className="p-2 mb-3 border border-gray-300 transition-all ease-in-out rounded-md focus:outline-none focus:ring-2 focus:ring-[#9A00FF] w-full sm:w-auto"
                value={selectedTab}
                onChange={(e) => setSelectedTab(e.target.value)}
              >
                <option value="Daily">Daily</option>
                <option value="Weekly">Weekly</option>
                <option value="Monthly">Monthly</option>
                <option value="Filter">Filter</option>
              </select>
            </div>
          </>
        )}
        <div className="flex flex-row sm:gap-5  lg:flex-nowrap flex-wrap justify-cente md:mx-0 mx-auto">
          {/* Date Navigation */}
          {maintab === 'DetailedView' && (
            <div className="flex items-center space-x-4">
              <button
                onClick={() => handleDayChange('prev')}
                className="p-2 hover:bg-gray-200 rounded-full transition-all"
              >
                <ChevronLeft className="w-3 h-3" />
              </button>
              <input
                className="md:text-xl ml-0 text-sm font-semibold"
                type="date"
                value={selectedDate ? format(selectedDate, 'yyyy-MM-dd') : ''}
                onChange={(e) => setSelectedDate(new Date(e.target.value))}
              />

              <button
                onClick={() => handleDayChange('next')}
                className="p-2 hover:bg-gray-200 rounded-full transition-all"
              >
                <ChevronRight className="w-3 h-3" />
              </button>
            </div>
          )}

          {maintab === 'TableView' && selectedTab === 'Daily' && (
            <div className="flex items-center space-x-4">
              <button
                onClick={() => handleDayChange('prev')}
                className="p-2 hover:bg-gray-200 rounded-full transition-all"
              >
                <ChevronLeft className="w-5 h-5" />
              </button>
              {/* <span className="md:text-xl font-semibold ">
                {format(selectedDate, "MMMM d, yyyy")}
              </span> */}
              <input
                className="md:text-xl ml-0 text-sm font-semibold"
                type="date"
                value={selectedDate ? format(selectedDate, 'yyyy-MM-dd') : ''}
                onChange={(e) => setSelectedDate(new Date(e.target.value))}
              />
              <button
                onClick={() => handleDayChange('next')}
                className="p-2 hover:bg-gray-200 rounded-full transition-all"
              >
                <ChevronRight className="w-5 h-5" />
              </button>
            </div>
          )}
          {maintab === 'TableView' && selectedTab === 'Monthly' && (
            <div className="flex items-center justify-center space-x-4">
              <button
                onClick={() => handleMonthChange('prev')}
                className="p-2 hover:bg-gray-200 rounded-full transition-all"
              >
                <ChevronLeft className="w-5 h-5" />
              </button>
              <span className="mx-4 text-xl font-semibold">
                {format(selectedDateM, 'MMMM yyyy')}
              </span>
              <button
                onClick={() => handleMonthChange('next')}
                className="p-2 hover:bg-gray-200 rounded-full transition-all"
              >
                <ChevronRight className="w-5 h-5" />
              </button>
            </div>
          )}
          {maintab === 'TableView' && selectedTab === 'Weekly' && (
            <div className="flex items-center justify-center space-x-4">
              <button
                onClick={() => handleWeekChange('prev')}
                className="md:p-2 p-0 hover:bg-gray-200 rounded-full transition-all"
              >
                <ChevronLeft className="w-5 h-5" />
              </button>
              {/* <span className="mx-4 text-xl font-semibold">
                {format(selectedDateW, "MMMM yyyy")}
              </span> */}
              <input
                className="md:text-xl ml-0 text-sm font-semibold"
                type="date"
                value={selectedDateW ? format(selectedDate, 'yyyy-MM-dd') : ''}
                onChange={(e) => setSelectedDateW(new Date(e.target.value))}
              />
              <button
                onClick={() => {
                  handleWeekChange('next');
                  // console.log("selectedDateW", selectedDateW);
                }}
                className="md:p-2 p-0 hover:bg-gray-200 rounded-full transition-all"
              >
                <ChevronRight className="w-5 h-5" />
              </button>
            </div>
          )}
          {maintab === 'TableView' && selectedTab === 'Filter' && (
            <>
              {/* Mobile: Button to open modal */}
              <div className="smi:hidden flex justify-center mb-4">
                <button
                  onClick={() => setIsDateModalOpen(true)}
                  className="bg-blue-600 text-white px-4 py-2 rounded-lg"
                >
                  Filter Dates
                </button>
              </div>

              {/* Desktop: Inline layout */}
              <div className="hidden smi:flex md:flex-nowrap flex-wrap items-center justify-center space-x-4">
                <input
                  type="date"
                  value={startdate}
                  onChange={(e) => setStartdate(e.target.value)}
                  className="p-2 border ml-10 border-gray-300 rounded-md focus:outline-none focus:ring-2 focus:ring-blue-500"
                />
                <span className="mx-2 text-xl font-semibold">to</span>
                <input
                  type="date"
                  value={enddate}
                  onChange={(e) => setEnddate(e.target.value)}
                  className="p-2 border border-gray-300 rounded-md focus:outline-none focus:ring-2 focus:ring-blue-500"
                />
                <button
                  onClick={handleDateFilter}
                  className="p-2 hover:bg-gray-300 rounded-2xl px-5 py-3 transition-all"
                >
                  <SearchIcon className="w-5 h-5" />
                </button>
              </div>

              {/* Modal for small screens */}
              <Transition appear show={isDateModalOpen} as={Fragment}>
                <Dialog
                  as="div"
                  className="relative z-10 smi:hidden"
                  onClose={() => setIsDateModalOpen(false)}
                >
                  <Transition.Child
                    as={Fragment}
                    enter="ease-out duration-300"
                    enterFrom="opacity-0"
                    enterTo="opacity-100"
                    leave="ease-in duration-200"
                    leaveFrom="opacity-100"
                    leaveTo="opacity-0"
                  >
                    <div className="fixed inset-0 bg-black bg-opacity-25" />
                  </Transition.Child>

                  <div className="fixed inset-0 overflow-y-auto flex items-center justify-center">
                    <Dialog.Panel className="w-full max-w-md p-6 bg-white rounded-xl shadow-xl">
                      <Dialog.Title className="text-lg font-semibold mb-4">
                        Select Date Range
                      </Dialog.Title>
                      <div className="space-y-4">
                        <input
                          type="date"
                          value={startdate}
                          onChange={(e) => setStartdate(e.target.value)}
                          className="w-full p-2 border border-gray-300 rounded-md focus:outline-none focus:ring-2 focus:ring-blue-500"
                        />
                        <input
                          type="date"
                          value={enddate}
                          onChange={(e) => setEnddate(e.target.value)}
                          className="w-full p-2 border border-gray-300 rounded-md focus:outline-none focus:ring-2 focus:ring-blue-500"
                        />
                        <button
                          onClick={() => {
                            handleDateFilter();
                            setIsDateModalOpen(false);
                          }}
                          className="w-full bg-blue-600 text-white py-2 rounded-md hover:bg-blue-700 transition"
                        >
                          <SearchIcon className="inline-block w-5 h-5 mr-2" />
                          Search
                        </button>
                      </div>
                    </Dialog.Panel>
                  </div>
                </Dialog>
              </Transition>
            </>
          )}
          {maintab === 'TableView' && selectedTab === 'Daily' && (
            <button
              className="hover:bg-gray-300 px-6 py-2 rounded-2xl transition-all"
              onClick={downloadPDF}
            >
              <DownloadIcon />{' '}
            </button>
          )}
          {maintab === 'TableView' && selectedTab === 'Weekly' && (
            <button
              className="hover:bg-gray-300 px-6 py-2 rounded-2xl transition-all"
              onClick={async () => {
                await downloadPDFWeekly();
              }}
            >
              <DownloadIcon />{' '}
            </button>
          )}
          {maintab === 'TableView' && selectedTab === 'Monthly' && (
            <button
              className="hover:bg-gray-300 px-6 py-2 rounded-2xl transition-all"
              onClick={downloadPDFMonthly}
            >
              <DownloadIcon />{' '}
            </button>
          )}
          {maintab === 'TableView' && selectedTab === 'Filter' && (
            <button
              className="hover:bg-gray-300 px-6 py-2 rounded-2xl transition-all md:ml-0 sm:ml-10 mx-auto"
              onClick={downloadPDFFiltered}
            >
              <DownloadIcon />{' '}
            </button>
          )}
        </div>
      </div>

      {/* Loading Animation */}
      {loading && (
        <div className="w-full max-w-7xl space-y-4">
          {[...Array(5)].map((_, index) => (
            <div
              key={index}
              className="w-full h-16 bg-gray-200 rounded-lg animate-pulse"
            />
          ))}
        </div>
      )}

      {/* Attendance Summary */}
      {!loading && maintab === 'TableView' && selectedTab === 'Daily' && (
        <>
          <div
            className={`w-full overflow-x-auto bg-white p-6 rounded-lg shadow-lg mb-6`}
          >
            <div
              className={`flex sm:flex-nowrap justify-between flex-wrap ${isSideBarOpen ? ' space-x-5' : ''
                } items-center text-lg font-medium`}
            >
              <button
                onClick={() => handleFilterChange('all')}
                className={`flex items-center space-x-2 px-4 py-2 rounded-3xl hover:bg-gray-200 transition-all ${currentFilter === 'all' ? 'bg-gray-200' : ''
                  }`}
              >
                <span className="md:w-4 md:h-4   bg-gray-600 rounded-full"></span>
                <h2 className={`${statusFonts} text-gray-600`}>
                  Total:{' '}
                  <span className="font-bold">{present + absent + late}</span>
                </h2>
              </button>
              <button
                onClick={() => handleFilterChange('present')}
                className={`flex  items-center space-x-2 px-4 py-2 rounded-3xl hover:bg-green-100 transition-all${currentFilter === 'present' ? 'bg-green-200' : ''
                  }`}
              >
                <span className="md:w-4 md:h-4 bg-green-500 rounded-full"></span>
                <h2 className={`${statusFonts}text-green-600`}>
                  Present: <span className="font-bold">{present}</span>
                </h2>
              </button>
              <button
                onClick={() => handleFilterChange('late')}
                className={`flex items-center space-x-2 px-4 py-2 rounded-3xl hover:bg-yellow-200 transition-all${currentFilter === 'late' ? 'bg-yellow-100' : ''
                  }`}
              >
                <span className="md:w-4 md:h-4 bg-yellow-500 rounded-full"></span>
                <h2 className={`${statusFonts} text-yellow-600`}>
                  Late: <span className="font-bold">{late}</span>
                </h2>
              </button>
              <button
                onClick={() => handleFilterChange('remote')}
                className={`flex items-center space-x-2 px-4 py-2 rounded-3xl hover:bg-purple-100 transition-all${currentFilter === 'remote' ? 'bg-purple-100' : ''
                  }`}
              >
                <span className="md:w-4 md:h-4 bg-purple-500 rounded-full"></span>
                <h2 className="text-purple-600 md:text-xl text-sm">
                  Remote: <span className="font-bold">{remote}</span>
                </h2>
              </button>
              <button
                onClick={() => handleFilterChange('leave')}
                className={`flex items-center space-x-2 px-4 py-2 rounded-3xl hover:bg-purple-100 transition-all${currentFilter === 'leave' ? ' bg-purple-100' : ''
                  }`}
              >
                <span className="md:w-4 md:h-4 bg-purple-500 rounded-full"></span>
                <h2 className="text-purple-600 md:text-xl text-sm">
                  Leave:{' '}
                  <span className="font-bold">{leaveRequestsData?.length || 0}</span>
                </h2>
              </button>
              <button
                onClick={() => handleFilterChange('absent')}
                className={`flex items-center space-x-2 px-4 py-2 rounded-3xl hover:bg-red-100 transition-all${currentFilter === 'absent' ? 'bg-red-100' : ''
                  }`}
              >
                <span className="md:w-4 md:h-4 bg-red-500 rounded-full"></span>
                <h2 className="text-red-600 md:text-xl text-sm">
                  Absent: <span className="font-bold">{absent}</span>
                </h2>
              </button>
            </div>
          </div>
          {currentFilter === 'leave' ? (
            // Leave Requests View
            <div className="w-full overflow-x-auto max-w-7xl bg-white p-6 rounded-lg shadow-lg">
              <div className="flex items-center justify-between mb-6">
                <h2 className="text-xl font-bold text-purple-700">
                  Approved Leave Requests
                </h2>
                <div className="text-sm text-gray-500">
                  {format(selectedDate, 'MMMM d, yyyy')} • {leaveRequestsData.length} {leaveRequestsData.length === 1 ? 'person' : 'people'} on leave
                </div>
              </div>
              {leaveRequestsLoading ? (
                <div className="flex items-center justify-center py-8">
                  <div className="animate-spin rounded-full h-8 w-8 border-b-2 border-purple-600"></div>
                  <span className="ml-2 text-gray-600">Loading leave requests...</span>
                </div>
              ) : leaveRequestsData.length > 0 ? (
                <div className="overflow-x-auto">
                  <table className="min-w-full bg-white text-sm border border-gray-200">
                    <thead className="bg-gray-50 text-gray-700 uppercase">
                      <tr>
                        <th className="py-3 px-4 text-left border-b">FULL NAME</th>
                        <th className="py-3 px-4 text-left border-b">EMAIL</th>
                        <th className="py-3 px-4 text-left border-b">LEAVE TYPE</th>
                        <th className="py-3 px-4 text-left border-b">DATE</th>
                      </tr>
                    </thead>
                    <tbody>
                      {leaveRequestsData.map((req, idx) => (
                        <tr key={idx} className="border-b hover:bg-gray-50">
                          <td className="py-3 px-4 font-medium">{req.full_name}</td>
                          <td className="py-3 px-4 text-gray-600">{req.user_email}</td>
                          <td className="py-3 px-4">
                            <span className="px-2 py-1 bg-purple-100 text-purple-800 rounded-full text-xs font-semibold">
                              {req.leave_type}
                            </span>
                          </td>
                          <td className="py-3 px-4 text-gray-600">{req.leave_date}</td>
                        </tr>
                      ))}
                    </tbody>
                  </table>
                </div>
              ) : (
                <div className="text-center py-8">
                  <div className="text-gray-400 text-6xl mb-4">📅</div>
                  <p className="text-gray-500 text-lg font-medium mb-2">
                    No approved leave requests for today
                  </p>
                  <p className="text-gray-400 text-sm">
                    {format(selectedDate, 'MMMM d, yyyy')}
                  </p>
                </div>
              )}
            </div>
          ) : (
            // Regular Attendance View
            <div className="w-full border  overflow-x-auto  bg-white  rounded-lg shadow-lg">
              {error && <p className="text-red-500 text-center">{error}</p>}
              <div className="overflow-x-auto">
                <div className="w-full shadow-sm rounded-lg">
                  {/* Desktop Table View */}
                  <div className="hidden sm:block overflow-x-auto">
                    <table className="min-w-[320px] w-full bg-white text-[11px] xs:text-[12px] sm:text-sm">
                      <thead className="bg-gray-50 text-gray-700 uppercase text-[10px]   sm:text-xs md:text-sm leading-normal">
                        <tr>
                          <th className={tableHeading}>Name</th>
                          <th className={tableHeading}>Check-in</th>
                          <th className={tableHeading}>Check-out</th>
                          <th className={tableHeading}>Break Start</th>

                          <th className={tableHeading}>2nd Check-in</th>
                          <th className={tableHeading}>Today's Task</th>
                          <th className={tableHeading}>Mode</th>
                          <th className={tableHeading}>Status</th>
                        </tr>
                      </thead>
                      <tbody className="text-[10px] xs:text-[11px] sm:text-sm md:text-md font-normal">
                        {filteredData.map((entry, index) => (
                          <tr
                            key={index}
                            className="border-b border-gray-200 hover:bg-gray-50 transition-all cursor-pointer"
                            onClick={() =>
                              handleRowClickDaily(entry.id, entry.full_name)
                            }
                          >
                            <td className="py-1.5 xs:py-2 sm:py-3 md:py-4 px-1 xs:px-2 sm:px-3 md:px-6 truncate max-w-[80px] xs:max-w-[100px] sm:max-w-none">
                              <span
                                className={` py-0.5 xs:py-1 ${entry.status === 'present'
                                  ? 'text-green-600'
                                  : entry.status === 'late'
                                    ? 'text-yellow-600'
                                    : 'text-red-600'
                                  }`}
                                title={entry.full_name}
                              >
                                {entry.full_name.charAt(0).toUpperCase() +
                                  entry.full_name.slice(1)}
                              </span>
                            </td>
                            <td
                              className="py-1.5 xs:py-2 sm:py-3 text-[8px] font-bold md:py-4 px-1 xs:px-2 sm:px-3 md:px-6 hover:cursor-pointer hover:bg-gray-100"
                              onClick={() => handleCheckinOpenModal(entry)}
                            >
                              {entry.check_in}
                            </td>
                            <td
                              className="py-1.5 xs:py-2 sm:py-3 md:py-4 text-[8px] font-bold px-1 xs:px-2 sm:px-3 md:px-6 hover:cursor-pointer hover:bg-gray-100"
                              onClick={() => handleOpenModal(entry)}
                            >
                              <div className="flex items-center">
                                <span className="truncate">
                                  {entry.check_out}
                                </span>
                                {entry.autocheckout ? (
                                  <div className="relative inline-block ml-0.5 xs:ml-1 sm:ml-2">
                                    <span className="text-yellow-600 bg-yellow-100 px-0.5 xs:px-1 sm:px-2 py-0.5 font-semibold rounded-xl text-[9px] xs:text-[10px] sm:text-xs">
                                      Auto
                                    </span>
                                    {/* Tooltip */}
                                    <div className="hidden group-hover:block absolute bg-gray-400 text-white text-[9px] xs:text-xs md:text-sm px-1 xs:px-2 py-0.5 w-max rounded mt-1 -ml-2 z-10">
                                      Change CheckOut Time
                                    </div>
                                  </div>
                                ) : null}
                              </div>
                            </td>

                            <td className="py-1.5 xs:py-2 sm:py-3 md:py-4 px-1 xs:px-2 sm:px-3 md:px-6 text-[8px] font-bold">
                              {entry.break_start || 'N/A'}
                            </td>

                            <td className="py-1.5 xs:py-2 sm:py-3 md:py-4 px-1 xs:px-2 sm:px-3 md:px-6 hover:cursor-pointer hover:bg-gray-100">
                              <div className="flex items-center">
                                <span className="truncate text-[8px] font-bold">
                                  {getuserbreakdate(entry?.attendance_id)}
                                </span>
                                {entry.break_in ? (
                                  <div className="relative inline-block ml-0.5 xs:ml-1 sm:ml-2">
                                    <span className="text-yellow-600 bg-yellow-100 px-0.5 xs:px-1 sm:px-2 py-0.5 font-semibold rounded-xl text-[9px] xs:text-[10px] sm:text-xs">
                                      Auto
                                    </span>
                                    {/* Tooltip */}
                                    <div className="hidden group-hover:block absolute bg-gray-400 text-white text-[9px] xs:text-xs md:text-sm px-1 xs:px-2 py-0.5 w-max rounded mt-1 -ml-2 z-10">
                                      Change CheckOut Time
                                    </div>
                                  </div>
                                ) : null}
                              </div>
                            </td>

<<<<<<< HEAD
                            <td className={`relative group pl-6`}>
                              {entry.today_task ? (
                                <div
                                  className={`${
                                    isSideBarOpen ? 'text-[10px]' : 'text-sm'
                                  }`}
                                >
                                  <span className={`text-gray-400`}>
                                    {entry.today_task}
                                  </span>
                                  <div className="hidden group-hover:block absolute bg-gray-300 text-white left-px px-1 xs:px-2 py-0.5 w-max rounded mt-1 -ml-2 z-10">
                                    {}
=======
                            <td className={`pl-6`}>
                              <div>
                                {entry.today_task ? (
                                  <div
                                    className={`${isSideBarOpen ? 'text-[10px]' : 'text-sm'
                                      }`}
                                  >
                                    <span className="text-gray-400">
                                      {entry.today_task}
                                    </span>
>>>>>>> 80d81629
                                  </div>
                                ) : (
                                  <span className="text-gray-400 italic">
                                    No task
                                  </span>
                                )}
                                {entry.task_ids && entry.task_ids.length > 0 && (
                                  <button
                                    onClick={(e) => {
                                      e.stopPropagation();
                                      handleShowTasks(entry.task_ids, entry.project_id);
                                    }}
                                    className="px-2 py-1 bg-blue-500 text-white rounded text-xs hover:bg-blue-600 transition-colors w-fit mt-1"
                                  >
                                    Show Tasks
                                  </button>
                                )}
                              </div>
                            </td>
                            <td className="py-1.5 xs:py-2 sm:py-3 md:py-4 px-1 xs:px-2 sm:px-3 md:px-6">
                              <button
                                onClick={() => handleModeOpen(entry)}
                                className={`px-0.5 xs:px-1 sm:px-2 md:px-3 py-0.5 xs:py-1 rounded-full text-[9px] xs:text-[10px] sm:text-xs md:text-sm font-semibold ${entry.work_mode === 'on_site'
                                  ? 'bg-blue-100 text-blue-800'
                                  : entry.work_mode === 'remote'
                                    ? 'bg-purple-100 text-purple-800'
                                    : 'bg-white text-black'
                                  }`}
                              >
                                {entry.work_mode === 'on_site'
                                  ? 'On-site'
                                  : entry.work_mode === 'remote'
                                    ? 'Remote'
                                    : '---'}
                              </button>
                            </td>
                            <td className="py-1.5 sm:py-3 md:py-4 px-1 sm:px-3 md:px-6">
                              <button
                                type="button"
                                onClick={() => handleopenabsentmodal(entry.id)}
                              >
                                <span
                                  className={`px-1 sm:px-2 md:px-3 py-1 rounded-full text-[10px] sm:text-xs md:text-sm font-semibold ${entry.status === 'present'
                                    ? 'bg-green-100 text-green-800'
                                    : entry.status === 'late'
                                      ? 'bg-yellow-100 text-yellow-800'
                                      : entry.status === 'leave'
                                        ? 'text-purple-900 bg-purple-300'
                                        : 'bg-red-100 text-red-800'
                                    }`}
                                >
                                  {entry.status == 'Full Day'
                                    ? 'Leave'
                                    : entry.status}
                                </span>
                              </button>
                            </td>
                          </tr>
                        ))}
                      </tbody>
                    </table>
                  </div>

                  {/* Card view for small screens */}
                  <div className="sm:hidden">
                    {filteredData.map((entry, index) => (
                      <div
                        key={index}
                        className="bg-white rounded-lg shadow-sm mb-3 p-3 text-[11px] xs:text-[12px] cursor-pointer hover:shadow-md transition-shadow"
                        onClick={() =>
                          handleRowClickDaily(entry.id, entry.full_name)
                        }
                      >
                        <div className="flex justify-between items-center mb-2 border-b pb-2">
                          <span
                            className={`font-medium text-[12px] xs:text-[13px] ${entry.status === 'present'
                              ? 'text-green-600'
                              : entry.status === 'late'
                                ? 'text-yellow-600'
                                : 'text-red-600'
                              }`}
                            title={entry.full_name}
                          >
                            {entry.full_name.charAt(0).toUpperCase() +
                              entry.full_name.slice(1)}
                          </span>
                          <button
                            type="button"
                            onClick={() => handleopenabsentmodal(entry.id)}
                            className="focus:outline-none"
                          >
                            <span
                              className={`px-1.5 py-0.5 rounded-full text-[9px] xs:text-[10px] font-semibold ${entry.status === 'present'
                                ? 'bg-green-100 text-green-800'
                                : entry.status === 'late'
                                  ? 'bg-yellow-100 text-yellow-800'
                                  : 'bg-red-100 text-red-800'
                                }`}
                            >
                              {entry.status == 'Full Day'
                                ? 'Leave'
                                : entry.status}
                            </span>
                          </button>
                        </div>

                        <div className="grid grid-cols-2 gap-2">
                          <div className="flex flex-col">
                            <span className="text-gray-500 text-[8px]">
                              Check-in
                            </span>
                            <div
                              className="font-medium hover:bg-gray-50 p-1 rounded cursor-pointer"
                              onClick={() => handleCheckinOpenModal(entry)}
                            >
                              {entry.check_in || '---'}
                            </div>
                          </div>

                          <div className="flex flex-col">
                            <span className="text-gray-500 text-[10px] xs:text-[11px]">
                              Check-out
                            </span>
                            <div
                              className="font-medium hover:bg-gray-50 p-1 rounded cursor-pointer flex items-center"
                              onClick={() => handleOpenModal(entry)}
                            >
                              <span className="truncate mr-1">
                                {entry.check_out || '---'}
                              </span>
                              {entry.autocheckout ? (
                                <span className="text-yellow-600 bg-yellow-100 px-1 py-0.5 font-semibold rounded-xl text-[9px]">
                                  Auto
                                </span>
                              ) : null}
                            </div>
                          </div>

                          <div className="flex flex-col">
                            <span className="text-gray-500 text-[8px]">
                              Break Start
                            </span>
                            <div className="font-medium p-1">
                              {entry.break_start || '---'}
                            </div>
                          </div>

                          {/* Added 2nd Check-in for mobile view */}
                          <div className="flex flex-col">
                            <span className="text-gray-500 text-[8px]">
                              2nd Check-in
                            </span>
                            <div className="font-medium hover:bg-gray-50 p-1 rounded cursor-pointer flex items-center">
                              <span className="truncate mr-1">
                                {getuserbreakdate(entry?.attendance_id) ||
                                  '---'}
                              </span>
                              <span>
                                <TaskCell task={entry.today_task} />
                              </span>
                              {entry.break_in ? (
                                <span className="text-yellow-600 bg-yellow-100 px-1 py-0.5 font-semibold rounded-xl text-[9px]">
                                  Auto
                                </span>
                              ) : null}
                            </div>
                          </div>
                          <div className="flex flex-col">
                            <span className="text-gray-500 text-[10px] xs:text-[11px]">
                              Today's Task
                            </span>
                            <div className="font-medium p-1">
                              <TaskCell task={entry.today_task} />
                              {entry.task_ids && entry.task_ids.length > 0 && (
                                <button
                                  onClick={(e) => {
                                    e.stopPropagation();
                                    handleShowTasks(entry.task_ids, entry.project_id);
                                  }}
                                  className="px-2 py-0.5 bg-blue-500 text-white rounded text-[9px] hover:bg-blue-600 transition-colors mt-1"
                                >
                                  Show Tasks
                                </button>
                              )}
                            </div>
                          </div>

                          <div className="flex flex-col">
                            <span className="text-gray-500 text-[10px] xs:text-[11px]">
                              Mode
                            </span>
                            <div className="mt-1">
                              <button
                                onClick={() => handleModeOpen(entry)}
                                className={`px-2 py-0.5 rounded-full text-[9px] xs:text-[10px] font-semibold ${entry.work_mode === 'on_site'
                                  ? 'bg-blue-100 text-blue-800'
                                  : entry.work_mode === 'remote'
                                    ? 'bg-purple-100 text-purple-800'
                                    : 'bg-gray-100 text-gray-800'
                                  }`}
                              >
                                {entry.work_mode === 'on_site'
                                  ? 'On-site'
                                  : entry.work_mode === 'remote'
                                    ? 'Remote'
                                    : '---'}
                              </button>
                            </div>
                          </div>
                        </div>
                      </div>
                    ))}
                    <Transition appear show={modalVisible} as={Fragment}>
                      <Dialog
                        as="div"
                        className="relative z-10"
                        onClose={handleabsentclosemodal}
                      >
                        <Transition.Child
                          as={Fragment}
                          enter="ease-out duration-300"
                          enterFrom="opacity-0"
                          enterTo="opacity-100"
                          leave="ease-in duration-200"
                          leaveFrom="opacity-100"
                          leaveTo="opacity-0"
                        >
                          <div className="fixed inset-0 bg-black bg-opacity-25" />
                        </Transition.Child>

                        <div className="fixed inset-0 overflow-y-auto">
                          <div className="flex min-h-full items-center justify-center p-4 text-center">
                            <Transition.Child
                              as={Fragment}
                              enter="ease-out duration-300"
                              enterFrom="opacity-0 scale-95"
                              enterTo="opacity-100 scale-100"
                              leave="ease-in duration-200"
                              leaveFrom="opacity-100 scale-100"
                              leaveTo="opacity-0 scale-95"
                            >
                              <Dialog.Panel className="w-full max-w-md transform overflow-hidden rounded-lg bg-white p-6 text-left align-middle shadow-xl transition-all">
                                <Dialog.Title
                                  as="h3"
                                  className="text-lg font-medium leading-6 text-gray-900 text-center mb-6"
                                >
                                  Mark Him Leave
                                </Dialog.Title>

                                <div className="mt-4">
                                  <RadioGroup
                                    value={selectedMode}
                                    onChange={setSelectedMode}
                                    className="space-y-4"
                                  >
                                    <RadioGroup.Option value="Absent">
                                      {({ checked }) => (
                                        <div className="flex items-center">
                                          <div
                                            className={`w-5 h-5 rounded-full border ${checked
                                              ? 'border-4 border-blue-500'
                                              : 'border border-gray-300'
                                              }`}
                                          />
                                          <span className="ml-3 text-gray-800">
                                            Absent
                                          </span>
                                        </div>
                                      )}
                                    </RadioGroup.Option>
                                    <RadioGroup.Option value="Full Day">
                                      {({ checked }) => (
                                        <div className="flex items-center">
                                          <div
                                            className={`w-5 h-5 rounded-full border ${checked
                                              ? 'border-4 border-blue-500'
                                              : 'border border-gray-300'
                                              }`}
                                          />
                                          <span className="ml-3 text-gray-800">
                                            Casual Leave
                                          </span>
                                        </div>
                                      )}
                                    </RadioGroup.Option>
                                    <RadioGroup.Option value="Half Day">
                                      {({ checked }) => (
                                        <div className="flex items-center">
                                          <div
                                            className={`w-5 h-5 rounded-full border ${checked
                                              ? 'border-4 border-blue-500'
                                              : 'border border-gray-300'
                                              }`}
                                          />
                                          <span className="ml-3 text-gray-800">
                                            Half Day Leave
                                          </span>
                                        </div>
                                      )}
                                    </RadioGroup.Option>
                                    <RadioGroup.Option value="Sick Leave">
                                      {({ checked }) => (
                                        <div className="flex items-center">
                                          <div
                                            className={`w-5 h-5 rounded-full border ${checked
                                              ? 'border-4 border-blue-500'
                                              : 'border border-gray-300'
                                              }`}
                                          />
                                          <span className="ml-3 text-gray-800">
                                            Sick Leave
                                          </span>
                                        </div>
                                      )}
                                    </RadioGroup.Option>

                                    <RadioGroup.Option value="Emergency Leave">
                                      {({ checked }) => (
                                        <div className="flex items-center">
                                          <div
                                            className={`w-5 h-5 rounded-full border ${checked
                                              ? 'border-4 border-blue-500'
                                              : 'border border-gray-300'
                                              }`}
                                          />
                                          <span className="ml-3 text-gray-800">
                                            Emergency Leave
                                          </span>
                                        </div>
                                      )}
                                    </RadioGroup.Option>
                                  </RadioGroup>
                                </div>

                                <div className="mt-4">
                                  <RadioGroup
                                    value={selectedMode}
                                    onChange={setSelectedMode}
                                    className="space-y-4"
                                  ></RadioGroup>
                                </div>

                                <div className="mt-8 flex justify-end space-x-3">
                                  <button
                                    type="button"
                                    className="inline-flex justify-center rounded-md border border-gray-300 bg-gray-500 px-4 py-2 text-sm font-medium text-white hover:bg-gray-600 focus:outline-none"
                                    onClick={handleabsentclosemodal}
                                  >
                                    Cancel
                                  </button>
                                  <button
                                    type="button"
                                    disabled={absentloading}
                                    className="inline-flex justify-center rounded-md border border-transparent bg-blue-500 px-4 py-2 text-sm font-medium text-white hover:bg-blue-600 focus:outline-none"
                                    onClick={handleSaveChanges}
                                  >
                                    Save
                                  </button>
                                </div>
                              </Dialog.Panel>
                            </Transition.Child>
                          </div>
                        </div>
                      </Dialog>
                    </Transition>
                  </div>
                </div>
              </div>
            </div>
          )}

          {isModalOpen && (
            <div className="fixed inset-0 flex items-center justify-center bg-black bg-opacity-50">
              <div className="bg-white p-6 rounded-lg shadow-lg w-96">
                <h2 className="text-2xl font-semibold mb-6 text-center text-gray-800">
                  Change CheckOut Time
                </h2>
                <div className="mb-6">
                  <label className="block text-sm font-medium mb-2 text-gray-700">
                    New CheckOut Time
                  </label>

                  {/* Time Picker Container */}
                  <div className="time-picker-container">
                    <div className="clock bg-gray-100 p-4 rounded-lg shadow-md">
                      <div className="time-display text-4xl font-bold text-center text-gray-800 mb-4">
                        <span>
                          {hour.toString().padStart(2, '0').slice(0, 2)}:
                        </span>
                        <span>
                          {minute.toString().padStart(2, '0').slice(0, 2)}
                        </span>
                      </div>

                      {/* AM/PM Toggle */}
                      <div className="am-pm-toggle flex justify-center space-x-4">
                        <button
                          onClick={toggleAMPM}
                          className={`am-pm-btn px-4 py-2 rounded-full text-lg ${isAM ? 'bg-blue-500 text-white' : 'bg-gray-300'
                            }`}
                        >
                          AM
                        </button>
                        <button
                          onClick={toggleAMPM}
                          className={`am-pm-btn px-4 py-2 rounded-full text-lg ${!isAM ? 'bg-blue-500 text-white' : 'bg-gray-300'
                            }`}
                        >
                          PM
                        </button>
                      </div>
                    </div>

                    {/* Input Section for Hour and Minute */}
                    <div className="input-section grid grid-cols-2 gap-4 mt-6">
                      <div className="input-group">
                        <label className="text-sm font-medium text-gray-700">
                          Hour
                        </label>
                        <div className="relative">
                          <input
                            type="number"
                            value={hour}
                            onChange={handleHourChange}
                            min="1"
                            max="12"
                            onInput={(e) => {
                              // Ensure the input is only a 2-digit number
                              const value = e.target.value;
                              if (value.length > 2) {
                                e.target.value = value.slice(0, 2); // Trim to 2 digits if more than 2 characters
                              }
                            }}
                            className="input px-4 py-2 rounded-lg border border-gray-300 focus:outline-none focus:ring-2 focus:ring-blue-500 w-full text-center"
                          />
                          <div className="absolute top-1/2 transform -translate-y-1/2 right-2 flex space-x-2">
                            <button
                              onClick={() =>
                                handleHourChange({
                                  target: { value: Math.min(12, hour + 1) },
                                })
                              }
                              className="text-xl text-gray-600 w-4 hover:text-blue-500"
                            >
                              &#8593;
                            </button>
                            <button
                              onClick={() =>
                                handleHourChange({
                                  target: { value: Math.max(1, hour - 1) },
                                })
                              }
                              className="text-xl text-gray-600 w-4 hover:text-blue-500"
                            >
                              &#8595;
                            </button>
                          </div>
                        </div>
                      </div>

                      <div className="input-group">
                        <label className="text-sm font-medium text-gray-700">
                          Minute
                        </label>
                        <div className="relative">
                          <input
                            type="number"
                            value={minute}
                            onChange={handleMinuteChange}
                            min="0"
                            max="59"
                            onInput={(e) => {
                              // Ensure the input is only a 2-digit number
                              const value = e.target.value;
                              if (value.length > 2) {
                                e.target.value = value.slice(0, 2); // Trim to 2 digits if more than 2 characters
                              }
                            }}
                            className="input px-4 py-2 rounded-lg border border-gray-300 focus:outline-none focus:ring-2 focus:ring-blue-500 w-full text-center"
                          />
                          <div className="absolute top-1/2 transform -translate-y-1/2 right-2 flex space-x-2">
                            <button
                              onClick={() =>
                                handleMinuteChange({
                                  target: { value: Math.min(59, minute + 1) },
                                })
                              }
                              className="text-xl text-gray-600 w-4 hover:text-blue-500"
                            >
                              &#8593;
                            </button>
                            <button
                              onClick={() =>
                                handleMinuteChange({
                                  target: { value: Math.max(0, minute - 1) },
                                })
                              }
                              className="text-xl text-gray-600 w-4 hover:text-blue-500"
                            >
                              &#8595;
                            </button>
                          </div>
                        </div>
                      </div>
                    </div>
                  </div>
                </div>

                {/* Buttons */}
                <div className="flex justify-end mt-6">
                  <button
                    onClick={handleCloseModal}
                    className="bg-gray-500 text-white px-6 py-2 rounded-lg hover:bg-gray-600 transition"
                  >
                    Cancel
                  </button>
                  <button
                    onClick={handleUpdateCheckOutTime}
                    className="bg-blue-500 text-white px-6 py-2 rounded-lg ml-4 hover:bg-blue-600 transition"
                  >
                    Save
                  </button>
                </div>
              </div>
            </div>
          )}

          {isModeOpen && (
            <div className="fixed inset-0 flex items-center justify-center bg-black bg-opacity-50">
              <div className="bg-white p-6 rounded-lg w-96">
                <h2 className="text-2xl font-semibold mb-6 text-center text-gray-800">
                  Change Work Mode
                </h2>

                <div className="flex flex-col w-full text-xl mt-3 text-gray-800 gap-2">
                  <button className="flex items-center px-4 py-2 hover:bg-purple-200 rounded-lg transition-all">
                    <input
                      type="radio"
                      name="work_mode"
                      value="remote"
                      // checked={work_mode === "Remote"}
                      onChange={(e) => setWorkMode(e.target.value)}
                      className="mr-2"
                    />
                    Remote
                  </button>

                  <button className="flex items-center px-4 py-2 hover:bg-blue-200 rounded-lg transition-all">
                    <input
                      type="radio"
                      name="work_mode"
                      value="on_site"
                      // checked={work_mode === "On-Site"}
                      onChange={(e) => setWorkMode(e.target.value)}
                      className="mr-2"
                    />
                    On-Site
                  </button>
                </div>

                <div className="flex justify-end mt-6">
                  <button
                    onClick={handleModeModal}
                    className="bg-gray-500 text-white px-6 py-2 rounded-lg hover:bg-gray-600 transition"
                  >
                    Cancel
                  </button>
                  <button
                    onClick={() => handleUpdateMode()}
                    className="bg-blue-500 text-white px-6 py-2 rounded-lg ml-4 hover:bg-blue-600 transition"
                  >
                    Save
                  </button>
                </div>
              </div>
            </div>
          )}

          {/* Checkin Time Changing Model */}
          {isCheckinModalOpen && (
            <div className="fixed inset-0 flex items-center justify-center bg-black bg-opacity-50">
              <div className="bg-white p-6 rounded-lg shadow-lg w-96">
                <h2 className="text-2xl font-semibold mb-6 text-center text-gray-800">
                  Change CheckIn Time
                </h2>
                <div className="mb-6">
                  <label className="block text-sm font-medium mb-2 text-gray-700">
                    New CheckIn Time
                  </label>

                  {/* Time Picker Container */}
                  <div className="time-picker-container">
                    <div className="clock bg-gray-100 p-4 rounded-lg shadow-md">
                      <div className="time-display text-4xl font-bold text-center text-gray-800 mb-4">
                        <span>
                          {hourin.toString().padStart(2, '0').slice(0, 2)}:
                        </span>
                        <span>
                          {minutein.toString().padStart(2, '0').slice(0, 2)}
                        </span>
                      </div>

                      {/* AM/PM Toggle */}
                      <div className="am-pm-toggle flex justify-center space-x-4">
                        <button
                          onClick={togglecheckinAMPM}
                          className={`am-pm-btn px-4 py-2 rounded-full text-lg ${isinAM ? 'bg-blue-500 text-white' : 'bg-gray-300'
                            }`}
                        >
                          AM
                        </button>
                        <button
                          onClick={togglecheckinAMPM}
                          className={`am-pm-btn px-4 py-2 rounded-full text-lg ${!isinAM ? 'bg-blue-500 text-white' : 'bg-gray-300'
                            }`}
                        >
                          PM
                        </button>
                      </div>
                    </div>

                    {/* Input Section for Hour and Minute */}
                    <div className="input-section grid grid-cols-2 gap-4 mt-6">
                      <div className="input-group">
                        <label className="text-sm font-medium text-gray-700">
                          Hour
                        </label>
                        <div className="relative">
                          <input
                            className="px-4 py-2 rounded-lg border border-gray-300 focus:outline-none focus:ring-2 focus:ring-blue-500 w-full text-center"
                            type="number"
                            value={hourin}
                            onChange={handleCheckInHourChange}
                            max="12"
                            min="01"
                            onInput={(e) => {
                              // Ensure the input is only a 2-digit number
                              const value = e.target.value;
                              if (value.length > 2) {
                                e.target.value = value.slice(0, 2); // Trim to 2 digits if more than 2 characters
                              }
                            }}
                          // className="input px-4 py-2 rounded-lg border border-gray-300 focus:outline-none focus:ring-2 focus:ring-blue-500 w-full text-center"
                          />
                          <div className="absolute top-1/2 transform -translate-y-1/2 right-2 flex space-x-2">
                            <button
                              onClick={() =>
                                handleCheckInHourChange({
                                  target: { value: Math.min(12, hourin + 1) },
                                })
                              }
                              className="text-xl text-gray-600 w-4 hover:text-blue-500"
                            >
                              &#8593;
                            </button>
                            <button
                              onClick={() =>
                                handleCheckInHourChange({
                                  target: { value: Math.max(1, hourin - 1) },
                                })
                              }
                              className="text-xl text-gray-600 w-4 hover:text-blue-500"
                            >
                              &#8595;
                            </button>
                          </div>
                        </div>
                      </div>

                      <div className="input-group">
                        <label className="text-sm font-medium text-gray-700">
                          Minute
                        </label>
                        <div className="relative">
                          <input
                            type="number"
                            value={minutein}
                            onChange={handleCheckInMinuteChange}
                            min="0"
                            max="59"
                            onInput={(e) => {
                              // Ensure the input is only a 2-digit number
                              const value = e.target.value;
                              if (value.length > 2) {
                                e.target.value = value.slice(0, 2); // Trim to 2 digits if more than 2 characters
                              }
                            }}
                            className="input px-4 py-2 rounded-lg border border-gray-300 focus:outline-none focus:ring-2 focus:ring-blue-500 w-full text-center"
                          />
                          <div className="absolute top-1/2 transform -translate-y-1/2 right-2 flex space-x-2">
                            <button
                              onClick={() =>
                                handleCheckInMinuteChange({
                                  target: { value: Math.min(59, minutein + 1) },
                                })
                              }
                              className="text-xl text-gray-600 w-4 hover:text-blue-500"
                            >
                              &#8593;
                            </button>
                            <button
                              onClick={() =>
                                handleCheckInMinuteChange({
                                  target: { value: Math.max(0, minutein - 1) },
                                })
                              }
                              className="text-xl text-gray-600 w-4 hover:text-blue-500"
                            >
                              &#8595;
                            </button>
                          </div>
                        </div>
                      </div>
                    </div>
                  </div>
                </div>

                {/* Buttons */}
                <div className="flex justify-end mt-6">
                  <button
                    onClick={handleCheckInCloseModal}
                    className="bg-gray-500 text-white px-6 py-2 rounded-lg hover:bg-gray-600 transition"
                  >
                    Cancel
                  </button>
                  <button
                    onClick={handleUpdateCheckInTime}
                    className="bg-blue-500 text-white px-6 py-2 rounded-lg ml-4 hover:bg-blue-600 transition"
                  >
                    Save
                  </button>
                </div>
              </div>
            </div>
          )}
        </>
      )}

      {/* Monthly View */}
      {!loading && maintab === 'TableView' && selectedTab === 'Monthly' && (
        <EmployeeMonthlyAttendanceTable selectedDateM={selectedDateM} />
      )}
      {!loading && maintab === 'TableView' && selectedTab === 'Weekly' && (
        <EmployeeWeeklyAttendanceTable selectedDateW={selectedDateW} />
      )}
      {!loading && maintab === 'TableView' && selectedTab === 'Filter' && (
        <FilteredDataAdmin
          search={search}
          startdate={startdate}
          enddate={enddate}
        />
      )}
      {!loading && maintab === 'GraphicView' && (
        <div className="col-span-12 sm:col-span-4 md:col-span-3 lg:col-span-3">
          <GraphicViewComponent
            selectedEmployee={selectedEmployee}
            attendanceLogs={attendanceLogs}
            monthlyStats={monthlyStats}
            tableData={tableData}
          />
        </div>
      )}
      {!loading && maintab === 'DetailedView' && (
        <>
          <div className="flex-1">
            <div className="flex flex-row justify-between">
              <div></div>
            </div>

            <div className="grid grid-cols-1 sm:grid-cols-4 gap-2 sm:gap-4">
              {/* Employee List for small screens - initially hidden, shows when button is clicked */}
              <div className="sm:hidden w-full mb-4">
                {!showEmployeeList ? (
                  <button
                    onClick={() => setShowEmployeeList(true)}
                    className="w-full bg-blue-500 text-white py-2 px-4 rounded-lg shadow-md hover:bg-blue-600 transition-all flex items-center justify-center"
                  >
                    <SearchIcon className="w-4 h-4 mr-2" />
                    Search Employees
                  </button>
                ) : (
                  <div className="bg-white rounded-lg shadow-md p-3">
                    <div className="flex items-center justify-between mb-3">
                      <h3 className="font-medium">Employee Search</h3>
                      <button
                        onClick={() => setShowEmployeeList(false)}
                        className="text-gray-500 hover:text-gray-700"
                        aria-label="Close employee list"
                      >
                        <svg
                          xmlns="http://www.w3.org/2000/svg"
                          className="h-5 w-5"
                          viewBox="0 0 20 20"
                          fill="currentColor"
                        >
                          <path
                            fillRule="evenodd"
                            d="M4.293 4.293a1 1 0 011.414 0L10 8.586l4.293-4.293a1 1 0 111.414 1.414L11.414 10l4.293 4.293a1 1 0 01-1.414 1.414L10 11.414l-4.293 4.293a1 1 0 01-1.414-1.414L8.586 10 4.293 5.707a1 1 0 010-1.414z"
                            clipRule="evenodd"
                          />
                        </svg>
                      </button>
                    </div>

                    <input
                      type="search"
                      name="search"
                      placeholder="Search Employee..."
                      aria-label="Search"
                      value={searchTerm}
                      onChange={(e) => setSearchTerm(e.target.value)}
                      className="w-full px-3 py-2 rounded-lg border border-gray-300 focus:outline-none focus:ring-2 focus:ring-blue-500 shadow-sm transition duration-200 mb-3 text-sm"
                      autoFocus
                    />

                    <ul className="space-y-2 max-h-[40vh] overflow-y-auto rounded-lg pr-1 custom-scrollbar">
                      {filteredEmployees.map((employee) => (
                        <li
                          key={employee.id}
                          onClick={() => {
                            setDataEmployeesearch(employee);
                            handleEmployeeClick(employee.id);
                            setShowEmployeeList(false); // Hide list after selection on mobile
                          }}
                          className={`p-2 rounded-lg cursor-pointer transition-colors flex items-center justify-between ${selectedEmployeesearch?.id === employee.id
                            ? 'bg-blue-100 text-blue-600'
                            : 'hover:bg-gray-100'
                            } ${employeeStats[employee.id] < 6 ? 'text-red-600' : ''
                            }`}
                        >
                          <span className="truncate mr-2 text-sm">
                            {employee.full_name}
                          </span>
                          <button
                            className="hover:bg-gray-300 transition-all ease-in-out px-2 py-1 rounded-xl"
                            onClick={(e) => {
                              e.stopPropagation();
                              handleEmployeeDelete(employee.id);
                            }}
                            aria-label="Delete employee"
                          >
                            <Trash2 className="w-4 h-4" />
                          </button>
                        </li>
                      ))}
                    </ul>
                  </div>
                )}
              </div>

              {/* Employee List for desktop - always visible */}
              <div className="hidden sm:block col-span-1 w-full">
                <input
                  type="search"
                  name="search"
                  placeholder="Search Employee..."
                  aria-label="Search"
                  value={searchTerm}
                  onChange={(e) => setSearchTerm(e.target.value)}
                  className="w-full px-3 py-2 rounded-xl border border-gray-300 focus:outline-none focus:ring-2 focus:ring-blue-500 shadow-sm transition duration-200 mb-3 text-sm sm:text-base"
                />

                <ul className="space-y-2 max-h-[40vh] sm:max-h-[50vh] md:max-h-[60vh] lg:max-h-[500px] overflow-y-auto rounded-lg pr-1 sm:pr-2.5 custom-scrollbar">
                  {filteredEmployees.map((employee) => (
                    <li
                      key={employee.id}
                      onClick={() => {
                        setDataEmployeesearch(employee);
                        handleEmployeeClick(employee.id);
                      }}
                      className={`p-2 sm:p-3 rounded-lg cursor-pointer transition-colors flex-shrink-0 flex items-center justify-between ${selectedEmployeesearch?.id === employee.id
                        ? 'bg-blue-100 text-blue-600 hover:bg-gray-50'
                        : 'hover:bg-gray-100'
                        } ${employeeStats[employee.id] < 6 ? 'text-red-600' : ''
                        }`}
                    >
                      <span className="truncate mr-2 text-xs sm:text-base">
                        {employee.full_name}
                      </span>
                      <button
                        className="hover:bg-gray-300 transition-all ease-in-out px-2 py-1 sm:px-3 sm:py-1 rounded-xl flex-shrink-0"
                        onClick={(e) => {
                          e.stopPropagation();
                          handleEmployeeDelete(employee.id);
                        }}
                        aria-label="Delete employee"
                      >
                        <Trash2 className="w-4 h-4 sm:w-5 sm:h-5" />
                      </button>
                    </li>
                  ))}
                </ul>
              </div>

              {/* Employee Dashboard */}
              {selectedEmployee && !graphicview && (
                <div className="col-span-1 sm:col-span-3 w-full mt-4 sm:mt-0">
                  <div className="bg-gray-100 rounded-lg shadow-md p-2 sm:p-4">
                    <div className="flex flex-col sm:flex-row items-start sm:items-center justify-between mb-4">
                      <h2 className="text-lg sm:text-2xl font-bold mb-2 sm:mb-0">
                        {selectedEmployee.full_name}'s Dashboard
                      </h2>
                    </div>

                    {loading ? (
                      <div className="flex items-center justify-center h-40 sm:h-64">
                        <div className="animate-spin rounded-full h-8 w-8 border-b-2 border-blue-600"></div>
                      </div>
                    ) : (
                      <>
                        {/* Today's Status & Breaks */}
                        <div className="grid grid-cols-1 lg:grid-cols-2 gap-3 sm:gap-5 mb-4 sm:mb-6">
                          <div className="bg-gray-50 rounded-lg p-3 sm:p-4">
                            <h3 className="text-base sm:text-lg font-semibold mb-2 sm:mb-3">
                              Today's Status
                            </h3>
                            {attendanceLogs[0] ? (
                              <div className="space-y-2 sm:space-y-3 text-xs sm:text-base">
                                <div className="flex justify-between">
                                  <span>Check-in:</span>
                                  <span>
                                    {format(
                                      new Date(attendanceLogs[0].check_in),
                                      'h:mm a'
                                    )}
                                  </span>
                                </div>
                                <div className="flex justify-between">
                                  <span>Check-out:</span>
                                  <span>
                                    {attendanceLogs[0].check_out
                                      ? format(
                                        new Date(attendanceLogs[0].check_out),
                                        'h:mm a'
                                      )
                                      : 'Not checked out'}
                                  </span>
                                </div>
                                <div className="flex justify-between">
                                  <span>Work Mode:</span>
                                  <span
                                    className={`px-2 py-1 rounded-full text-xs sm:text-sm ${attendanceLogs[0].work_mode === 'on_site'
                                      ? 'bg-blue-100 text-blue-800'
                                      : 'bg-purple-100 text-purple-800'
                                      }`}
                                  >
                                    {attendanceLogs[0].work_mode}
                                  </span>
                                </div>
                                <div className="flex justify-between">
                                  <span>Duration:</span>
                                  <span>
                                    {calculateDuration(
                                      attendanceLogs[0].check_in,
                                      attendanceLogs[0].check_out
                                    )}
                                  </span>
                                </div>
                              </div>
                            ) : (
                              <p className="text-gray-500 text-xs sm:text-base">
                                No attendance record for today
                              </p>
                            )}
                          </div>

                          {/* Break Summary */}
                          <div className="bg-gray-50 rounded-lg p-3 sm:p-4">
                            <h3 className="text-base sm:text-lg font-semibold mb-2 sm:mb-3">
                              Break Records
                            </h3>
                            {todayBreak.length > 0 ? (
                              todayBreak.map((breakItem, index) => (
                                <div
                                  key={index}
                                  className="space-y-2 sm:space-y-3 text-xs sm:text-base"
                                >
                                  <div className="flex justify-between">
                                    <span>Start:</span>
                                    <span>
                                      {format(
                                        new Date(breakItem.start_time),
                                        'hh:mm a'
                                      )}
                                    </span>
                                  </div>
                                  <div className="flex justify-between">
                                    <span>End:</span>
                                    <span>
                                      {breakItem.end_time
                                        ? format(
                                          new Date(breakItem.end_time),
                                          'hh:mm a'
                                        )
                                        : 'Ongoing'}
                                    </span>
                                  </div>
                                  <div className="flex justify-between">
                                    <span>Status:</span>
                                    <span>{breakItem.status || 'N/A'}</span>
                                  </div>
                                </div>
                              ))
                            ) : (
                              <p className="text-gray-500 text-xs sm:text-base">
                                No break records for today
                              </p>
                            )}
                          </div>
                        </div>

                        {/* Monthly Overview */}
                        <div className="mt-4 sm:mt-6">
                          <div className="bg-white rounded-lg shadow-md p-3 sm:p-6">
                            <div className="flex items-center mb-4 sm:mb-6">
                              <BarChart className="w-5 h-5 sm:w-6 sm:h-6 text-blue-600 mr-2" />
                              <h2 className="text-base sm:text-xl font-semibold">
                                Monthly Overview -{' '}
                                {format(new Date(), 'MMMM yyyy')}
                              </h2>
                            </div>

                            {monthlyStats ? (
                              <div className="grid grid-cols-1 md:grid-cols-3 gap-3 sm:gap-6">
                                <div className="bg-gray-50 rounded-lg p-3 sm:p-4">
                                  <h3 className="text-xs sm:text-sm font-medium text-gray-500 mb-2 sm:mb-3">
                                    {/* right monthly status */}
                                    Attendance Summary
                                  </h3>
                                  <div className="space-y-2 sm:space-y-3 text-xs sm:text-base">
                                    <div className="flex items-center justify-between">
                                      <span className="text-gray-600">
                                        Expected Working Days:
                                      </span>
                                      <span className="font-medium">
                                        {monthlyStats.expectedWorkingDays}
                                      </span>
                                    </div>
                                    <div className="flex items-center justify-between">
                                      <span className="text-gray-600">
                                        Days Attended:
                                      </span>
                                      <span className="font-medium">
                                        {monthlyStats.totalWorkingDays}
                                      </span>
                                    </div>
                                    <div className="flex items-center justify-between">
                                      <span className="text-gray-600">
                                        Present Days:
                                      </span>
                                      <span className="font-medium text-green-600">
                                        {monthlyStats.presentDays}
                                      </span>
                                    </div>
                                    <div className="flex items-center justify-between">
                                      <span className="text-gray-600">
                                        Late Days:
                                      </span>
                                      <span className="font-medium text-yellow-600">
                                        {monthlyStats.lateDays}
                                      </span>
                                    </div>
                                    <div className="flex justify-between text-gray-600">
                                      <span>Absentees:</span>
                                      <span className="text-red-600">
                                        {absentees || 0}
                                      </span>
                                    </div>
                                    <div className="flex justify-between text-gray-600">
                                      <span>Leaves:</span>
                                      <span className="text-green-600">
                                        {leaves || 0}
                                      </span>
                                    </div>
                                  </div>
                                </div>

                                <div className="bg-gray-50 rounded-lg p-3 sm:p-4">
                                  <h3 className="text-xs sm:text-sm font-medium text-gray-500 mb-2 sm:mb-3">
                                    Work Mode Distribution
                                  </h3>
                                  <div className="space-y-2 sm:space-y-3 text-xs sm:text-base">
                                    <div className="flex items-center justify-between">
                                      <span className="text-gray-600">
                                        On-site Days:
                                      </span>
                                      <span className="font-medium text-blue-600">
                                        {monthlyStats.onSiteDays}
                                      </span>
                                    </div>
                                    <div className="flex items-center justify-between">
                                      <span className="text-gray-600">
                                        Remote Days:
                                      </span>
                                      <span className="font-medium text-purple-600">
                                        {monthlyStats.remoteDays}
                                      </span>
                                    </div>
                                    <div className="flex items-center justify-between">
                                      <span className="text-gray-600">
                                        Attendance Rate:
                                      </span>
                                      <span className="font-medium">
                                        {(
                                          (monthlyStats.totalWorkingDays /
                                            monthlyStats.expectedWorkingDays) *
                                          100
                                        ).toFixed(1)}
                                        %
                                      </span>
                                    </div>
                                  </div>
                                </div>

                                <div className="bg-gray-50 rounded-lg p-3 sm:p-4">
                                  <h3 className="text-xs sm:text-sm font-medium text-gray-500 mb-2 sm:mb-3">
                                    Work Hours
                                  </h3>
                                  <div className="space-y-2 sm:space-y-3 text-xs sm:text-base">
                                    <div className="flex items-center justify-between">
                                      <span className="text-gray-600">
                                        Average Daily Hours:
                                      </span>
                                      <span className="font-medium">
                                        {monthlyStats.averageWorkHours.toFixed(
                                          1
                                        )}
                                        h
                                      </span>
                                    </div>
                                    <div className="flex items-center justify-between">
                                      <span className="text-gray-600">
                                        Total Hours:
                                      </span>
                                      <span className="font-medium">
                                        {monthlyStats.totalHours.toFixed(1)}h
                                      </span>
                                    </div>

                                    <div className="flex items-center justify-between">
                                      <span className="text-gray-600">
                                        Overtime Hours:
                                      </span>
                                      <span className="font-medium text-purple-600">
                                        {monthlyStats.totalOvertimeHours.toFixed(
                                          1
                                        )}
                                        h
                                      </span>
                                    </div>

                                    <div className="flex items-center justify-between">
                                      <span className="text-gray-600">
                                        Expected Hours:
                                      </span>
                                      <span className="font-medium">
                                        {7 * monthlyStats.expectedWorkingDays}h
                                      </span>
                                    </div>
                                  </div>
                                </div>
                              </div>
                            ) : (
                              <div className="text-center py-6 sm:py-8 text-gray-500 text-xs sm:text-base">
                                No attendance records found for this month
                              </div>
                            )}
                          </div>
                        </div>
                        <div className="mt-4 sm:mt-5">
                          <AbsenteeComponentAdmin userID={userID} />
                        </div>
                      </>
                    )}
                  </div>
                </div>
              )}
            </div>
          </div>
        </>
      )}

      {/* Tasks Modal */}
      <TaskModalAdmin
        isOpen={isTasksModalOpen}
        onClose={handleCloseTasksModal}
        taskIds={selectedTaskIds}
        projectId={selectedProjectId}
      />
    </div>
    // );
  );
};

export default EmployeeAttendanceTable;
  <|MERGE_RESOLUTION|>--- conflicted
+++ resolved
@@ -244,7 +244,7 @@
 
     if (error) {
       console.error('Error fetching attendance:', error);
-      return
+      return;
     } else {
       if (data.length) {
         let dataid = data[0].id;
@@ -344,13 +344,13 @@
         prev.map((item) =>
           item.id === (newAbsenteeData.user_id || selecteduser)
             ? {
-              ...item,
-              status: newAbsenteeData.absentee_type,
-              textColor:
-                newAbsenteeData.absentee_type === 'Absent'
-                  ? 'text-red-500'
-                  : 'text-blue-500',
-            }
+                ...item,
+                status: newAbsenteeData.absentee_type,
+                textColor:
+                  newAbsenteeData.absentee_type === 'Absent'
+                    ? 'text-red-500'
+                    : 'text-blue-500',
+              }
             : item
         )
       );
@@ -358,13 +358,13 @@
         prev.map((item) =>
           item.id === (newAbsenteeData.user_id || selecteduser)
             ? {
-              ...item,
-              status: newAbsenteeData.absentee_type,
-              textColor:
-                newAbsenteeData.absentee_type === 'Absent'
-                  ? 'text-red-500'
-                  : 'text-blue-500',
-            }
+                ...item,
+                status: newAbsenteeData.absentee_type,
+                textColor:
+                  newAbsenteeData.absentee_type === 'Absent'
+                    ? 'text-red-500'
+                    : 'text-blue-500',
+              }
             : item
         )
       );
@@ -374,11 +374,11 @@
         prev.map((item) =>
           item.id === selecteduser
             ? {
-              ...item,
-              status: selectedMode == 'Absent' ? 'Absent' : 'leave',
-              textColor:
-                selectedMode == 'Absent' ? 'text-red-500' : 'text-blue-500',
-            }
+                ...item,
+                status: selectedMode == 'Absent' ? 'Absent' : 'leave',
+                textColor:
+                  selectedMode == 'Absent' ? 'text-red-500' : 'text-blue-500',
+              }
             : item
         )
       );
@@ -386,11 +386,11 @@
         prev.map((item) =>
           item.id === selecteduser
             ? {
-              ...item,
-              status: selectedMode == 'Absent' ? 'Absent' : 'leave',
-              textColor:
-                selectedMode == 'Absent' ? 'text-red-500' : 'text-blue-500',
-            }
+                ...item,
+                status: selectedMode == 'Absent' ? 'Absent' : 'leave',
+                textColor:
+                  selectedMode == 'Absent' ? 'text-red-500' : 'text-blue-500',
+              }
             : item
         )
       );
@@ -750,7 +750,12 @@
         }
 
         const today = selectedDate.toISOString().split('T')[0];
-        console.log('🔍 Fetching leave data for date:', today, 'and organization:', userprofile?.organization_id);
+        console.log(
+          '🔍 Fetching leave data for date:',
+          today,
+          'and organization:',
+          userprofile?.organization_id
+        );
 
         // First, let's check all leave records from absentees table for debugging
         const { data: allLeaveRecords, error: allError } = await supabase
@@ -759,10 +764,16 @@
           .eq('absentee_type', 'leave');
 
         console.log('🔍 All leave records from absentees:', allLeaveRecords);
-        
+
         // Log the dates to see what dates we have
         if (allLeaveRecords && allLeaveRecords.length > 0) {
-          const uniqueDates = [...new Set(allLeaveRecords.map(req => req.absentee_date || req.created_at.split('T')[0]))].sort();
+          const uniqueDates = [
+            ...new Set(
+              allLeaveRecords.map(
+                (req) => req.absentee_date || req.created_at.split('T')[0]
+              )
+            ),
+          ].sort();
           console.log('🔍 Available leave dates:', uniqueDates);
           console.log('🔍 Looking for date:', today);
         }
@@ -779,7 +790,7 @@
           return;
         }
 
-        const orgUserIds = orgUsers.map(user => user.id);
+        const orgUserIds = orgUsers.map((user) => user.id);
         console.log('🔍 Organization user IDs:', orgUserIds);
 
         // Now fetch leave records from absentees table with proper filtering
@@ -789,14 +800,16 @@
           .select('*')
           .eq('absentee_type', 'leave')
           .in('user_id', orgUserIds)
-          .or(`absentee_date.eq.${today},and(created_at.gte.${today}T00:00:00,created_at.lte.${today}T23:59:59)`);
-
-        console.log('🔍 Leave records query result:', { 
-          data: leaveData, 
-          error, 
-          today, 
+          .or(
+            `absentee_date.eq.${today},and(created_at.gte.${today}T00:00:00,created_at.lte.${today}T23:59:59)`
+          );
+
+        console.log('🔍 Leave records query result:', {
+          data: leaveData,
+          error,
+          today,
           orgId: userprofile?.organization_id,
-          dataLength: leaveData?.length || 0 
+          dataLength: leaveData?.length || 0,
         });
 
         if (error) {
@@ -804,21 +817,26 @@
           setLeaveRequestsData([]);
         } else {
           // Transform absentees data to match the expected format
-          const transformedData = leaveData?.map(record => {
-            const user = orgUsers.find(u => u.id === record.user_id);
-            return {
-              id: record.id,
-              full_name: user?.full_name || 'Unknown User',
-              user_email: user?.email || 'No email',
-              status: 'approved', // Since it's already in absentees table
-              leave_type: record.absentee_Timing || 'Full Day',
-              leave_date: record.absentee_date || record.created_at.split('T')[0],
-              user_id: record.user_id,
-              organization_id: userprofile?.organization_id
-            };
-          }) || [];
-
-          console.log('✅ Successfully fetched and transformed leave records:', transformedData);
+          const transformedData =
+            leaveData?.map((record) => {
+              const user = orgUsers.find((u) => u.id === record.user_id);
+              return {
+                id: record.id,
+                full_name: user?.full_name || 'Unknown User',
+                user_email: user?.email || 'No email',
+                status: 'approved', // Since it's already in absentees table
+                leave_type: record.absentee_Timing || 'Full Day',
+                leave_date:
+                  record.absentee_date || record.created_at.split('T')[0],
+                user_id: record.user_id,
+                organization_id: userprofile?.organization_id,
+              };
+            }) || [];
+
+          console.log(
+            '✅ Successfully fetched and transformed leave records:',
+            transformedData
+          );
           setLeaveRequestsData(transformedData);
         }
       } catch (err) {
@@ -1984,7 +2002,7 @@
           tasksMap.set(task.user_id, {
             content: task.content,
             task_ids: task.task_ids || [],
-            project_id: task.project_id
+            project_id: task.project_id,
           });
         }
       });
@@ -2003,7 +2021,11 @@
       // Final data map
       const finalAttendanceData = users.map((user) => {
         const log = attendanceMap.get(user.id);
-        const taskData = tasksMap.get(user.id) || { content: 'No Task', task_ids: [], project_id: null };
+        const taskData = tasksMap.get(user.id) || {
+          content: 'No Task',
+          task_ids: [],
+          project_id: null,
+        };
 
         if (!log) {
           const absenteeType = absenteesMap.get(user.id);
@@ -2056,8 +2078,8 @@
             log.status?.toLowerCase() === 'present'
               ? 'text-green-500'
               : log.status?.toLowerCase() === 'late'
-                ? 'text-yellow-500'
-                : 'text-red-500',
+              ? 'text-yellow-500'
+              : 'text-red-500',
         };
       });
 
@@ -2070,7 +2092,7 @@
             fetchUserAbsentees.initiate({ userId, monthForAttendance })
           ).unwrap(); // ✅ use unwrap() to access data
 
-          const count = result.length || 0
+          const count = result.length || 0;
         } catch (err) {
           console.error('Error fetching absentee:', err);
         }
@@ -2202,16 +2224,10 @@
     setgraphicview(false);
   };
   const isSideBarOpen = useSelector((state: RootState) => state.sideBar.isOpen);
-<<<<<<< HEAD
   const statusFonts = ` ${isSideBarOpen ? 'text-xl' : 'text-xl'}`;
   const tableHeading = `py-1 xs:py-1.5 sm:py-2 md:py-3 px-1 xs:px-2 sm:px-3 md:px-6 text-left whitespace-nowrap ${
     isSideBarOpen ? 'text-[8px]' : 'text-[12px]'
   }`;
-=======
-  const statusFonts = ` ${isSideBarOpen ? 'text-[14px]' : 'text-xl'}`;
-  const tableHeading = `py-1 xs:py-1.5 sm:py-2 md:py-3 px-1 xs:px-2 sm:px-3 md:px-6 text-left whitespace-nowrap ${isSideBarOpen ? 'text-[8px]' : 'text-[12px]'
-    }`;
->>>>>>> 80d81629
 
   return (
     <div className="flex flex-col  justify-center  items-center min-h-full  bg-gray-10 w-full ">
@@ -2263,37 +2279,41 @@
             <div className="sm:w-[40%] w-[100%]  hidden sm:mx-0 mx-auto  md:flex justify-start md:space-x-4 space-x-2 ">
               <button
                 onClick={() => setSelectedTab('Daily')}
-                className={`px-4 py-2 rounded-lg transition-all ${selectedTab === 'Daily'
-                  ? 'bg-blue-500 text-white'
-                  : 'bg-white text-gray-700 hover:bg-gray-100'
-                  }`}
+                className={`px-4 py-2 rounded-lg transition-all ${
+                  selectedTab === 'Daily'
+                    ? 'bg-blue-500 text-white'
+                    : 'bg-white text-gray-700 hover:bg-gray-100'
+                }`}
               >
                 Daily
               </button>
               <button
                 onClick={() => setSelectedTab('Weekly')}
-                className={`px-4 py-2 rounded-lg transition-all ${selectedTab === 'Weekly'
-                  ? 'bg-blue-500 text-white'
-                  : 'bg-white text-gray-700 hover:bg-gray-200'
-                  }`}
+                className={`px-4 py-2 rounded-lg transition-all ${
+                  selectedTab === 'Weekly'
+                    ? 'bg-blue-500 text-white'
+                    : 'bg-white text-gray-700 hover:bg-gray-200'
+                }`}
               >
                 Weekly
               </button>
               <button
                 onClick={() => setSelectedTab('Monthly')}
-                className={`px-4 py-2 rounded-lg transition-all ${selectedTab === 'Monthly'
-                  ? 'bg-blue-500 text-white'
-                  : 'bg-white text-gray-700 hover:bg-gray-200'
-                  }`}
+                className={`px-4 py-2 rounded-lg transition-all ${
+                  selectedTab === 'Monthly'
+                    ? 'bg-blue-500 text-white'
+                    : 'bg-white text-gray-700 hover:bg-gray-200'
+                }`}
               >
                 Monthly
               </button>
               <button
                 onClick={() => setSelectedTab('Filter')}
-                className={`px-4 py-2 rounded-lg transition-all ${selectedTab === 'Filter'
-                  ? 'bg-blue-500 text-white'
-                  : 'bg-white text-gray-700 hover:bg-gray-200'
-                  }`}
+                className={`px-4 py-2 rounded-lg transition-all ${
+                  selectedTab === 'Filter'
+                    ? 'bg-blue-500 text-white'
+                    : 'bg-white text-gray-700 hover:bg-gray-200'
+                }`}
               >
                 Filter
               </button>
@@ -2556,13 +2576,15 @@
             className={`w-full overflow-x-auto bg-white p-6 rounded-lg shadow-lg mb-6`}
           >
             <div
-              className={`flex sm:flex-nowrap justify-between flex-wrap ${isSideBarOpen ? ' space-x-5' : ''
-                } items-center text-lg font-medium`}
+              className={`flex sm:flex-nowrap justify-between flex-wrap ${
+                isSideBarOpen ? ' space-x-5' : ''
+              } items-center text-lg font-medium`}
             >
               <button
                 onClick={() => handleFilterChange('all')}
-                className={`flex items-center space-x-2 px-4 py-2 rounded-3xl hover:bg-gray-200 transition-all ${currentFilter === 'all' ? 'bg-gray-200' : ''
-                  }`}
+                className={`flex items-center space-x-2 px-4 py-2 rounded-3xl hover:bg-gray-200 transition-all ${
+                  currentFilter === 'all' ? 'bg-gray-200' : ''
+                }`}
               >
                 <span className="md:w-4 md:h-4   bg-gray-600 rounded-full"></span>
                 <h2 className={`${statusFonts} text-gray-600`}>
@@ -2572,8 +2594,9 @@
               </button>
               <button
                 onClick={() => handleFilterChange('present')}
-                className={`flex  items-center space-x-2 px-4 py-2 rounded-3xl hover:bg-green-100 transition-all${currentFilter === 'present' ? 'bg-green-200' : ''
-                  }`}
+                className={`flex  items-center space-x-2 px-4 py-2 rounded-3xl hover:bg-green-100 transition-all${
+                  currentFilter === 'present' ? 'bg-green-200' : ''
+                }`}
               >
                 <span className="md:w-4 md:h-4 bg-green-500 rounded-full"></span>
                 <h2 className={`${statusFonts}text-green-600`}>
@@ -2582,8 +2605,9 @@
               </button>
               <button
                 onClick={() => handleFilterChange('late')}
-                className={`flex items-center space-x-2 px-4 py-2 rounded-3xl hover:bg-yellow-200 transition-all${currentFilter === 'late' ? 'bg-yellow-100' : ''
-                  }`}
+                className={`flex items-center space-x-2 px-4 py-2 rounded-3xl hover:bg-yellow-200 transition-all${
+                  currentFilter === 'late' ? 'bg-yellow-100' : ''
+                }`}
               >
                 <span className="md:w-4 md:h-4 bg-yellow-500 rounded-full"></span>
                 <h2 className={`${statusFonts} text-yellow-600`}>
@@ -2592,8 +2616,9 @@
               </button>
               <button
                 onClick={() => handleFilterChange('remote')}
-                className={`flex items-center space-x-2 px-4 py-2 rounded-3xl hover:bg-purple-100 transition-all${currentFilter === 'remote' ? 'bg-purple-100' : ''
-                  }`}
+                className={`flex items-center space-x-2 px-4 py-2 rounded-3xl hover:bg-purple-100 transition-all${
+                  currentFilter === 'remote' ? 'bg-purple-100' : ''
+                }`}
               >
                 <span className="md:w-4 md:h-4 bg-purple-500 rounded-full"></span>
                 <h2 className="text-purple-600 md:text-xl text-sm">
@@ -2602,19 +2627,23 @@
               </button>
               <button
                 onClick={() => handleFilterChange('leave')}
-                className={`flex items-center space-x-2 px-4 py-2 rounded-3xl hover:bg-purple-100 transition-all${currentFilter === 'leave' ? ' bg-purple-100' : ''
-                  }`}
+                className={`flex items-center space-x-2 px-4 py-2 rounded-3xl hover:bg-purple-100 transition-all${
+                  currentFilter === 'leave' ? ' bg-purple-100' : ''
+                }`}
               >
                 <span className="md:w-4 md:h-4 bg-purple-500 rounded-full"></span>
                 <h2 className="text-purple-600 md:text-xl text-sm">
                   Leave:{' '}
-                  <span className="font-bold">{leaveRequestsData?.length || 0}</span>
+                  <span className="font-bold">
+                    {leaveRequestsData?.length || 0}
+                  </span>
                 </h2>
               </button>
               <button
                 onClick={() => handleFilterChange('absent')}
-                className={`flex items-center space-x-2 px-4 py-2 rounded-3xl hover:bg-red-100 transition-all${currentFilter === 'absent' ? 'bg-red-100' : ''
-                  }`}
+                className={`flex items-center space-x-2 px-4 py-2 rounded-3xl hover:bg-red-100 transition-all${
+                  currentFilter === 'absent' ? 'bg-red-100' : ''
+                }`}
               >
                 <span className="md:w-4 md:h-4 bg-red-500 rounded-full"></span>
                 <h2 className="text-red-600 md:text-xl text-sm">
@@ -2631,36 +2660,51 @@
                   Approved Leave Requests
                 </h2>
                 <div className="text-sm text-gray-500">
-                  {format(selectedDate, 'MMMM d, yyyy')} • {leaveRequestsData.length} {leaveRequestsData.length === 1 ? 'person' : 'people'} on leave
+                  {format(selectedDate, 'MMMM d, yyyy')} •{' '}
+                  {leaveRequestsData.length}{' '}
+                  {leaveRequestsData.length === 1 ? 'person' : 'people'} on
+                  leave
                 </div>
               </div>
               {leaveRequestsLoading ? (
                 <div className="flex items-center justify-center py-8">
                   <div className="animate-spin rounded-full h-8 w-8 border-b-2 border-purple-600"></div>
-                  <span className="ml-2 text-gray-600">Loading leave requests...</span>
+                  <span className="ml-2 text-gray-600">
+                    Loading leave requests...
+                  </span>
                 </div>
               ) : leaveRequestsData.length > 0 ? (
                 <div className="overflow-x-auto">
                   <table className="min-w-full bg-white text-sm border border-gray-200">
                     <thead className="bg-gray-50 text-gray-700 uppercase">
                       <tr>
-                        <th className="py-3 px-4 text-left border-b">FULL NAME</th>
+                        <th className="py-3 px-4 text-left border-b">
+                          FULL NAME
+                        </th>
                         <th className="py-3 px-4 text-left border-b">EMAIL</th>
-                        <th className="py-3 px-4 text-left border-b">LEAVE TYPE</th>
+                        <th className="py-3 px-4 text-left border-b">
+                          LEAVE TYPE
+                        </th>
                         <th className="py-3 px-4 text-left border-b">DATE</th>
                       </tr>
                     </thead>
                     <tbody>
                       {leaveRequestsData.map((req, idx) => (
                         <tr key={idx} className="border-b hover:bg-gray-50">
-                          <td className="py-3 px-4 font-medium">{req.full_name}</td>
-                          <td className="py-3 px-4 text-gray-600">{req.user_email}</td>
+                          <td className="py-3 px-4 font-medium">
+                            {req.full_name}
+                          </td>
+                          <td className="py-3 px-4 text-gray-600">
+                            {req.user_email}
+                          </td>
                           <td className="py-3 px-4">
                             <span className="px-2 py-1 bg-purple-100 text-purple-800 rounded-full text-xs font-semibold">
                               {req.leave_type}
                             </span>
                           </td>
-                          <td className="py-3 px-4 text-gray-600">{req.leave_date}</td>
+                          <td className="py-3 px-4 text-gray-600">
+                            {req.leave_date}
+                          </td>
                         </tr>
                       ))}
                     </tbody>
@@ -2711,12 +2755,13 @@
                           >
                             <td className="py-1.5 xs:py-2 sm:py-3 md:py-4 px-1 xs:px-2 sm:px-3 md:px-6 truncate max-w-[80px] xs:max-w-[100px] sm:max-w-none">
                               <span
-                                className={` py-0.5 xs:py-1 ${entry.status === 'present'
-                                  ? 'text-green-600'
-                                  : entry.status === 'late'
+                                className={` py-0.5 xs:py-1 ${
+                                  entry.status === 'present'
+                                    ? 'text-green-600'
+                                    : entry.status === 'late'
                                     ? 'text-yellow-600'
                                     : 'text-red-600'
-                                  }`}
+                                }`}
                                 title={entry.full_name}
                               >
                                 {entry.full_name.charAt(0).toUpperCase() +
@@ -2774,65 +2819,60 @@
                               </div>
                             </td>
 
-<<<<<<< HEAD
-                            <td className={`relative group pl-6`}>
+                            <td className="relative group pl-6">
                               {entry.today_task ? (
                                 <div
-                                  className={`${
+                                  className={
                                     isSideBarOpen ? 'text-[10px]' : 'text-sm'
-                                  }`}
+                                  }
                                 >
-                                  <span className={`text-gray-400`}>
+                                  <span className="text-gray-400">
                                     {entry.today_task}
                                   </span>
+
                                   <div className="hidden group-hover:block absolute bg-gray-300 text-white left-px px-1 xs:px-2 py-0.5 w-max rounded mt-1 -ml-2 z-10">
-                                    {}
-=======
-                            <td className={`pl-6`}>
-                              <div>
-                                {entry.today_task ? (
-                                  <div
-                                    className={`${isSideBarOpen ? 'text-[10px]' : 'text-sm'
-                                      }`}
-                                  >
-                                    <span className="text-gray-400">
-                                      {entry.today_task}
-                                    </span>
->>>>>>> 80d81629
+                                    {/* Tooltip content here if needed */}
                                   </div>
-                                ) : (
-                                  <span className="text-gray-400 italic">
-                                    No task
-                                  </span>
-                                )}
-                                {entry.task_ids && entry.task_ids.length > 0 && (
-                                  <button
-                                    onClick={(e) => {
-                                      e.stopPropagation();
-                                      handleShowTasks(entry.task_ids, entry.project_id);
-                                    }}
-                                    className="px-2 py-1 bg-blue-500 text-white rounded text-xs hover:bg-blue-600 transition-colors w-fit mt-1"
-                                  >
-                                    Show Tasks
-                                  </button>
-                                )}
-                              </div>
+
+                                  {entry.task_ids &&
+                                    entry.task_ids.length > 0 && (
+                                      <button
+                                        onClick={(e) => {
+                                          e.stopPropagation();
+                                          handleShowTasks(
+                                            entry.task_ids,
+                                            entry.project_id
+                                          );
+                                        }}
+                                        className="px-2 py-1 bg-blue-500 text-white rounded text-xs hover:bg-blue-600 transition-colors w-fit mt-1"
+                                      >
+                                        Show Tasks
+                                      </button>
+                                    )}
+                                </div>
+                              ) : (
+                                <span className="text-gray-400 italic">
+                                  No task
+                                </span>
+                              )}
                             </td>
+
                             <td className="py-1.5 xs:py-2 sm:py-3 md:py-4 px-1 xs:px-2 sm:px-3 md:px-6">
                               <button
                                 onClick={() => handleModeOpen(entry)}
-                                className={`px-0.5 xs:px-1 sm:px-2 md:px-3 py-0.5 xs:py-1 rounded-full text-[9px] xs:text-[10px] sm:text-xs md:text-sm font-semibold ${entry.work_mode === 'on_site'
-                                  ? 'bg-blue-100 text-blue-800'
-                                  : entry.work_mode === 'remote'
+                                className={`px-0.5 xs:px-1 sm:px-2 md:px-3 py-0.5 xs:py-1 rounded-full text-[9px] xs:text-[10px] sm:text-xs md:text-sm font-semibold ${
+                                  entry.work_mode === 'on_site'
+                                    ? 'bg-blue-100 text-blue-800'
+                                    : entry.work_mode === 'remote'
                                     ? 'bg-purple-100 text-purple-800'
                                     : 'bg-white text-black'
-                                  }`}
+                                }`}
                               >
                                 {entry.work_mode === 'on_site'
                                   ? 'On-site'
                                   : entry.work_mode === 'remote'
-                                    ? 'Remote'
-                                    : '---'}
+                                  ? 'Remote'
+                                  : '---'}
                               </button>
                             </td>
                             <td className="py-1.5 sm:py-3 md:py-4 px-1 sm:px-3 md:px-6">
@@ -2841,14 +2881,15 @@
                                 onClick={() => handleopenabsentmodal(entry.id)}
                               >
                                 <span
-                                  className={`px-1 sm:px-2 md:px-3 py-1 rounded-full text-[10px] sm:text-xs md:text-sm font-semibold ${entry.status === 'present'
-                                    ? 'bg-green-100 text-green-800'
-                                    : entry.status === 'late'
+                                  className={`px-1 sm:px-2 md:px-3 py-1 rounded-full text-[10px] sm:text-xs md:text-sm font-semibold ${
+                                    entry.status === 'present'
+                                      ? 'bg-green-100 text-green-800'
+                                      : entry.status === 'late'
                                       ? 'bg-yellow-100 text-yellow-800'
                                       : entry.status === 'leave'
-                                        ? 'text-purple-900 bg-purple-300'
-                                        : 'bg-red-100 text-red-800'
-                                    }`}
+                                      ? 'text-purple-900 bg-purple-300'
+                                      : 'bg-red-100 text-red-800'
+                                  }`}
                                 >
                                   {entry.status == 'Full Day'
                                     ? 'Leave'
@@ -2874,12 +2915,13 @@
                       >
                         <div className="flex justify-between items-center mb-2 border-b pb-2">
                           <span
-                            className={`font-medium text-[12px] xs:text-[13px] ${entry.status === 'present'
-                              ? 'text-green-600'
-                              : entry.status === 'late'
+                            className={`font-medium text-[12px] xs:text-[13px] ${
+                              entry.status === 'present'
+                                ? 'text-green-600'
+                                : entry.status === 'late'
                                 ? 'text-yellow-600'
                                 : 'text-red-600'
-                              }`}
+                            }`}
                             title={entry.full_name}
                           >
                             {entry.full_name.charAt(0).toUpperCase() +
@@ -2891,12 +2933,13 @@
                             className="focus:outline-none"
                           >
                             <span
-                              className={`px-1.5 py-0.5 rounded-full text-[9px] xs:text-[10px] font-semibold ${entry.status === 'present'
-                                ? 'bg-green-100 text-green-800'
-                                : entry.status === 'late'
+                              className={`px-1.5 py-0.5 rounded-full text-[9px] xs:text-[10px] font-semibold ${
+                                entry.status === 'present'
+                                  ? 'bg-green-100 text-green-800'
+                                  : entry.status === 'late'
                                   ? 'bg-yellow-100 text-yellow-800'
                                   : 'bg-red-100 text-red-800'
-                                }`}
+                              }`}
                             >
                               {entry.status == 'Full Day'
                                 ? 'Leave'
@@ -2976,7 +3019,10 @@
                                 <button
                                   onClick={(e) => {
                                     e.stopPropagation();
-                                    handleShowTasks(entry.task_ids, entry.project_id);
+                                    handleShowTasks(
+                                      entry.task_ids,
+                                      entry.project_id
+                                    );
                                   }}
                                   className="px-2 py-0.5 bg-blue-500 text-white rounded text-[9px] hover:bg-blue-600 transition-colors mt-1"
                                 >
@@ -2993,18 +3039,19 @@
                             <div className="mt-1">
                               <button
                                 onClick={() => handleModeOpen(entry)}
-                                className={`px-2 py-0.5 rounded-full text-[9px] xs:text-[10px] font-semibold ${entry.work_mode === 'on_site'
-                                  ? 'bg-blue-100 text-blue-800'
-                                  : entry.work_mode === 'remote'
+                                className={`px-2 py-0.5 rounded-full text-[9px] xs:text-[10px] font-semibold ${
+                                  entry.work_mode === 'on_site'
+                                    ? 'bg-blue-100 text-blue-800'
+                                    : entry.work_mode === 'remote'
                                     ? 'bg-purple-100 text-purple-800'
                                     : 'bg-gray-100 text-gray-800'
-                                  }`}
+                                }`}
                               >
                                 {entry.work_mode === 'on_site'
                                   ? 'On-site'
                                   : entry.work_mode === 'remote'
-                                    ? 'Remote'
-                                    : '---'}
+                                  ? 'Remote'
+                                  : '---'}
                               </button>
                             </div>
                           </div>
@@ -3058,10 +3105,11 @@
                                       {({ checked }) => (
                                         <div className="flex items-center">
                                           <div
-                                            className={`w-5 h-5 rounded-full border ${checked
-                                              ? 'border-4 border-blue-500'
-                                              : 'border border-gray-300'
-                                              }`}
+                                            className={`w-5 h-5 rounded-full border ${
+                                              checked
+                                                ? 'border-4 border-blue-500'
+                                                : 'border border-gray-300'
+                                            }`}
                                           />
                                           <span className="ml-3 text-gray-800">
                                             Absent
@@ -3073,10 +3121,11 @@
                                       {({ checked }) => (
                                         <div className="flex items-center">
                                           <div
-                                            className={`w-5 h-5 rounded-full border ${checked
-                                              ? 'border-4 border-blue-500'
-                                              : 'border border-gray-300'
-                                              }`}
+                                            className={`w-5 h-5 rounded-full border ${
+                                              checked
+                                                ? 'border-4 border-blue-500'
+                                                : 'border border-gray-300'
+                                            }`}
                                           />
                                           <span className="ml-3 text-gray-800">
                                             Casual Leave
@@ -3088,10 +3137,11 @@
                                       {({ checked }) => (
                                         <div className="flex items-center">
                                           <div
-                                            className={`w-5 h-5 rounded-full border ${checked
-                                              ? 'border-4 border-blue-500'
-                                              : 'border border-gray-300'
-                                              }`}
+                                            className={`w-5 h-5 rounded-full border ${
+                                              checked
+                                                ? 'border-4 border-blue-500'
+                                                : 'border border-gray-300'
+                                            }`}
                                           />
                                           <span className="ml-3 text-gray-800">
                                             Half Day Leave
@@ -3103,10 +3153,11 @@
                                       {({ checked }) => (
                                         <div className="flex items-center">
                                           <div
-                                            className={`w-5 h-5 rounded-full border ${checked
-                                              ? 'border-4 border-blue-500'
-                                              : 'border border-gray-300'
-                                              }`}
+                                            className={`w-5 h-5 rounded-full border ${
+                                              checked
+                                                ? 'border-4 border-blue-500'
+                                                : 'border border-gray-300'
+                                            }`}
                                           />
                                           <span className="ml-3 text-gray-800">
                                             Sick Leave
@@ -3119,10 +3170,11 @@
                                       {({ checked }) => (
                                         <div className="flex items-center">
                                           <div
-                                            className={`w-5 h-5 rounded-full border ${checked
-                                              ? 'border-4 border-blue-500'
-                                              : 'border border-gray-300'
-                                              }`}
+                                            className={`w-5 h-5 rounded-full border ${
+                                              checked
+                                                ? 'border-4 border-blue-500'
+                                                : 'border border-gray-300'
+                                            }`}
                                           />
                                           <span className="ml-3 text-gray-800">
                                             Emergency Leave
@@ -3197,15 +3249,17 @@
                       <div className="am-pm-toggle flex justify-center space-x-4">
                         <button
                           onClick={toggleAMPM}
-                          className={`am-pm-btn px-4 py-2 rounded-full text-lg ${isAM ? 'bg-blue-500 text-white' : 'bg-gray-300'
-                            }`}
+                          className={`am-pm-btn px-4 py-2 rounded-full text-lg ${
+                            isAM ? 'bg-blue-500 text-white' : 'bg-gray-300'
+                          }`}
                         >
                           AM
                         </button>
                         <button
                           onClick={toggleAMPM}
-                          className={`am-pm-btn px-4 py-2 rounded-full text-lg ${!isAM ? 'bg-blue-500 text-white' : 'bg-gray-300'
-                            }`}
+                          className={`am-pm-btn px-4 py-2 rounded-full text-lg ${
+                            !isAM ? 'bg-blue-500 text-white' : 'bg-gray-300'
+                          }`}
                         >
                           PM
                         </button>
@@ -3405,15 +3459,17 @@
                       <div className="am-pm-toggle flex justify-center space-x-4">
                         <button
                           onClick={togglecheckinAMPM}
-                          className={`am-pm-btn px-4 py-2 rounded-full text-lg ${isinAM ? 'bg-blue-500 text-white' : 'bg-gray-300'
-                            }`}
+                          className={`am-pm-btn px-4 py-2 rounded-full text-lg ${
+                            isinAM ? 'bg-blue-500 text-white' : 'bg-gray-300'
+                          }`}
                         >
                           AM
                         </button>
                         <button
                           onClick={togglecheckinAMPM}
-                          className={`am-pm-btn px-4 py-2 rounded-full text-lg ${!isinAM ? 'bg-blue-500 text-white' : 'bg-gray-300'
-                            }`}
+                          className={`am-pm-btn px-4 py-2 rounded-full text-lg ${
+                            !isinAM ? 'bg-blue-500 text-white' : 'bg-gray-300'
+                          }`}
                         >
                           PM
                         </button>
@@ -3441,7 +3497,7 @@
                                 e.target.value = value.slice(0, 2); // Trim to 2 digits if more than 2 characters
                               }
                             }}
-                          // className="input px-4 py-2 rounded-lg border border-gray-300 focus:outline-none focus:ring-2 focus:ring-blue-500 w-full text-center"
+                            // className="input px-4 py-2 rounded-lg border border-gray-300 focus:outline-none focus:ring-2 focus:ring-blue-500 w-full text-center"
                           />
                           <div className="absolute top-1/2 transform -translate-y-1/2 right-2 flex space-x-2">
                             <button
@@ -3623,11 +3679,13 @@
                             handleEmployeeClick(employee.id);
                             setShowEmployeeList(false); // Hide list after selection on mobile
                           }}
-                          className={`p-2 rounded-lg cursor-pointer transition-colors flex items-center justify-between ${selectedEmployeesearch?.id === employee.id
-                            ? 'bg-blue-100 text-blue-600'
-                            : 'hover:bg-gray-100'
-                            } ${employeeStats[employee.id] < 6 ? 'text-red-600' : ''
-                            }`}
+                          className={`p-2 rounded-lg cursor-pointer transition-colors flex items-center justify-between ${
+                            selectedEmployeesearch?.id === employee.id
+                              ? 'bg-blue-100 text-blue-600'
+                              : 'hover:bg-gray-100'
+                          } ${
+                            employeeStats[employee.id] < 6 ? 'text-red-600' : ''
+                          }`}
                         >
                           <span className="truncate mr-2 text-sm">
                             {employee.full_name}
@@ -3669,11 +3727,13 @@
                         setDataEmployeesearch(employee);
                         handleEmployeeClick(employee.id);
                       }}
-                      className={`p-2 sm:p-3 rounded-lg cursor-pointer transition-colors flex-shrink-0 flex items-center justify-between ${selectedEmployeesearch?.id === employee.id
-                        ? 'bg-blue-100 text-blue-600 hover:bg-gray-50'
-                        : 'hover:bg-gray-100'
-                        } ${employeeStats[employee.id] < 6 ? 'text-red-600' : ''
-                        }`}
+                      className={`p-2 sm:p-3 rounded-lg cursor-pointer transition-colors flex-shrink-0 flex items-center justify-between ${
+                        selectedEmployeesearch?.id === employee.id
+                          ? 'bg-blue-100 text-blue-600 hover:bg-gray-50'
+                          : 'hover:bg-gray-100'
+                      } ${
+                        employeeStats[employee.id] < 6 ? 'text-red-600' : ''
+                      }`}
                     >
                       <span className="truncate mr-2 text-xs sm:text-base">
                         {employee.full_name}
@@ -3731,19 +3791,20 @@
                                   <span>
                                     {attendanceLogs[0].check_out
                                       ? format(
-                                        new Date(attendanceLogs[0].check_out),
-                                        'h:mm a'
-                                      )
+                                          new Date(attendanceLogs[0].check_out),
+                                          'h:mm a'
+                                        )
                                       : 'Not checked out'}
                                   </span>
                                 </div>
                                 <div className="flex justify-between">
                                   <span>Work Mode:</span>
                                   <span
-                                    className={`px-2 py-1 rounded-full text-xs sm:text-sm ${attendanceLogs[0].work_mode === 'on_site'
-                                      ? 'bg-blue-100 text-blue-800'
-                                      : 'bg-purple-100 text-purple-800'
-                                      }`}
+                                    className={`px-2 py-1 rounded-full text-xs sm:text-sm ${
+                                      attendanceLogs[0].work_mode === 'on_site'
+                                        ? 'bg-blue-100 text-blue-800'
+                                        : 'bg-purple-100 text-purple-800'
+                                    }`}
                                   >
                                     {attendanceLogs[0].work_mode}
                                   </span>
@@ -3790,9 +3851,9 @@
                                     <span>
                                       {breakItem.end_time
                                         ? format(
-                                          new Date(breakItem.end_time),
-                                          'hh:mm a'
-                                        )
+                                            new Date(breakItem.end_time),
+                                            'hh:mm a'
+                                          )
                                         : 'Ongoing'}
                                     </span>
                                   </div>
@@ -3993,5 +4054,4 @@
   );
 };
 
-export default EmployeeAttendanceTable;
-  +export default EmployeeAttendanceTable;