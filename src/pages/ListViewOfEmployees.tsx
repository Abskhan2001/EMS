--- conflicted
+++ resolved
@@ -81,11 +81,8 @@
   const [error, setError] = useState(null);
   const [absent, setAbsent] = useState(0);
   const [present, setPresent] = useState(0);
-<<<<<<< HEAD
-=======
   
   
->>>>>>> c83b3b21
   const [DataEmployee, setDataEmployee] = useState(null);
   const [late, setLate] = useState(0);
   const [remote, setRemote] = useState(0); // State for remote employees count
@@ -141,11 +138,8 @@
   const [graphicview, setgraphicview] = useState(false);
   const [tableData, setTableData] = useState('');
   const [breaks, setbreak] = useState('');
-<<<<<<< HEAD
-=======
   const [isDateModalOpen, setIsDateModalOpen] = useState(false)
 
->>>>>>> c83b3b21
   // const [selectedDate, setSelectedDate] = useState(new Date()); // Default to current date
   const [sideopen, setsideopen] = useState(false);
   //Firebase Notification permission
@@ -157,16 +151,10 @@
   // });
 
 
-<<<<<<< HEAD
-=======
 
   const { attendanceDataWeekly, attendanceDataMonthly } = useContext(AttendanceContext);
 
->>>>>>> c83b3b21
-
-  const { attendanceDataWeekly, attendanceDataMonthly } = useContext(AttendanceContext);
-
-  
+
   const handleHourChange = (e) => {
     setHour(e.target.value);
   };
@@ -175,20 +163,12 @@
     setMinute(e.target.value);
   };
 
-<<<<<<< HEAD
-  
-=======
-
->>>>>>> c83b3b21
+
   const toggleAMPM = () => {
     setIsAM(!isAM);
   };
 
-<<<<<<< HEAD
-  
-=======
-
->>>>>>> c83b3b21
+
 
   const handleCheckInHourChange = (e) => {
     setHourin(e.target.value);
@@ -249,110 +229,6 @@
 
   };
 
-<<<<<<< HEAD
-  const handleUpdateCheckInTime = async () => {
-    console.log("selectedEntry.check_out2:", selectedEntry.check_out2);
-
-    // Format hour and minute to two digits
-    const formattedHourin = hourin < 10 ? `0${hourin}` : hourin;
-    const formattedMinutein = minutein < 10 ? `0${minutein}` : minutein;
-
-    // Decode the encoded string (if coming from URL/query param)
-    const decodedDateString = decodeURIComponent(selectedEntry.check_out2);
-
-    // Parse the date (local time) or default to today if invalid
-    let originalDate = decodedDateString && decodedDateString !== "N/A"
-      ? new Date(decodedDateString)
-      : new Date();
-
-    // Convert to UTC format "YYYY-MM-DD"
-    const formattedUTC = originalDate.toISOString().split("T")[0];
-
-    console.log("FormattedUTCCCCCCCCCC Date:", formattedUTC);
-
-    // Check for invalid date format
-    if (isNaN(originalDate.getTime())) {
-      console.error("Invalid check-out date:", selectedEntry.check_out2);
-      alert("Error: Invalid check-out date format.");
-      return;
-    }
-
-    // Convert hour to 24-hour format if PM
-    const adjustedHourin = isinAM
-      ? parseInt(formattedHourin, 10)
-      : (parseInt(formattedHourin, 10) + 12) % 24;
-
-    // Construct new date with adjusted time
-    const newDate = new Date(
-      originalDate.getFullYear(),
-      originalDate.getMonth(),
-      originalDate.getDate(),
-      adjustedHourin,
-      parseInt(formattedMinutein, 10),
-      0,
-      0
-    );
-
-    // Format the final timestamp as "YYYY-MM-DD HH:mm:ss+00"
-    const formattedTimestamp = newDate.toISOString().replace("T", " ").split(".")[0] + ".000+00";
-    settimestamp(formattedTimestamp.split(" ")[0]); // Store only the date part
-
-    console.log("Formatted Timestamp:", formattedTimestamp);
-
-    // Compare against attendance time limit
-    const now = new Date(formattedTimestamp);
-    const checkInTimeLimit = parse("09:30", "HH:mm", now);
-    const attendanceStatus = isAfter(now, checkInTimeLimit) ? "late" : "present";
-
-    setupdatedCheckInTime(formattedTimestamp);
-    console.log("Check-in Limit:", checkInTimeLimit);
-    console.log("Attendance Status:", attendanceStatus);
-
-    // Update the database by matching only the date
-    const { data, error } = await supabase
-      .from("attendance_logs")
-      .update({
-        check_in: formattedTimestamp,
-        status: attendanceStatus,
-      })
-      .eq("user_id", selectedEntry.id)
-      .eq("check_out", selectedEntry.check_out2);
-    if (error) {
-      console.error("Error updating check-in time:", error);
-      alert("Failed to update check-in time.");
-    } else {
-      console.log("Update successful:", data);
-      alert("Check-in time updated successfully.");
-    }
-
-    setisCheckinModalOpen(false);
-  };
-
-  // const handleUpdateCheckInTime = async () => {
-  //   console.log("selectedEntry.check_out2:", selectedEntry.check_out2);
-
-  //   // Format hour and minute to ensure two digits
-  //   const formattedHourin = hourin < 10 ? `0${hourin}` : hourin;
-  //   const formattedMinutein = minutein < 10 ? `0${minutein}` : minutein;
-
-  //   // Parse original date from selectedEntry.check_out2 or default to today
-  //   let originalDate;
-  //   if (selectedEntry.check_out2 && selectedEntry.check_out2 !== "N/A") {
-  //     // Decode and parse the date string
-  //     const decodedDateString = decodeURIComponent(selectedEntry.check_out2);
-  //     originalDate = new Date(decodedDateString);
-  //   } else {
-  //     originalDate = new Date();
-  //   }
-
-  //   // Ensure originalDate is valid
-  //   if (isNaN(originalDate.getTime())) {
-  //     console.error("Invalid check-out date:", selectedEntry.check_out2);
-  //     alert("Error: Invalid check-out date format.");
-  //     return;
-  //   }
-
-=======
   // const handleUpdateCheckInTime = async () => {
   //   console.log("selectedEntry.check_out2:", selectedEntry.check_out2);
 
@@ -457,7 +333,6 @@
   //     return;
   //   }
 
->>>>>>> c83b3b21
   //   // Convert hour to 24-hour format if PM
   //   const adjustedHourin = isinAM
   //     ? parseInt(formattedHourin, 10)
@@ -495,11 +370,7 @@
   //     .from("attendance_logs")
   //     .update({
   //       check_in: formattedTimestamp,
-<<<<<<< HEAD
-  //       status: attendanceStatus,
-=======
   //       // status: attendanceStatus,
->>>>>>> c83b3b21
   //     })
   //     .eq("user_id", selectedEntry.id)
   //     .eq("created_at::Date", originalDate.toISOString().split("T")[0]); // Match only the date
@@ -515,8 +386,6 @@
   //   setisCheckinModalOpen(false);
   // };
 
-<<<<<<< HEAD
-=======
   const handleUpdateCheckInTime = async () => {
     // Get original created_at date
     // const originalDate = new Date(selectedEntry.created_at);
@@ -576,7 +445,6 @@
     }
   };
 
->>>>>>> c83b3b21
 
 
 
@@ -789,8 +657,6 @@
 
 
 
-<<<<<<< HEAD
-=======
 
 
   //Fetching Software Complaints From Database
@@ -816,7 +682,6 @@
 
       }
       console.log("officeComplaints : ", officeComplaints);
->>>>>>> c83b3b21
 
     } catch (err) {
       console.error('Error fetching complaints:', err);
@@ -829,23 +694,8 @@
     fetchsoftwareComplaints();
   }
 
-  //Fetching Software Complaints From Database
-
-  const fetchsoftwareComplaints = async () => {
-    try {
-      setLoading(true);
-      setError(null);
-
-      const { data, error: fetchError } = await supabase
-        .from('software_complaints')
-        .select('*, users:users(email, full_name)') // Join users table
-        .order('created_at', { ascending: false });
-
-<<<<<<< HEAD
-      if (fetchError) {
-        throw fetchError;
-      }
-=======
+
+
 
   //Fetching Office Complaints From Database
   const fetchofficeComplaints = async () => {
@@ -1397,580 +1247,6 @@
 
 
 
->>>>>>> c83b3b21
-
-      if (data) {
-        console.log("Complaints Data are: ", data);
-        setsoftwareComplaints(data);
-
-
-      }
-      console.log("officeComplaints : ", officeComplaints);
-
-    } catch (err) {
-      console.error('Error fetching complaints:', err);
-      // setError(err instanceof Error ? err.message : 'Failed to fetch complaints');
-    } finally {
-      setLoading(false);
-    }
-  };
-  const handleSoftwareComplaintsClick = () => {
-    fetchsoftwareComplaints();
-  }
-
-
-
-
-  //Fetching Office Complaints From Database
-  const fetchofficeComplaints = async () => {
-    try {
-      setLoading(true);
-      setError(null);
-
-      const { data, error: fetchError } = await supabase
-        .from('office_complaints')
-        .select('*, users:users(email, full_name)') // Join users table
-        .order('created_at', { ascending: false });
-
-      if (fetchError) {
-        throw fetchError;
-      }
-
-      if (data) {
-        console.log("Complaints Data are: ", data);
-        setofficeComplaints(data);
-
-
-      }
-      // console.log("softwareComplaints : ", softwareComplaints);
-
-    } catch (err) {
-      console.error('Error fetching complaints:', err);
-      // setError(err instanceof Error ? err.message : 'Failed to fetch complaints');
-    } finally {
-      setLoading(false);
-    }
-  };
-  const handleOfficeComplaintsClick = () => {
-    fetchofficeComplaints();
-  }
-
-
-
-  //  useEffect(() => {
-  //    const fetching = async () => {
-  //      try {
-  //        // Fetch employees from the database
-  //        const { data: employees, error: employeesError } = await supabase
-  //          .from("users")
-  //          .select("id, full_name")
-  //         //  .not('full_name', 'in', '("Admin")')
-  //         //  .not('full_name', 'in', '("saud")');
-
-  //        if (employeesError) throw employeesError;
-  //        if (!employees || employees.length === 0) {
-  //          console.warn("No employees found.");
-  //          return;
-  //        }
-
-  //        // Update state with the fetched employees
-  //        setEmployees(employees);
-  //        if (DataEmployee === null || DataEmployee === undefined || DataEmployee === "") {
-  //         setDataEmployee(employees[0].id);
-  //         handleEmployeeClick();
-  //       }
-
-  //      } catch (error) {
-  //        console.error("Error fetching employees:", error);
-  //      }
-  //    };
-
-  //    fetching(); // Call the async function
-
-  //  }, [userID]); // Empty dependency array to run only on mount
-
-
-
-
-
-
-
-
-
-
-
-
-
-
-
-
-
-
-
-  // if (selectedTab === "Employees") {
-  const fetchEmployees = async () => {
-    try {
-      // Fetch all employees except excluded ones
-      const { data: employees, error: employeesError } = await supabase
-        .from("users")
-        .select("id, full_name")
-
-      if (employeesError) throw employeesError;
-      if (!employees || employees.length === 0) {
-        console.warn("No employees found.");
-        return;
-      }
-
-      setEmployees(employees);
-
-      // if (DataEmployee === null) {
-      //   setDataEmployee(employees[0].id);
-      //   handleEmployeeClick();
-      // }
-
-
-      const today = new Date();
-      const monthStart = startOfMonth(today);
-      const monthEnd = endOfMonth(today);
-
-      const allDaysInMonth = eachDayOfInterval({ start: monthStart, end: monthEnd });
-      const workingDaysInMonth = allDaysInMonth.filter(date => !isWeekend(date)).length;
-
-      // Fetch all attendance logs for all employees in one query
-      const { data: attendanceLogs, error: attendanceError } = await supabase
-        .from("attendance_logs")
-        .select("id, user_id, check_in, check_out")
-        .gte("check_in", monthStart.toISOString())
-        .lte("check_in", monthEnd.toISOString())
-        .order("check_in", { ascending: true });
-
-      if (attendanceError) throw attendanceError;
-
-      // Process data to compute stats for each employee
-      const employeeStats = {};
-
-      employees.forEach(employee => {
-        const employeeLogs = attendanceLogs.filter(log => log.user_id === employee.id);
-
-        // Group attendance by date (earliest record per day)
-        const attendanceByDate = employeeLogs.reduce((acc, curr) => {
-          const date = format(new Date(curr.check_in), "yyyy-MM-dd");
-          if (!acc[date] || new Date(curr.check_in) < new Date(acc[date].check_in)) {
-            acc[date] = curr;
-          }
-          return acc;
-        }, {});
-
-        const uniqueAttendance = Object.values(attendanceByDate);
-
-        let totalHours = 0;
-        uniqueAttendance.forEach(attendance => {
-          const start = new Date(attendance.check_in);
-          const end = attendance.check_out ? new Date(attendance.check_out) : new Date();
-          const hours = (end.getTime() - start.getTime()) / (1000 * 60 * 60);
-          totalHours += Math.min(hours, 12);
-        });
-
-        // Store stats for each employee
-        employeeStats[employee.id] = uniqueAttendance.length
-          ? totalHours / uniqueAttendance.length
-          : 0;
-      });
-
-      setEmployeeStats(employeeStats);
-      console.log("Employee Stats:", employeeStats);
-
-    } catch (error) {
-      console.error("Error fetching employees and stats:", error);
-    }
-  };
-
-  useEffect(() => {
-    fetchEmployees();
-  }
-    // }
-    , [userID, selectedTab]);
-
-
-
-
-  const handleSignOut = async () => {
-    setUser(null)
-    await supabase.auth.signOut();
-    localStorage.clear();
-    navigate('/login');
-  };
-
-  const calculateDuration = (start: string, end: string | null) => {
-    const startTime = new Date(start);
-    const endTime = end ? new Date(end) : new Date();
-    const diffInMinutes = Math.round((endTime.getTime() - startTime.getTime()) / (1000 * 60));
-    const hours = Math.floor(diffInMinutes / 60);
-    const minutes = diffInMinutes % 60;
-    return `${hours}h ${minutes}m`;
-  };
-
-  const getTotalBreakDuration = () => {
-    let totalMinutes = 0;
-    todayBreak.forEach(breakRecord => {
-      if (breakRecord.end_time) {
-        const start = new Date(breakRecord.start_time);
-        const end = new Date(breakRecord.end_time);
-        totalMinutes += Math.round((end.getTime() - start.getTime()) / (1000 * 60));
-      }
-    });
-    const hours = Math.floor(totalMinutes / 60);
-    const minutes = totalMinutes % 60;
-    return totalMinutes > 0 ? `${hours}h ${minutes}m` : '0h 0m';
-  };
-
-  useEffect(() => {
-    FetchSelectedAttendance(fetchingid);
-  }, [selectedDate])
-
-
-  const FetchSelectedAttendance = async (id) => {
-    console.log("Selected ID is", id);
-    setLoading(true);
-    setAttendanceLogs([]);
-    setTodayBreak([]);
-
-    fetchEmployees();
-    // const id = DataEmployee;
-    try {
-      // Fetch employee details.
-      const { data: userData, error: userError } = await supabase
-        .from('users')
-        .select('*')
-        .eq('id', id)
-        .single();
-      if (userError) throw userError;
-      setSelectedEmployee(userData);
-      setSelectedEmployeeid(id)
-      setUserID(id);
-
-      // Define today's date range.
-      const today = new Date();
-      const startOfDay = new Date(today.getFullYear(), today.getMonth(), today.getDate());
-      const endOfDay = new Date(today.getFullYear(), today.getMonth(), today.getDate(), 23, 59, 59);
-      // console.log('startOfDay:', startOfDay, 'endOfDay:', endOfDay);
-
-
-      const formatDateToUTC = (selectedDate) => {
-        const date = new Date(selectedDate);
-        return date.toISOString(); // Returns in UTC format
-      };
-
-      const formattedDate = formatDateToUTC(selectedDate);
-
-      // Convert formattedDate to a Date object
-      const parsedDate = new Date(formattedDate);
-
-      // Extract year, month, and date in UTC
-      const year = parsedDate.getUTCFullYear();
-      const month = parsedDate.getUTCMonth();
-      const day = parsedDate.getUTCDate();
-      // const startOfDayFormat = new Date(Date.UTC(year, month, day - 1, 19, 0, 0, 0)).toISOString();
-      // const endOfDayFormat = new Date(Date.UTC(year, month, day, 23, 59, 59, 0)).toISOString();
-      const startOfDayFormat = new Date(Date.UTC(year, month, day, 0, 0, 0, 0)).toISOString(); // Start of same day
-      const endOfDayFormat = new Date(Date.UTC(year, month, day, 23, 59, 59, 999)).toISOString(); // End of same day
-
-
-
-
-      console.log("startOfDayFormat : ", startOfDayFormat);
-      console.log("EndOfDayFormat : ", endOfDayFormat);
-
-
-      // Fetch today's attendance based on check_in time.
-      const { data: todayAttendance, error: attendanceError } = await supabase
-        .from('attendance_logs')
-        .select('*')
-        .eq('user_id', id)
-        // .gte('check_in', startOfDay.toISOString())
-        // .lte('check_in', endOfDay.toISOString())
-        .gte('check_in', startOfDayFormat)
-        .lte('check_in', endOfDayFormat)
-        .order('check_in', { ascending: false })
-        .limit(1)
-        .single();
-      console.log("selectedDate : ", selectedDate);
-
-      console.log('todayAttendance:', todayAttendance);
-
-
-      if (attendanceError && attendanceError.code !== 'PGRST116') {
-        setTodayBreak([])
-        throw attendanceError;
-      }
-
-      if (todayAttendance && todayAttendance.id !== null) {
-        console.log("todayAttendance found:", todayAttendance);
-        setAttendanceLogs([todayAttendance]);
-
-        const { data: breakData, error: breakError } = await supabase
-          .from('breaks')
-          .select('*')
-          .eq('attendance_id', todayAttendance.id)
-          .order('start_time', { ascending: true });
-
-        if (breakError) {
-          console.error("Break fetch error:", breakError);
-          throw breakError;
-        }
-
-        console.log("Fetched breaks:", breakData);
-        setTodayBreak(Array.isArray(breakData) ? breakData : []);
-      } else {
-        console.log("No todayAttendance found, clearing break state", todayBreak);
-        setAttendanceLogs([]);
-        setTodayBreak([]);
-      }
-
-
-
-      const monthStart = startOfMonth(today);
-      const monthEnd = endOfMonth(today);
-
-
-      const employeeid = id
-      const fetchtableData = async () => {
-        const { data, error } = await supabase
-          .from("attendance_logs")
-          .select("*")
-          .eq("user_id", employeeid)
-          .gte('check_in', monthStart.toISOString())
-          .lte('check_in', monthEnd.toISOString())
-          .order('check_in', { ascending: true });;
-
-        if (error) {
-          console.error("Error fetching data:", error);
-          return;
-        }
-
-        setTableData(data); // Assuming setTableData is a state setter
-        console.log("data of graphs", data);
-
-      };
-
-      fetchtableData();
-
-
-      // Calculate monthly statistics.
-
-
-      const allDaysInMonth = eachDayOfInterval({ start: monthStart, end: monthEnd });
-      const workingDaysInMonth = allDaysInMonth.filter(date => !isWeekend(date)).length;
-
-
-      const { data: monthlyAttendance, error: monthlyError } = await supabase
-        .from('attendance_logs')
-        .select('*')
-        .eq('user_id', id)
-        .gte('check_in', monthStart.toISOString())
-        .lte('check_in', monthEnd.toISOString())
-        .order('check_in', { ascending: true });
-
-      if (monthlyError) throw monthlyError;
-
-      if (monthlyAttendance) {
-        // Group attendance by day (taking the earliest record for each day).
-        const attendanceByDate = monthlyAttendance.reduce((acc, curr) => {
-          const date = format(new Date(curr.check_in), 'yyyy-MM-dd');
-          if (!acc[date] || new Date(curr.check_in) < new Date(acc[date].check_in)) {
-            acc[date] = curr;
-          }
-          return acc;
-        }, {} as Record<string, AttendanceRecord>);
-
-        const uniqueAttendance: AttendanceRecord[] = Object.values(attendanceByDate);
-
-
-        let totalHours = 0;
-
-        uniqueAttendance.forEach(attendance => {
-          const start = new Date(attendance.check_in);
-          const end = attendance.check_out
-            ? new Date(attendance.check_out)
-            : new Date(start.getTime()); // Adds 4 hours
-          // If an employee has no CheckOut, assign 4 working hours
-          // const end = attendance.check_out 
-          //   ? new Date(attendance.check_out) 
-          //   : new Date(start.getTime() + 4 * 60 * 60 * 1000); // Adds 4 hours
-
-          const hours = (end.getTime() - start.getTime()) / (1000 * 60 * 60);
-          totalHours += Math.min(hours, 12);
-        });
-
-        // Fetch all breaks related to this attendance
-        const { data: breaks, error: breaksError } = await supabase
-          .from("breaks")
-          .select("start_time, end_time")
-          .in("attendance_id", uniqueAttendance.map(a => a.id));
-
-        if (breaksError) throw breaksError;
-
-        let totalBreakHours = 0;
-
-        breaks.forEach(breakEntry => {
-          const breakStart = new Date(breakEntry.start_time);
-          const breakEnd = breakEntry.end_time
-            ? new Date(breakEntry.end_time)
-            : new Date(breakStart.getTime() + 1 * 60 * 60 * 1000); // Default 1-hour break
-
-          const breakHours = (breakEnd - breakStart) / (1000 * 60 * 60);
-          totalBreakHours += Math.min(breakHours, 12);
-        });
-
-        // Subtract break hours from total work hours
-        totalHours -= totalBreakHours;
-
-        setMonthlyStats({
-          expectedWorkingDays: workingDaysInMonth,
-          totalWorkingDays: uniqueAttendance.length,
-          presentDays: uniqueAttendance.filter((a) => a.status === 'present').length,
-          lateDays: uniqueAttendance.filter((a) => a.status === 'late').length,
-          onSiteDays: uniqueAttendance.filter(a => a.work_mode === 'on_site').length,
-          remoteDays: uniqueAttendance.filter(a => a.work_mode === 'remote').length,
-          averageWorkHours: uniqueAttendance.length ? totalHours / uniqueAttendance.length : 0
-        });
-
-      } else {
-        setMonthlyStats(null);
-      }
-    } catch (error) {
-      console.error('Error fetching employee data:', error);
-    } finally {
-      setLoading(false);
-    }
-  }
-
-
-  const handleEmployeeClick = async (id: any) => {
-    FetchSelectedAttendance(id);
-    setfetchingid(id);
-  };
-  // if (loading) return <div>Loading complaints...</div>;
-  if (error) return <div>Error: {error}</div>;
-
-
-
-
-  //Graph View Component
-  const GraphicViewComponent = ({ selectedEmployee, tableData, attendanceLogs, monthlyStats }) => {
-    if (!selectedEmployee) return null;
-
-
-    // Data for Graphs
-    const chartData = [
-      { name: "On-site", value: monthlyStats?.onSiteDays || 0 },
-      { name: "Remote", value: monthlyStats?.remoteDays || 0 },
-    ];
-    const colors = ["#4A90E2", "#9B59B6", ""];
-
-
-
-    return (
-      <div className=" bg-white rounded-lg shadow-lg p-6 mt-6 w-full">
-        <h2 className="text-2xl font-bold mb-4">{selectedEmployee.full_name}'s Dashboard</h2>
-
-        {/* Graphical View */}
-        <div className="grid grid-cols-1 md:grid-cols-2 gap-6 mb-6">
-          {/* Pie Chart */}
-          <div className="w-full bg-gray-100 p-4 rounded-lg">
-            <h3 className="text-lg font-semibold mb-2">Work Mode Distribution</h3>
-            <ResponsiveContainer width="100%" height={250}>
-              <PieChart>
-                <Pie data={chartData} dataKey="value" nameKey="name" cx="50%" cy="50%" outerRadius={80}>
-                  {chartData.map((entry, index) => (
-                    <Cell key={`cell-${index}`} fill={colors[index]} />
-                  ))}
-                </Pie>
-                <Tooltip />
-              </PieChart>
-            </ResponsiveContainer>
-          </div>
-
-          {/* Bar Chart */}
-          <div className="w-full bg-gray-100 p-4 rounded-lg">
-            <h3 className="text-lg font-semibold mb-2">Attendance Overview</h3>
-            <ResponsiveContainer width="100%" height={250}>
-              <BarChart data={chartData}>
-                <XAxis dataKey="name" />
-                <YAxis />
-                <Tooltip />
-                <Bar dataKey="value" fill="#4A90E2" />
-              </BarChart>
-            </ResponsiveContainer>
-          </div>
-        </div>
-
-        {/* Table View */}
-        <div className="w-full bg-white p-4 rounded-lg shadow-md overflow-x-auto">
-          <h3 className="text-lg font-semibold mb-3">Attendance Records</h3>
-          <table className="w-full border-collapse border border-gray-300">
-            <thead>
-              <tr className="bg-gray-200">
-                {['Date', 'Check-in', 'Check-out', 'Work Mode'].map((header, idx) => (
-                  <th key={idx} className="border p-2">{header}</th>
-                ))}
-              </tr>
-            </thead>
-            <tbody>
-              {tableData.length > 0 ? (
-                tableData.map(({ id, check_in, check_out, work_mode }) => {
-                  return (
-                    <tr key={id} className="text-center border-b">
-                      {/* Format Date */}
-                      <td className="border p-2">{new Date(check_in).toLocaleDateString()}</td>
-                      {/* Format Time */}
-                      <td className="border p-2">{new Date(check_in).toLocaleTimeString()}</td>
-                      <td className="border p-2">{check_out ? new Date(check_out).toLocaleTimeString() : "N/A"}</td>
-                      <td className="border p-2">{work_mode}</td>
-                    </tr>
-                  );
-                })
-              ) : (
-                <tr>
-                  <td colSpan="5" className="p-4 text-center text-gray-500">
-                    No attendance records available.
-                  </td>
-                </tr>
-              )}
-            </tbody>
-
-          </table>
-        </div>
-      </div>
-    );
-  };
-
-
-
-
-
-  const handleEmployeeDelete = async (userID) => {
-    const isConfirmed = window.confirm("Are you sure you want to delete this user?");
-
-    if (!isConfirmed) return; // If user cancels, do nothing
-
-    const { error } = await supabase.from("users").delete().eq("id", userID);
-
-    if (error) {
-      console.error("Error deleting user:", error.message);
-      alert("Failed to delete user!"); // Simple error alert
-    } else {
-      console.log("User deleted successfully!");
-      alert("User deleted successfully!");
-    }
-  };
-
-
-
-
-
-
-
 
 
 
@@ -2415,24 +1691,14 @@
   return (
     <div className="flex flex-col  justify-center items-center min-h-full min-w-full bg-gray-100 ">
       {/* Heading */}
-<<<<<<< HEAD
-      <div className=" w-full max-w-5xl justify-between items-center flex">
-        {maintab === "TableView" && (
-          <h1 className="text-2xl font-bold text-gray-800 mb-4 border-b-2 border-gray-200 pb-2">
-=======
       <div className=" w-full px-3 max-w-5xl justify-between items-center flex">
         {maintab === "TableView" && (
           <h1 className="sm:text-2xl text-xl lg:ml-[34px] font-bold text-gray-800 mb-4 border-b-2 border-gray-200 pb-2">
->>>>>>> c83b3b21
             Employee Attendance
           </h1>
         )}
         {maintab === "DetailedView" && (
-<<<<<<< HEAD
-          <h1 className="text-2xl font-bold text-gray-800 mb-4 border-b-2 border-gray-200 pb-2">
-=======
           <h1 className="sm:text-2xl  font-bold text-gray-800 mb-4 border-b-2 border-gray-200 pb-2">
->>>>>>> c83b3b21
             Employee Details
           </h1>
         )}
@@ -2456,11 +1722,7 @@
             }
           }}
         >
-<<<<<<< HEAD
-          <option value="TableView">Table View</option>
-=======
           <option value="TableView"  className="mt-4">Table View</option>
->>>>>>> c83b3b21
           <option value="DetailedView">Detailed View</option>
           <option value="GraphicView">Graphic View</option>
         </select>
@@ -2474,12 +1736,8 @@
           <div></div>
         )}
         {maintab === "TableView" && (
-<<<<<<< HEAD
-          <div className="w-[40%] flex space-x-4">
-=======
           <> 
           <div className="sm:w-[40%] w-[100%]  hidden sm:mx-0 mx-auto sm:ml-5 md:flex justify-center md:space-x-4 space-x-2 "> 
->>>>>>> c83b3b21
             {/* <button
             onClick={() => handlenotification()}
             className={`px-4 py-2 rounded-lg transition-all ${
@@ -2490,20 +1748,12 @@
           >
             notify
           </button> */}
-<<<<<<< HEAD
-            <button
-              onClick={() => setSelectedTab("Daily")}
-              className={`px-4 py-2 rounded-lg transition-all ${selectedTab === "Daily"
-                  ? "bg-blue-500 text-white"
-                  : "bg-white text-gray-700 hover:bg-gray-100"
-=======
 
              <button
               onClick={() => setSelectedTab("Daily")}
               className={`px-4 py-2 rounded-lg transition-all ${selectedTab === "Daily"
                 ? "bg-blue-500 text-white"
                 : "bg-white text-gray-700 hover:bg-gray-100"
->>>>>>> c83b3b21
                 }`}
             >
               Daily
@@ -2511,13 +1761,8 @@
             <button
               onClick={() => setSelectedTab("Weekly")}
               className={`px-4 py-2 rounded-lg transition-all ${selectedTab === "Weekly"
-<<<<<<< HEAD
-                  ? "bg-blue-500 text-white"
-                  : "bg-white text-gray-700 hover:bg-gray-200"
-=======
                 ? "bg-blue-500 text-white"
                 : "bg-white text-gray-700 hover:bg-gray-200"
->>>>>>> c83b3b21
                 }`}
             >
               Weekly
@@ -2525,13 +1770,8 @@
             <button
               onClick={() => setSelectedTab("Monthly")}
               className={`px-4 py-2 rounded-lg transition-all ${selectedTab === "Monthly"
-<<<<<<< HEAD
-                  ? "bg-blue-500 text-white"
-                  : "bg-white text-gray-700 hover:bg-gray-200"
-=======
                 ? "bg-blue-500 text-white"
                 : "bg-white text-gray-700 hover:bg-gray-200"
->>>>>>> c83b3b21
                 }`}
             >
               Monthly
@@ -2539,22 +1779,13 @@
             <button
               onClick={() => setSelectedTab("Filter")}
               className={`px-4 py-2 rounded-lg transition-all ${selectedTab === "Filter"
-<<<<<<< HEAD
-                  ? "bg-blue-500 text-white"
-                  : "bg-white text-gray-700 hover:bg-gray-200"
-=======
                 ? "bg-blue-500 text-white"
                 : "bg-white text-gray-700 hover:bg-gray-200"
->>>>>>> c83b3b21
                 }`}
             >
               Filter
             </button>
           </div>
-<<<<<<< HEAD
-        )}
-        <div className="flex flex-row gap-5">
-=======
          
           <div className="md:hidden block mx-auto">
   <select
@@ -2578,7 +1809,6 @@
           
         )}
         <div className="flex flex-row sm:gap-5  lg:flex-nowrap flex-wrap justify-cente md:mx-0 mx-auto">
->>>>>>> c83b3b21
           {/* Date Navigation */}
           {maintab === "DetailedView" && (
             <div className="flex items-center space-x-4">
@@ -2586,26 +1816,16 @@
                 onClick={() => handleDayChange("prev")}
                 className="p-2 hover:bg-gray-200 rounded-full transition-all"
               >
-<<<<<<< HEAD
-                <ChevronLeft className="w-5 h-5" />
-              </button>
-              <span className="text-xl font-semibold">
-=======
                 <ChevronLeft className="w-3 h-3" />
               </button>
               <span className="md:text-xl ml-0 text-sm font-semibold">
->>>>>>> c83b3b21
                 {format(selectedDate, "MMMM d, yyyy")}
               </span>
               <button
                 onClick={() => handleDayChange("next")}
                 className="p-2 hover:bg-gray-200 rounded-full transition-all"
               >
-<<<<<<< HEAD
-                <ChevronRight className="w-5 h-5" />
-=======
                 <ChevronRight className="w-3 h-3" />
->>>>>>> c83b3b21
               </button>
             </div>
           )}
@@ -2619,11 +1839,7 @@
               >
                 <ChevronLeft className="w-5 h-5" />
               </button>
-<<<<<<< HEAD
-              <span className="text-xl font-semibold">
-=======
               <span className="md:text-xl font-semibold ">
->>>>>>> c83b3b21
                 {format(selectedDate, "MMMM d, yyyy")}
               </span>
               <button
@@ -2657,11 +1873,7 @@
             <div className="flex items-center justify-center space-x-4">
               <button
                 onClick={() => handleWeekChange("prev")}
-<<<<<<< HEAD
-                className="p-2 hover:bg-gray-200 rounded-full transition-all"
-=======
                 className="md:p-2 p-0 hover:bg-gray-200 rounded-full transition-all"
->>>>>>> c83b3b21
               >
                 <ChevronLeft className="w-5 h-5" />
               </button>
@@ -2673,25 +1885,13 @@
                   handleWeekChange("next")
                   // console.log("selectedDateW", selectedDateW);
                 }}
-<<<<<<< HEAD
-                className="p-2 hover:bg-gray-200 rounded-full transition-all"
-=======
                 className="md:p-2 p-0 hover:bg-gray-200 rounded-full transition-all"
->>>>>>> c83b3b21
               >
                 <ChevronRight className="w-5 h-5" />
               </button>
             </div>
           )}
           {maintab === "TableView" && selectedTab === "Filter" && (
-<<<<<<< HEAD
-            <div className="flex items-center justify-center space-x-4">
-              {/* Date Range Inputs */}
-              <input
-                type="date"
-                value={startdate} // State variable for the start date
-                onChange={(e) => setStartdate(e.target.value)} // Update start date
-=======
             <>
             {/* Mobile: Button to open modal */}
             <div className="smi:hidden flex justify-center mb-4">
@@ -2709,41 +1909,22 @@
                 type="date"
                 value={startdate}
                 onChange={(e) => setStartdate(e.target.value)}
->>>>>>> c83b3b21
                 className="p-2 border ml-10 border-gray-300 rounded-md focus:outline-none focus:ring-2 focus:ring-blue-500"
               />
               <span className="mx-2 text-xl font-semibold">to</span>
               <input
                 type="date"
-<<<<<<< HEAD
-                value={enddate} // State variable for the end date
-                onChange={(e) => setEnddate(e.target.value)} // Update end date
-                className="p-2 border border-gray-300 rounded-md focus:outline-none focus:ring-2 focus:ring-blue-500"
-              />
-
-              {/* Search Button */}
-              <button
-                onClick={() => {
-                  // const enddate2 = endDate.toString() + "T23:59:59";
-                  // console.log("Start Date:", startDate.toString() + "T00:00:00");
-                  // console.log("End Date:", enddate2);
-                  handleDateFilter()
-                }}
-=======
                 value={enddate}
                 onChange={(e) => setEnddate(e.target.value)}
                 className="p-2 border border-gray-300 rounded-md focus:outline-none focus:ring-2 focus:ring-blue-500"
               />
               <button
                 onClick={handleDateFilter}
->>>>>>> c83b3b21
                 className="p-2 hover:bg-gray-300 rounded-2xl px-5 py-3 transition-all"
               >
                 <SearchIcon className="w-5 h-5" />
               </button>
             </div>
-<<<<<<< HEAD
-=======
       
             {/* Modal for small screens */}
             <Transition appear show={isDateModalOpen} as={Fragment}>
@@ -2788,7 +1969,6 @@
               </Dialog>
             </Transition>
           </>
->>>>>>> c83b3b21
           )}
           {maintab === "TableView" && selectedTab === "Daily" && (
             <button className="hover:bg-gray-300 px-6 py-2 rounded-2xl transition-all"
@@ -2803,11 +1983,7 @@
               onClick={downloadPDFMonthly}><DownloadIcon /> </button>
           )}
           {maintab === "TableView" && selectedTab === "Filter" && (
-<<<<<<< HEAD
-            <button className="hover:bg-gray-300 px-6 py-2 rounded-2xl transition-all"
-=======
             <button className="hover:bg-gray-300 px-6 py-2 rounded-2xl transition-all md:ml-0 sm:ml-10 mx-auto"
->>>>>>> c83b3b21
               onClick={downloadPDFFiltered}
             >
               <DownloadIcon /> </button>
@@ -2886,19 +2062,6 @@
           <div className="w-full overflow-x-auto max-w-5xl bg-white p-6 rounded-lg shadow-lg">
             {error && <p className="text-red-500 text-center">{error}</p>}
             <div className="overflow-x-auto">
-<<<<<<< HEAD
-              <table className="min-w-full bg-white">
-                <thead className="bg-gray-50 text-gray-700 uppercase text-sm leading-normal">
-                  <tr>
-                    <th className="py-3 px-6 text-left">Employee Name</th>
-                    <th className="py-3 px-6 text-left">Check-in</th>
-                    <th className="py-3 px-6 text-left">Check-out</th>
-                    <th className="py-3 px-6 text-left">Work Mode</th>
-                    <th className="py-3 px-6 text-left">Status</th>
-                  </tr>
-                </thead>
-                <tbody className="text-md font-normal">
-=======
 
 
               <div className="w-full shadow-sm rounded-lg">
@@ -2992,86 +2155,22 @@
 
                 {/* Card view for small screens */}
                 <div className="sm:hidden">
->>>>>>> c83b3b21
                   {filteredData.map((entry, index) => (
                     <div key={index} className="bg-white rounded-lg shadow-sm mb-3 p-3 text-[11px] xs:text-[12px]">
                       <div className="flex justify-between items-center mb-2 border-b pb-2">
                         <span
-<<<<<<< HEAD
-                          className={`px-3 py-1 ${entry.status === "present"
-=======
                           className={`font-medium text-[12px] xs:text-[13px] ${entry.status === "present"
->>>>>>> c83b3b21
                               ? "text-green-600"
                               : entry.status === "late"
                                 ? "text-yellow-600"
                                 : "text-red-600"
                             }`}
-<<<<<<< HEAD
-                        >
-                          {entry.full_name.charAt(0).toUpperCase() + entry.full_name.slice(1)}
-                        </span>
-                      </td>
-                      <td className="py-4 px-6 hover:cursor-pointer hover:bg-gray-100"
-                        onClick={() => {
-                          handleCheckinOpenModal(entry)
-                          // setNewCheckinTime(entry.check_in)
-                        }
-                        }
-                      >{entry.check_in}</td>
-                      <td className="py-4 px-6 hover:cursor-pointer hover:bg-gray-100"
-                        onClick={() => {
-                          handleOpenModal(entry)
-                          // setNewCheckOutTime(entry.check_out)
-                        }
-                        }
-                      > {`${entry.check_out}`}
-                        {entry.autocheckout ? (
-                          <div className="relative inline-block">
-                            <span
-                              className="text-yellow-600 bg-yellow-100 px-2 py-1 font-semibold rounded-xl ml-2 cursor-pointer"
-                            // onMouseEnter={(e) => {
-                            //   const tooltip = e.target.nextSibling;
-                            //   tooltip.classList.remove('hidden');
-                            // }}
-                            // onMouseLeave={(e) => {
-                            //   const tooltip = e.target.nextSibling;
-                            //   tooltip.classList.add('hidden');
-                            // }}
-                            >
-                              Auto
-                            </span>
-                            {/* Tooltip */}
-                            <div className="hidden absolute bg-gray-400 text-white text-sm px-2 py-1 w-max rounded mt-1 -ml-2">
-                              Change CheckOut Time
-                            </div>
-                          </div>
-                        ) : null}
-                      </td>
-                      <td className="py-4 px-6">
-                        <button
-                          onClick={() => handleModeOpen(entry)}
-                          className={`px-3 py-1 rounded-full text-sm font-semibold ${entry.work_mode === "on_site"
-                              ? "bg-blue-100 text-blue-800"
-                              : entry.work_mode === "remote"
-                                ? "bg-purple-100 text-purple-800"
-                                : "bg-white text-black"
-                            }`}
-                        >
-                          {entry.work_mode === "on_site" ? "On-site" : entry.work_mode === "remote" ? "Remote" : "-----"}
-                        </button>
-                      </td>
-                      <td className="py-4 px-6">
-                        <span
-                          className={`px-3 py-1 rounded-full text-sm font-semibold ${entry.status === "present"
-=======
                           title={entry.full_name}
                         >
                           {entry.full_name.charAt(0).toUpperCase() + entry.full_name.slice(1)}
                         </span>
                         <span
                           className={`px-1.5 py-0.5 rounded-full text-[9px] xs:text-[10px] font-semibold ${entry.status === "present"
->>>>>>> c83b3b21
                               ? "bg-green-100 text-green-800"
                               : entry.status === "late"
                                 ? "bg-yellow-100 text-yellow-800"
@@ -3474,100 +2573,6 @@
           <div className="flex-1">
             <div className='flex flex-row justify-between'>
               <div></div>
-<<<<<<< HEAD
-              {/* <h1 className="text-3xl font-bold text-center text-gray-900 mb-4">
-            Admin Dashboard
-          </h1> */}
-              {/* <div className='flex gap-1'>
-          <button className='bg-white rounded-lg px-3 py-2 hover:bg-gray-200'
-          onClick={() => {setgraphicview(true)}}>Graphic View</button>
-          <button className='bg-white rounded-lg px-3 py-2 hover:bg-gray-200'
-          onClick={() => {setgraphicview(false)}}>General View</button>
-          </div> */}
-            </div>
-
-            <div className="grid grid-cols-4 gap-1">
-              {/* Employee List Disktop*/}
-              {!isSmallScreen && (
-                // <div className="col-span-1 ">
-                //   {/* <h2 className="text-xl font-semibold mb-4">Employee List</h2> */}
-                //   <input 
-                //      type="search" 
-                //      name="search" 
-                //      placeholder="Search Employee..." 
-                //      aria-label="Search"
-                //      className ="w-full max-w-sm px-4 py-1 rounded-2xl border border-gray-300 focus:outline-none focus:ring-2 focus:ring-blue-500 shadow-sm transition duration-200"
-                //    />
-                //   <ul className="space-y-2 max-h-[500px] overflow-y-auto rounded-lg pr-2.5 custom-scrollbar">
-                //     {employees.map((employee) => (
-                //       <li
-                //       key={employee.id}
-                //       onClick={() =>{
-                //         setDataEmployee(employee.id)
-                //         handleEmployeeClick(employee.id)
-
-                //       } }
-                //       className={`p-3 rounded-lg cursor-pointer transition-colors ${
-                //         selectedEmployee?.id === employee.id
-                //           ? "bg-blue-100 text-blue-600 hover:bg-gray-50"
-                //           : "hover:bg-gray-100"
-                //       } ${employeeStats[employee.id] < 6 ? "text-red-600" : ""}`} // Apply red color if hours < 7
-                //     >
-                //       <div className='flex justify-between'>
-                //       {employee.full_name}
-                //       <button className='hover:bg-gray-300 transition-all ease-in-out px-3 py-1 rounded-xl' onClick={(e) => {
-                //         e.stopPropagation();
-                //         handleEmployeeDelete(employee.id)}}>
-                //       <Trash2/>
-                //       </button>
-                //       </div>
-                //     </li>
-                //     ))}
-                //   </ul>
-                // </div>
-                <div className="col-span-1">
-                  <input
-                    type="search"
-                    name="search"
-                    placeholder="Search Employee..."
-                    aria-label="Search"
-                    value={searchTerm}
-                    onChange={(e) => setSearchTerm(e.target.value)}
-                    className="w-full max-w-sm px-4 py-1 rounded-2xl border border-gray-300 focus:outline-none focus:ring-2 focus:ring-blue-500 shadow-sm transition duration-200 mb-4"
-                  />
-
-                  <ul className="space-y-2 max-h-[500px] overflow-y-auto rounded-lg pr-2.5 custom-scrollbar">
-                    {filteredEmployees.map((employee) => (
-                      <li
-                        key={employee.id}
-                        onClick={() => {
-                          setDataEmployeesearch(employee);
-                          handleEmployeeClick(employee.id);
-                        }}
-                        className={`p-3 rounded-lg cursor-pointer transition-colors ${selectedEmployeesearch?.id === employee.id
-                            ? "bg-blue-100 text-blue-600 hover:bg-gray-50"
-                            : "hover:bg-gray-100"
-                          } ${employeeStats[employee.id] < 6 ? "text-red-600" : ""}`}
-                      >
-                        <div className='flex justify-between items-center'>
-                          {employee.full_name}
-                          <button
-                            className='hover:bg-gray-300 transition-all ease-in-out px-3 py-1 rounded-xl'
-                            onClick={(e) => {
-                              e.stopPropagation();
-                              handleEmployeeDelete(employee.id);
-                            }}
-                          >
-                            <Trash2 />
-                          </button>
-                        </div>
-                      </li>
-                    ))}
-                  </ul>
-                </div>
-              )}
-
-=======
             
             </div>
 
@@ -3682,7 +2687,6 @@
       ))}
     </ul>
   </div>
->>>>>>> c83b3b21
 
   {/* Employee Dashboard */}
   {selectedEmployee && !graphicview && (
@@ -3694,8 +2698,6 @@
           </h2>
         </div>
 
-<<<<<<< HEAD
-=======
         {loading ? (
           <div className="flex items-center justify-center h-40 sm:h-64">
             <div className="animate-spin rounded-full h-8 w-8 border-b-2 border-blue-600"></div>
@@ -3766,7 +2768,6 @@
                 )}
               </div>
             </div>
->>>>>>> c83b3b21
 
             {/* Monthly Overview */}
             <div className="mt-4 sm:mt-6">
@@ -3776,201 +2777,6 @@
                   <h2 className="text-base sm:text-xl font-semibold">Monthly Overview - {format(new Date(), 'MMMM yyyy')}</h2>
                 </div>
 
-<<<<<<< HEAD
-              {/* Employee Dashboard */}
-              {selectedEmployee && !graphicview && (
-                <div className=" col-span-12 sm:col-span-4 md:col-span-3 lg:col-span-3">
-                  <div className="bg-gray-100 rounded-lg shadow-md p-3">
-                    <div className="flex items-center justify-between mb-6">
-                      <h2 className="text-2xl font-bold">
-                        {selectedEmployee.full_name}'s Dashboard
-                      </h2>
-                      {/* <div > 
-                       <p className="text-gray-600">
-                        {format(new Date(selectedDate), 'EEEE, MMMM d, yyyy')}
-                       </p>
-  
-                  </div> */}
-                    </div>
-
-                    {loading ? (
-                      <div className="flex items-center justify-center h-64">
-                        <div className="animate-spin rounded-full h-8 w-8 border-b-2 border-blue-600"></div>
-                      </div>
-                    ) : (
-                      <>
-                        {/* Today's Status */}
-                        <div className="grid grid-cols-1 lg:grid-cols-2 gap-5 mb-6">
-                          <div className="bg-gray-50 rounded-lg p-4">
-                            <h3 className="text-lg font-semibold mb-3">Today's Status</h3>
-                            {attendanceLogs[0] ? (
-                              <div className="space-y-3">
-                                <div className="flex justify-between">
-                                  <span>Check-in:</span>
-                                  <span>{format(new Date(attendanceLogs[0].check_in), 'h:mm a')}</span>
-                                </div>
-                                <div className="flex justify-between">
-                                  <span>Check-out:</span>
-                                  <span>
-                                    {attendanceLogs[0].check_out
-                                      ? format(new Date(attendanceLogs[0].check_out), 'h:mm a')
-                                      : 'Not checked out'}
-                                  </span>
-                                </div>
-                                <div className="flex justify-between">
-                                  <span>Work Mode:</span>
-                                  <span className={`px-2 py-1 rounded-full text-sm ${attendanceLogs[0].work_mode === 'on_site'
-                                      ? 'bg-blue-100 text-blue-800'
-                                      : 'bg-purple-100 text-purple-800'
-                                    }`}>
-                                    {attendanceLogs[0].work_mode}
-                                  </span>
-                                </div>
-                                <div className="flex justify-between">
-                                  <span>Duration:</span>
-                                  <span>
-                                    {calculateDuration(attendanceLogs[0].check_in, attendanceLogs[0].check_out)}
-                                  </span>
-                                </div>
-                              </div>
-                            ) : (
-                              <p className="text-gray-500">No attendance record for today</p>
-                            )}
-                          </div>
-
-                          {/* Break Summary */}
-                          <div className="bg-gray-50 rounded-lg p-4">
-                            <h3 className="text-lg font-semibold mb-3">Break Records</h3>
-                            {todayBreak.length > 0 ? (
-                              todayBreak.map((breakItem, index) => {
-                                console.log("==>", breakItem)
-                                return (
-                                  <div key={index} className="space-y-3">
-                                    <div className="flex justify-between">
-                                      <span>Start:</span>
-                                      <span>{format(new Date(breakItem.start_time), 'hh:mm a')}</span>
-                                    </div>
-                                    <div className="flex justify-between">
-                                      <span>End:</span>
-                                      <span>{breakItem.end_time ? format(new Date(breakItem.end_time), 'hh:mm a') : 'Ongoing'}</span>
-                                    </div>
-                                    <div className="flex justify-between">
-                                      <span>Status:</span>
-                                      <span>{breakItem.status || 'N/A'}</span>
-                                    </div>
-                                  </div>
-                                )
-                              })
-                            ) : (
-                              <p className="text-gray-500">No break records for today</p>
-                            )}
-
-
-                          </div>
-                        </div>
-
-
-                        {/* Optional: Additional Tasks or Overview */}
-                        <div className="mt-6">
-                          <div className="lg:col-span-3 bg-white rounded-lg shadow-md p-6">
-                            <div className="flex items-center mb-6">
-                              <BarChart className="w-6 h-6 text-blue-600 mr-2" />
-                              <h2 className="text-xl font-semibold">Monthly Overview - {format(new Date(), 'MMMM yyyy')}</h2>
-                            </div>
-
-                            {monthlyStats ? (
-                              <div className="grid grid-cols-1 md:grid-cols-3 gap-6">
-                                <div className="bg-gray-50 rounded-lg p-4">
-                                  <h3 className="text-sm font-medium text-gray-500 mb-3">Attendance Summary</h3>
-                                  <div className="space-y-3">
-                                    <div className="flex items-center justify-between">
-                                      <span className="text-gray-600">Expected Working Days:</span>
-                                      <span className="font-medium">{monthlyStats.expectedWorkingDays}</span>
-                                    </div>
-                                    <div className="flex items-center justify-between">
-                                      <span className="text-gray-600">Days Attended:</span>
-                                      <span className="font-medium">{monthlyStats.totalWorkingDays}</span>
-                                    </div>
-                                    <div className="flex items-center justify-between">
-                                      <span className="text-gray-600">Present Days:</span>
-                                      <span className="font-medium text-green-600">{monthlyStats.presentDays}</span>
-                                    </div>
-                                    <div className="flex items-center justify-between">
-                                      <span className="text-gray-600">Late Days:</span>
-                                      <span className="font-medium text-yellow-600">{monthlyStats.lateDays}</span>
-                                    </div>
-                                    <div className="flex justify-between text-gray-600">
-                                      <span>Absentees:</span>
-                                      <span className="text-red-600">{absentees || 0}</span>
-                                    </div>
-                                    <div className="flex justify-between text-gray-600">
-                                      <span>Leaves:</span>
-                                      <span className="text-green-600">{leaves || 0}</span>
-                                    </div>
-                                  </div>
-                                </div>
-
-                                <div className="bg-gray-50 rounded-lg p-4">
-                                  <h3 className="text-sm font-medium text-gray-500 mb-3">Work Mode Distribution</h3>
-                                  <div className="space-y-3">
-                                    <div className="flex items-center justify-between">
-                                      <span className="text-gray-600">On-site Days:</span>
-                                      <span className="font-medium text-blue-600">{monthlyStats.onSiteDays}</span>
-                                    </div>
-                                    <div className="flex items-center justify-between">
-                                      <span className="text-gray-600">Remote Days:</span>
-                                      <span className="font-medium text-purple-600">{monthlyStats.remoteDays}</span>
-                                    </div>
-                                    <div className="flex items-center justify-between">
-                                      <span className="text-gray-600">Attendance Rate:</span>
-                                      <span className="font-medium">
-                                        {((monthlyStats.totalWorkingDays / monthlyStats.expectedWorkingDays) * 100).toFixed(1)}%
-                                      </span>
-                                    </div>
-                                  </div>
-                                </div>
-
-                                <div className="bg-gray-50 rounded-lg p-4">
-                                  <h3 className="text-sm font-medium text-gray-500 mb-3">Work Hours</h3>
-                                  <div className="space-y-3">
-                                    <div className="flex items-center justify-between">
-                                      <span className="text-gray-600">Average Daily Hours:</span>
-                                      <span className="font-medium">
-                                        {monthlyStats.averageWorkHours.toFixed(1)}h
-                                      </span>
-                                    </div>
-                                    <div className="flex items-center justify-between">
-                                      <span className="text-gray-600">Total Hours:</span>
-                                      <span className="font-medium">
-                                        {(monthlyStats.averageWorkHours * monthlyStats.totalWorkingDays).toFixed(1)}h
-                                      </span>
-                                    </div>
-                                    <div className="flex items-center justify-between">
-                                      <span className="text-gray-600">Expected Hours:</span>
-                                      <span className="font-medium">
-                                        {(6 * monthlyStats.expectedWorkingDays)}h
-                                      </span>
-                                    </div>
-                                  </div>
-                                </div>
-                              </div>
-                            ) : (
-                              <div className="text-center py-8 text-gray-500">
-                                No attendance records found for this month
-                              </div>
-                            )}
-                          </div>
-                        </div>
-                        <div className='mt-5'>
-                          {/* <AbsenteeComponentAdmin userID={userID} /> */}
-                        </div>
-                      </>
-                    )}
-                  </div>
-                </div>
-              )}
-            </div>
-=======
                 {monthlyStats ? (
                   <div className="grid grid-cols-1 md:grid-cols-3 gap-3 sm:gap-6">
                     <div className="bg-gray-50 rounded-lg p-3 sm:p-4">
@@ -4063,7 +2869,6 @@
     </div>
   )}
 </div>
->>>>>>> c83b3b21
           </div>
         </>
       )}
