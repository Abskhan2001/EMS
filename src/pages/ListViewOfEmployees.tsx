import React, { useContext, useEffect, useState, Fragment } from "react";
import { supabase } from "../lib/supabase";
import EmployeeMonthlyAttendanceTable from "./ListViewMonthly";
import { useAuthStore } from '../lib/store';
import EmployeeWeeklyAttendanceTable from "./ListViewWeekly";
import { ChevronLeft, ChevronRight, SearchIcon } from "lucide-react"; // Assuming you're using Lucide icons
import { format, parse, isAfter, addMonths, addWeeks, set } from "date-fns"; // Import the format function
import { DownloadIcon } from "lucide-react";
import { AttendanceContext } from "./AttendanceContext";
import "./style.css"
import { PieChart, Pie, Cell, Tooltip, ResponsiveContainer, BarChart, Bar, XAxis, YAxis } from 'recharts';
import { Trash2 } from 'lucide-react';
import { forwardRef, useImperativeHandle } from "react";
import "./style.css";
import { useNavigate } from 'react-router-dom';
import { Dialog, Transition, RadioGroup } from '@headlessui/react'

import AbsenteeComponentAdmin from "./AbsenteeDataAdmin";
import {
  startOfMonth,
  endOfMonth,
  isWeekend,
  eachDayOfInterval
} from 'date-fns';
import { AttendanceProvider } from "./AttendanceContext";
import FilteredDataAdmin from "./filteredListAdmin";
import { id } from "date-fns/locale/id";

interface AttendanceRecord {
  id: string;
  check_in: string;
  check_out: string | null;
  work_mode: 'on_site' | 'remote';
  status: string;
  latitude: number;
  longitude: number;
}

interface BreakRecord {
  start_time: string;
  end_time: string | null;
  status: string | null;
}

interface MonthlyStats {
  totalWorkingDays: number;
  presentDays: number;
  lateDays: number;
  onSiteDays: number;
  remoteDays: number;
  averageWorkHours: number;
  expectedWorkingDays: number;
  totalHours: number;
  totalOvertimeHours: number;
}
interface SoftwareComplaint {
  id: number;
  complaint_text: string;
  created_at: string;
  user_id: string;
}
// const EmployeeAttendanceTable = forwardRef(
//   ({
//   selectedEmployeeId,
//   onEmployeeSelect
// }, ref) => {
//   // onEmployeeSelect(id); // Already updates parent state
//   useImperativeHandle(ref, () => ({
//     handleEmployeeClick: (id: string) => {
//       console.log("id:", id);

//       // Your existing employee click logic here
//       handleEmployeeClick(id);
//       // onEmployeeSelect(id); // Update parent's state
//     }
//   })
// );
const EmployeeAttendanceTable = () => {



  const [attendanceData, setAttendanceData] = useState([]);
  const [absentid, setabsentid] = useState<null | number>(null)
  const [selecteduser, setslecteduser] = useState<null | string>(null)
  const [filteredData, setFilteredData] = useState([]); // Filtered data for display
  const [error, setError] = useState(null);
  const [absent, setAbsent] = useState(0);
  const [modalVisible, setModalVisible] = useState(false);
  const [selectedMode, setSelectedMode] = useState('remote');;
  const [present, setPresent] = useState(0);



  const [DataEmployee, setDataEmployee] = useState(null);
  const [late, setLate] = useState(0);
  const [remote, setRemote] = useState(0); // State for remote employees count
  // const [selectedTab, setSelectedTab] = useState("Daily");
  const [selectedDate, setSelectedDate] = useState(new Date()); // Default to current date
  const [loading, setLoading] = useState(true);
  const [selectedDateM, setselectedDateM] = useState(new Date());
  const [selectedDateW, setselectedDateW] = useState(new Date());
  const [currentFilter, setCurrentFilter] = useState("all"); // Filter state: "all", "present", "absent", "late", "remote"
  const [dataFromWeeklyChild, setDataFromWeeklyChild] = useState("");
  const [selectedEntry, setSelectedEntry] = useState(null);
  // const [newCheckOutTime, setNewCheckOutTime] = useState('00 : 00');
  const [hour, setHour] = useState(12);  // Default hour
  const [minute, setMinute] = useState(0);  // Default minute
  const [isAM, setIsAM] = useState(true);  // AM/PM toggle
  const [updatedCheckOutTime, setupdatedCheckOutTime] = useState('')
  const [isCheckinModalOpen, setisCheckinModalOpen] = useState(false);
  // const [newCheckInTime, setNewCheckInTime] = useState('00 : 00');
  const [hourin, setHourin] = useState(12);  // Default hour
  const [minutein, setMinutein] = useState(0);  // Default minute
  const [isinAM, setIsinAM] = useState(true);  // AM/PM toggle
  const [updatedCheckInTime, setupdatedCheckInTime] = useState('');
  const [isModalOpen, setIsModalOpen] = useState(false);
  const [absentloading, setabsentloading] = useState(false)
  // const [formattedDate2, setformattedDate2] = useState('');
  const [startdate, setStartdate] = useState('');
  const [enddate, setEnddate] = useState('');
  const [search, setsearch] = useState(false);
  const [isModeOpen, setisModeOpen] = useState(false);
  const [WorkMode, setWorkMode] = useState('selectedEntry.work_mode');
  const [timestamp, settimestamp] = useState(new Date().toISOString().replace('T', ' ').split('.')[0] + '.000+00');
  const [maintab, setmaintab] = useState("TableView");
  const [selectedTab, setSelectedTab] = useState<string>('Daily');
  const [employees, setEmployees] = useState<any[]>([]);
  const [officeComplaints, setofficeComplaints] = useState<any[]>([]);
  const [softwareComplaints, setsoftwareComplaints] = useState<SoftwareComplaint[]>([]);
  const [selectedEmployee, setSelectedEmployee] = useState<any>(null);
  const [selectedEmployeeid, setSelectedEmployeeid] = useState<any>(null);
  const [attendanceLogs, setAttendanceLogs] = useState<AttendanceRecord[]>([]);
  const [todayBreak, setTodayBreak] = useState<BreakRecord[]>([]);
  const [monthlyStats, setMonthlyStats] = useState<MonthlyStats | null>(null);
  const [isOpen, setIsOpen] = useState(false);
  const navigate = useNavigate();
  const [isSmallScreen, setIsSmallScreen] = useState(false);
  const [showEmployeeList, setShowEmployeeList] = useState(false);
  const user = useAuthStore((state) => state.user);
  const [leaveRequests, setleaveRequests] = useState(false)
  const [PendingLeaveRequests, setPendingLeaveRequests] = useState<any[]>([]);
  const setUser = useAuthStore((state) => state.setUser);
  const [absentees, setabsentees] = useState('')
  const [leaves, setleaves] = useState('')
  const [userID, setUserID] = useState<string>('');
  const [employeeStats, setEmployeeStats] = useState<Record<string, number>>({});
  const [graphicview, setgraphicview] = useState(false);
  const [tableData, setTableData] = useState('');

  const [isDateModalOpen, setIsDateModalOpen] = useState(false)

  // const [selectedDate, setSelectedDate] = useState(new Date()); // Default to current date
  const [sideopen, setsideopen] = useState(false);
  //Firebase Notification permission

  // RequestPermission().then((token) => {
  //   if (token) {
  //     console.log("FCM Token:", token);
  //   }
  // });

  function handleabsentclosemodal() {
    setabsentid(null)
    setslecteduser(null)
    setModalVisible(false);
  }

  async function handleopenabsentmodal(id: string,) {
    setabsentloading(true)
    setslecteduser(id)
    setModalVisible(true);
    console.log("absent id", id);
    let selectdate = new Date(selectedDate)
    const today = selectdate.toISOString().split('T')[0]

    const { data, error } = await supabase
      .from('absentees') // your table name
      .select('*')
      .eq('user_id', id) // filter by user_id
      .gte('created_at', `${today}T00:00:00`) // start of today
      .lte('created_at', `${today}T23:59:59`) // end of today

    if (error) {
      console.error('Error fetching attendance:', error)
    } else {
      if (data.length) {
        let dataid = data[0].id
        setabsentid(dataid)

      }
      console.log('Today\'s attendance:', data)
    }
    setabsentloading(false)
  }




  async function handleSaveChanges() {
    handleabsentclosemodal();
    console.log("the absent id is", absentid)
    console.log('Selected work mode:', selectedMode);

    let updateSuccess = false;
    let newAbsenteeData = null;

    if (absentid) {
      const { data, error } = await supabase
        .from("absentees")
        .update({ absentee_Timing: selectedMode, absentee_type: selectedMode == "Absent" ? "Absent" : "leave" })
        .eq("id", absentid);

      if (error) {
        console.error("Error updating absentee type:", error);
      } else {
        alert("Absentee type updated successfully!");
        updateSuccess = true;
        // Sometimes Supabase returns an array, sometimes object, handle both
        newAbsenteeData = Array.isArray(data) ? data[0] : data;
      }
    } else {
      if (selecteduser) {
        const { data, error } = await supabase
          .from('absentees') // your table name
          .insert([
            {
              user_id: selecteduser,
              absentee_Timing: selectedMode,
              absentee_type: selectedMode == "Absent" ? "Full Day" : "leave",
            }
          ])
          .select(); // So we get inserted row(s) back
        if (!error) {
          updateSuccess = true;
          // Take the first inserted record (Supabase returns array)
          newAbsenteeData = Array.isArray(data) ? data[0] : data;
        }
      }
    }

    // UI UPDATE LOGIC
    // Try to update attendanceData and filteredData in local state so UI is refreshed instantly.
    if (updateSuccess && newAbsenteeData) {
      setAttendanceData(prev =>
        prev.map(item =>
          (item.id === (newAbsenteeData.user_id || selecteduser))
            ? {
              ...item,
              status: newAbsenteeData.absentee_type,
              textColor: newAbsenteeData.absentee_type === "Absent"
                ? "text-red-500"
                : "text-blue-500"
            }
            : item
        )
      );
      setFilteredData(prev =>
        prev.map(item =>
          (item.id === (newAbsenteeData.user_id || selecteduser))
            ? {
              ...item,
              status: newAbsenteeData.absentee_type,
              textColor: newAbsenteeData.absentee_type === "Absent"
                ? "text-red-500"
                : "text-blue-500"
            }
            : item
        )
      );
    } else if (updateSuccess && selecteduser) {
      // If new absentee but Supabase did not return newAbsenteeData
      setAttendanceData(prev =>
        prev.map(item =>
          item.id === selecteduser
            ? {
              ...item,
              status: selectedMode == "Absent" ? "Absent" : "leave",
              textColor: selectedMode == "Absent"
                ? "text-red-500"
                : "text-blue-500"
            }
            : item
        )
      );
      setFilteredData(prev =>
        prev.map(item =>
          item.id === selecteduser
            ? {
              ...item,
              status: selectedMode == "Absent" ? "Absent" : "leave",
              textColor: selectedMode == "Absent"
                ? "text-red-500"
                : "text-blue-500"
            }
            : item
        )
      );
    }
    // Optionally: also re-compute absent/present counters
    // (If user wants the summary widgets to update.)
    // Optionally, if you maintain a query cache for absentee records, you might want to re-fetch here.
  }
  // ... (rest of the code remains unchanged below this)


  const { attendanceDataWeekly, attendanceDataMonthly } = useContext(AttendanceContext);


  const handleHourChange = (e) => {
    setHour(e.target.value);
  };

  const handleMinuteChange = (e) => {
    setMinute(e.target.value);
  };


  const toggleAMPM = () => {
    setIsAM(!isAM);
  };



  const handleCheckInHourChange = (e) => {
    setHourin(e.target.value);
  };

  const handleCheckInMinuteChange = (e) => {
    setMinutein(e.target.value);
  };
  const togglecheckinAMPM = () => {
    setIsinAM(!isinAM);
  };


  //Extracting Hours and Minuates From the previously saved Checkout Time
  const parseCheckOutTime = (checkOutTime) => {
    const regex = /(\d{2}):(\d{2})\s(AM|PM)/;
    const match = checkOutTime.match(regex);
    if (match) {
      const extractedHour = parseInt(match[1], 10);
      const extractedMinute = parseInt(match[2], 10);
      const extractedAMPM = match[3];

      setHour(extractedHour);
      setMinute(extractedMinute);
      setIsAM(extractedAMPM === 'AM');
    }
  };
  //Extracting Hours and Minuates From the previously saved Checkout Time
  const parseCheckInTime = (checkInTime) => {
    const regex = /(\d{2}):(\d{2})\s(AM|PM)/;
    const match = checkInTime.match(regex);
    if (match) {
      const extractedHourin = parseInt(match[1], 10);
      const extractedMinutein = parseInt(match[2], 10);
      const extractedAMPMin = match[3];

      setHourin(extractedHourin);
      setMinutein(extractedMinutein);
      setIsinAM(extractedAMPMin === 'AM');
    }
  };
  // Open modal and set the selected entry and default time
  const handleCheckinOpenModal = async (entry) => {
    setSelectedEntry(entry);
    parseCheckInTime(entry.check_in)

    setisCheckinModalOpen(true);

  };

  // Open modal and set the selected entry and default time
  const handleOpenModal = (entry) => {
    console.log("entry", entry);
    setSelectedEntry(entry);
    parseCheckOutTime(entry.check_out)
    // setNewCheckOutTime(entry.check_out || ''); // Set default time
    setIsModalOpen(true);

  };

  // const handleUpdateCheckInTime = async () => {
  //   console.log("selectedEntry.check_out2:", selectedEntry.check_out2);

  //   // Format hour and minute to two digits
  //   const formattedHourin = hourin < 10 ? `0${hourin}` : hourin;
  //   const formattedMinutein = minutein < 10 ? `0${minutein}` : minutein;

  //   // Decode the encoded string (if coming from URL/query param)
  //   const decodedDateString = decodeURIComponent(selectedEntry.check_out2);

  //   // Parse the date (local time) or default to today if invalid
  //   let originalDate = decodedDateString && decodedDateString !== "N/A"
  //     ? new Date(decodedDateString)
  //     : new Date();

  //   // Convert to UTC format "YYYY-MM-DD"
  //   const formattedUTC = originalDate.toISOString().split("T")[0];

  //   console.log("FormattedUTCCCCCCCCCC Date:", formattedUTC);

  //   // Check for invalid date format
  //   if (isNaN(originalDate.getTime())) {
  //     console.error("Invalid check-out date:", selectedEntry.check_out2);
  //     alert("Error: Invalid check-out date format.");
  //     return;
  //   }

  //   // Convert hour to 24-hour format if PM
  //   const adjustedHourin = isinAM
  //     ? parseInt(formattedHourin, 10)
  //     : (parseInt(formattedHourin, 10) + 12) % 24;

  //   // Construct new date with adjusted time
  //   const newDate = new Date(
  //     originalDate.getFullYear(),
  //     originalDate.getMonth(),
  //     originalDate.getDate(),
  //     adjustedHourin,
  //     parseInt(formattedMinutein, 10),
  //     0,
  //     0
  //   );

  //   // Format the final timestamp as "YYYY-MM-DD HH:mm:ss+00"
  //   const formattedTimestamp = newDate.toISOString().replace("T", " ").split(".")[0] + ".000+00";
  //   settimestamp(formattedTimestamp.split(" ")[0]); // Store only the date part

  //   console.log("Formatted Timestamp:", formattedTimestamp);

  //   // Compare against attendance time limit
  //   const now = new Date(formattedTimestamp);
  //   const checkInTimeLimit = parse("09:30", "HH:mm", now);
  //   const attendanceStatus = isAfter(now, checkInTimeLimit) ? "late" : "present";

  //   setupdatedCheckInTime(formattedTimestamp);
  //   console.log("Check-in Limit:", checkInTimeLimit);
  //   console.log("Attendance Status:", attendanceStatus);

  //   // Update the database by matching only the date
  //   const { data, error } = await supabase
  //     .from("attendance_logs")
  //     .update({
  //       check_in: formattedTimestamp,
  //       status: attendanceStatus,
  //     })
  //     .eq("user_id", selectedEntry.id)
  //     .eq("check_out", selectedEntry.check_out2);
  //   if (error) {
  //     console.error("Error updating check-in time:", error);
  //     alert("Failed to update check-in time.");
  //   } else {
  //     console.log("Update successful:", data);
  //     alert("Check-in time updated successfully.");
  //   }

  //   setisCheckinModalOpen(false);
  // };



  // const handleUpdateCheckInTime = async () => {
  //   console.log("selectedEntry.check_out2:", selectedEntry.check_out2);

  //   // Format hour and minute to ensure two digits
  //   const formattedHourin = hourin < 10 ? `0${hourin}` : hourin;
  //   const formattedMinutein = minutein < 10 ? `0${minutein}` : minutein;

  //   // Parse original date from selectedEntry.check_out2 or default to today
  //   let originalDate;
  //   if (selectedEntry.check_out2 && selectedEntry.check_out2 !== "N/A") {
  //     // Decode and parse the date string
  //     const decodedDateString = decodeURIComponent(selectedEntry.check_out2);
  //     originalDate = new Date(decodedDateString);
  //   } else {
  //     originalDate = new Date();
  //   }

  //   // Ensure originalDate is valid
  //   if (isNaN(originalDate.getTime())) {
  //     console.error("Invalid check-out date:", selectedEntry.check_out2);
  //     alert("Error: Invalid check-out date format.");
  //     return;
  //   }

  //   // Convert hour to 24-hour format if PM
  //   const adjustedHourin = isinAM
  //     ? parseInt(formattedHourin, 10)
  //     : (parseInt(formattedHourin, 10) + 12) % 24;

  //   // Construct new date with adjusted time
  //   const newDate = new Date(
  //     originalDate.getFullYear(),
  //     originalDate.getMonth(),
  //     originalDate.getDate(),
  //     adjustedHourin,
  //     parseInt(formattedMinutein, 10),
  //     0,
  //     0
  //   );

  //   // Convert to UTC ISO string and format as "YYYY-MM-DD HH:mm:ss+00"
  //   const formattedTimestamp = newDate.toISOString().replace("T", " ").split(".")[0] + ".000+00";
  //   settimestamp(formattedTimestamp.split(" ")[0]);

  //   console.log("Formatted Timestamp:", formattedTimestamp);

  //   // Compare against attendance time limit
  //   const now = new Date(formattedTimestamp);
  //   const checkInTimeLimit = parse("09:30", "HH:mm", now);
  //   const attendanceStatus = isAfter(now, checkInTimeLimit) ? "late" : "present";

  //   setupdatedCheckInTime(formattedTimestamp);

  //   console.log("Check-in Limit:", checkInTimeLimit);
  //   console.log("Attendance Status:", attendanceStatus);

  //   // Update database
  //   const { data, error } = await supabase
  //     .from("attendance_logs")
  //     .update({
  //       check_in: formattedTimestamp,
  //       // status: attendanceStatus,
  //     })
  //     .eq("user_id", selectedEntry.id)
  //     .eq("created_at::Date", originalDate.toISOString().split("T")[0]); // Match only the date

  //   if (error) {
  //     console.error("Error updating check-in time:", error);
  //     alert("Failed to update check-in time.");
  //   } else {
  //     console.log("Update successful:", data);
  //     alert("Check-in time updated successfully.");
  //   }

  //   setisCheckinModalOpen(false);
  // };

  const handleUpdateCheckInTime = async () => {
    // Get original created_at date
    // const originalDate = new Date(selectedEntry.created_at);
    // Original local date: Wed Apr 09 2025 09:36:43 GMT+0500
    const originalDate = new Date(selectedEntry.created_at);

    // Get UTC date components
    const utcYear = originalDate.getUTCFullYear(); // 2025
    const utcMonth = originalDate.getUTCMonth(); // 3 (April)
    const utcDay = originalDate.getUTCDate(); // 9

    // Construct UTC date string
    const utcDateString = `${utcYear}-${String(utcMonth + 1).padStart(2, '0')}-${String(utcDay).padStart(2, '0')}`;
    // Result: "2025-04-09"
    // Create new date in UTC
    const adjustedHourin = isinAM ? hourin : (hourin + 12) % 24;
    const newDate = new Date(Date.UTC(
      originalDate.getUTCFullYear(),
      originalDate.getUTCMonth(),
      originalDate.getUTCDate(),
      adjustedHourin,
      minutein
    ));

    // Format timestamp correctly
    const formattedTimestamp = newDate.toISOString().replace("T", " ").replace(/\.\d+Z$/, ".000+00");

    // Calculate status using UTC
    const checkInTimeLimit = new Date(Date.UTC(
      newDate.getUTCFullYear(),
      newDate.getUTCMonth(),
      newDate.getUTCDate(),
      9, 30 // 09:30 UTC
    ));

    const attendanceStatus = newDate > checkInTimeLimit ? "late" : "present";
    console.log("origional Date", originalDate);

    console.log("origional Date in api", utcDateString);


    // Update with correct filtering
    const { data, error } = await supabase
      .from("attendance_logs")
      .select('*')
      // .update({
      //   check_in: formattedTimestamp,
      //   status: attendanceStatus
      // })
      // .eq("user_id", selectedEntry.id)
      .eq("created_at::date", utcDateString);
    console.log("Fetched Data ", data);

    if (!error) {
      alert("Updated successfully!");
      setisCheckinModalOpen(false);
    }
  };





  const handleCheckInCloseModal = () => {
    setisCheckinModalOpen(false);
  }




  const handleUpdateCheckOutTime = async () => {
    console.log("selectedEntry.check_in2:", selectedEntry.check_in2);

    // Format hour and minute to ensure two digits
    const formattedHour = hour < 10 ? `0${hour}` : hour;
    const formattedMinute = minute < 10 ? `0${minute}` : minute;

    // Extract the date from selectedEntry.check_in2
    let originalDate;
    if (selectedEntry.check_in2 === null || !selectedEntry.check_in2 || selectedEntry.check_in2 === "N/A") {
      originalDate = new Date();
    } else {
      originalDate = new Date(selectedEntry.check_in2);
    }

    // Ensure originalDate is valid
    if (isNaN(originalDate.getTime())) {
      console.error("Error: selectedEntry.check_in2 is not a valid date.");
      alert("Error: Invalid check-in date format.");
      return;
    }

    const year = originalDate.getFullYear();
    const month = originalDate.getMonth(); // Month is zero-indexed
    const day = originalDate.getDate();

    const year2 = new Date().getFullYear();
    const month2 = new Date().getMonth();
    const day2 = new Date().getDate();

    // Adjust for AM/PM (convert to 24-hour format if PM)
    let adjustedHour = isAM ? parseInt(formattedHour, 10) : (parseInt(formattedHour, 10) + 12) % 24;

    // Create a new Date object with the updated time but keeping the original date
    let formattedDate;
    if (selectedEntry.check_in2 === null) {
      formattedDate = new Date(year2, month2, day2, adjustedHour, parseInt(formattedMinute, 10), 0, 0);
    } else {
      formattedDate = new Date(year, month, day, adjustedHour, parseInt(formattedMinute, 10), 0, 0);
    }

    // Convert the Date object to the required format [YYYY-MM-DD HH:MM:SS.000+00]
    const timestamp = formattedDate.toISOString().replace('T', ' ').split('.')[0] + '.000+00';

    console.log("Selected time:", timestamp);

    // Assign the formatted time string to update state
    setupdatedCheckOutTime(timestamp);

    // Update the `check_out` field in the database
    const { data, error } = await supabase
      .from("attendance_logs")
      .update({ check_out: timestamp })  // Updating check_out with the new timestamp
      .eq("user_id", selectedEntry.id)  // Ensure correct entry by user_id
      .eq("check_in", selectedEntry.check_in2); // Match check_in for that specific date

    if (data) {
      console.log("Updated data:", data); // Log success
    }

    if (!error) {
      alert("Check-out time updated successfully.");
    } else {
      console.error("Error updating check-out time:", error);
    }

    // Close modal after update
    setIsModalOpen(false);
  };




  const handleCloseModal = () => {
    setIsModalOpen(false);
  }


  // function handleDataFromChild(attendanceDataWeekly) {
  //   console.log("Data received from child:", attendanceDataWeekly);
  //   setDataFromWeeklyChild(attendanceDataWeekly);
  // }
  const downloadPDF = async () => {
    try {
      const response = await fetch('http://localhost:4000/generate-pdfDaily', {
        method: 'POST',
        headers: {
          'Content-Type': 'application/json',
        },
        body: JSON.stringify({ data: attendanceData }),
      });

      if (!response.ok) {
        throw new Error('Failed to generate PDF');
      }

      const blob = await response.blob();

      if (blob.type !== "application/pdf") {
        throw new Error("Received incorrect file format");
      }

      const url = window.URL.createObjectURL(blob);
      const currentDate = new Date().toISOString().split('T')[0];
      const fileName = `attendance_${currentDate}.pdf`;

      // Create and trigger download
      const a = document.createElement('a');
      a.href = url;
      a.download = fileName;
      document.body.appendChild(a);
      a.click();
      a.remove();

      // Open PDF manually
      window.open(url, '_blank');
    } catch (error) {
      console.error('Error downloading PDF:', error);
    }
  };

  // Handle Month change (previous/next)
  const handleMonthChange = (direction) => {
    setselectedDateM((prevDate) =>
      direction === "prev" ? addMonths(prevDate, -1) : addMonths(prevDate, 1)
    );
  };




  // Fetching the pending Leave Requests Count
  const fetchPendingCount = async () => {
    const { count, error } = await supabase
      .from("leave_requests")
      .select("*", { count: "exact", head: true }) // Fetch count only
      .eq("status", "pending");

    if (error) {
      console.error("Error fetching count:", error);
    } else {
      setPendingLeaveRequests(count || 0); // Ensure count is not null

    }
  };

  const today = new Date();
  const monthStart = startOfMonth(today);
  const monthEnd = endOfMonth(today);

  useEffect(() => {
    fetchPendingCount();
  }, [userID]); // Empty dependency array ensures it runs once on mount


  useEffect(() => {
    if (selectedTab === "Employees" || selectedTab === "Daily") {
      const fetchleaves = async () => {
        const { count, error } = await supabase
          .from("absentees")
          .select("*", { count: "exact", head: true })
          .eq('user_id', userID)
          .eq('absentee_type', "leave")
          .gte('created_at', monthStart.toISOString())
          .lte('created_at', monthEnd.toISOString());

        if (error) {
          console.log("Error Fetching Absentees Count", error);
        } else {
          console.log("absentees Count :", count);
          setleaves(count || 0)
<<<<<<< HEAD
          console.log("leaves" , count);
=======
          console.log("leaves", count);
>>>>>>> e38e589a

        }
      }
      fetchleaves();
    }


  }, [userID])


  useEffect(() => {
<<<<<<< HEAD
    console.log("selected tab on Leaves Fetching :" , selectedTab);
=======
    console.log("selected tab on Leaves Fetching :", selectedTab);
>>>>>>> e38e589a

    if (selectedTab === "Employees" || selectedTab === "Daily") {
      const fetchabsentees = async () => {
        const { count, error } = await supabase
          .from("absentees")
          .select("*", { count: "exact", head: true })
          .eq('user_id', userID)
          .eq('absentee_type', "Absent")
          .gte('created_at', monthStart.toISOString())
          .lte('created_at', monthEnd.toISOString());
        if (error) {
          console.error("Error Fetching Absentees Count", error);
        } else {
          console.log("absentees Count :", count);
          setabsentees(count || 0)
          console.log("Absentees", count);

        }
      }
      fetchabsentees();
    }
  }, [userID])





  //Fetching Software Complaints From Database

  const fetchsoftwareComplaints = async () => {
    try {
      setLoading(true);
      setError(null);

      const { data, error: fetchError } = await supabase
        .from('software_complaints')
        .select('*, users:users(email, full_name)') // Join users table
        .order('created_at', { ascending: false });

      if (fetchError) {
        throw fetchError;
      }

      if (data) {
        console.log("Complaints Data are: ", data);
        setsoftwareComplaints(data);


      }
      console.log("officeComplaints : ", officeComplaints);

    } catch (err) {
      console.error('Error fetching complaints:', err);
      // setError(err instanceof Error ? err.message : 'Failed to fetch complaints');
    } finally {
      setLoading(false);
    }
  };
  const handleSoftwareComplaintsClick = () => {
    fetchsoftwareComplaints();
  }




  //Fetching Office Complaints From Database
  const fetchofficeComplaints = async () => {
    try {
      setLoading(true);
      setError(null);

      const { data, error: fetchError } = await supabase
        .from('office_complaints')
        .select('*, users:users(email, full_name)') // Join users table
        .order('created_at', { ascending: false });

      if (fetchError) {
        throw fetchError;
      }

      if (data) {
        console.log("Complaints Data are: ", data);
        setofficeComplaints(data);


      }
      // console.log("softwareComplaints : ", softwareComplaints);

    } catch (err) {
      console.error('Error fetching complaints:', err);
      // setError(err instanceof Error ? err.message : 'Failed to fetch complaints');
    } finally {
      setLoading(false);
    }
  };
  const handleOfficeComplaintsClick = () => {
    fetchofficeComplaints();
  }



  //  useEffect(() => {
  //    const fetching = async () => {
  //      try {
  //        // Fetch employees from the database
  //        const { data: employees, error: employeesError } = await supabase
  //          .from("users")
  //          .select("id, full_name")
  //         //  .not('full_name', 'in', '("Admin")')
  //         //  .not('full_name', 'in', '("saud")');

  //        if (employeesError) throw employeesError;
  //        if (!employees || employees.length === 0) {
  //          console.warn("No employees found.");
  //          return;
  //        }

  //        // Update state with the fetched employees
  //        setEmployees(employees);
  //        if (DataEmployee === null || DataEmployee === undefined || DataEmployee === "") {
  //         setDataEmployee(employees[0].id);
  //         handleEmployeeClick();
  //       }

  //      } catch (error) {
  //        console.error("Error fetching employees:", error);
  //      }
  //    };

  //    fetching(); // Call the async function

  //  }, [userID]); // Empty dependency array to run only on mount



















  // if (selectedTab === "Employees") {
  const fetchEmployees = async () => {
    try {
      // Fetch all employees except excluded ones
      const { data: employees, error: employeesError } = await supabase
        .from("users")
        .select("id, full_name")

      if (employeesError) throw employeesError;
      if (!employees || employees.length === 0) {
        console.warn("No employees found.");
        return;
      }

      setEmployees(employees);

      // if (DataEmployee === null) {
      //   setDataEmployee(employees[0].id);
      //   handleEmployeeClick();
      // }


      const today = new Date();
      const monthStart = startOfMonth(today);
      const monthEnd = endOfMonth(today);

      const allDaysInMonth = eachDayOfInterval({ start: monthStart, end: monthEnd });
      const workingDaysInMonth = allDaysInMonth.filter(date => !isWeekend(date)).length;

      // Fetch all attendance logs for all employees in one query
      const { data: attendanceLogs, error: attendanceError } = await supabase
        .from("attendance_logs")
        .select("id, user_id, check_in, check_out")
        .gte("check_in", monthStart.toISOString())
        .lte("check_in", monthEnd.toISOString())
        .order("check_in", { ascending: true });

      if (attendanceError) throw attendanceError;

      // Process data to compute stats for each employee
      const employeeStats = {};

      // Fetch all breaks for all attendance records in one query
      const { data: allBreaksData, error: allBreaksError } = await supabase
        .from("breaks")
        .select("start_time, end_time, attendance_id");

      if (allBreaksError) {
        console.error("Error fetching all breaks:", allBreaksError);
      }

      // Group all breaks by attendance_id
      const allBreaksByAttendance = {};
      if (allBreaksData) {
        allBreaksData.forEach(b => {
          if (!allBreaksByAttendance[b.attendance_id]) allBreaksByAttendance[b.attendance_id] = [];
          allBreaksByAttendance[b.attendance_id].push(b);
        });
      }

      for (const employee of employees) {
        const employeeLogs = attendanceLogs.filter(log => log.user_id === employee.id);

        // Group attendance by date (earliest record per day)
        const attendanceByDate = employeeLogs.reduce((acc, curr) => {
          const date = format(new Date(curr.check_in), "yyyy-MM-dd");
          if (!acc[date] || new Date(curr.check_in) < new Date(acc[date].check_in)) {
            acc[date] = curr;
          }
          return acc;
        }, {});

        const uniqueAttendance = Object.values(attendanceByDate);

        let totalHours = 0;

        uniqueAttendance.forEach(attendance => {
          const start = new Date(attendance.check_in);
          // Match the calculation in EmployeeProfile.tsx - use check_in time if no check_out
          const end = attendance.check_out ? new Date(attendance.check_out) : new Date(start.getTime());
          let hoursWorked = (end.getTime() - start.getTime()) / (1000 * 60 * 60);

          // Subtract breaks
          const breaks = allBreaksByAttendance[attendance.id] || [];
          let breakHours = 0;

          breaks.forEach(b => {
            if (b.start_time) {
              const breakStart = new Date(b.start_time);
              // If end_time is missing, calculate only 1 hour of break
              const breakEnd = b.end_time
                ? new Date(b.end_time)
                : new Date(breakStart.getTime() + 1 * 60 * 60 * 1000); // 1 hour default

              breakHours += (breakEnd.getTime() - breakStart.getTime()) / (1000 * 60 * 60);
            }
          });

          totalHours += Math.min(Math.max(0, hoursWorked - breakHours), 12);
        });

        // Store stats for each employee
        employeeStats[employee.id] = uniqueAttendance.length
          ? totalHours / uniqueAttendance.length
          : 0;
      }

      setEmployeeStats(employeeStats);
      console.log("Employee Stats:", employeeStats);

    } catch (error) {
      console.error("Error fetching employees and stats:", error);
    }
  };

  useEffect(() => {
    fetchEmployees();
  }
    // }
    , [userID, selectedTab]);




  const handleSignOut = async () => {
    setUser(null)
    await supabase.auth.signOut();
    localStorage.clear();
    navigate('/login');
  };

  const calculateDuration = (start: string, end: string | null) => {
    const startTime = new Date(start);
    const endTime = end ? new Date(end) : new Date();
    const diffInMinutes = Math.round((endTime.getTime() - startTime.getTime()) / (1000 * 60));
    const hours = Math.floor(diffInMinutes / 60);
    const minutes = diffInMinutes % 60;
    return `${hours}h ${minutes}m`;
  };

  const getTotalBreakDuration = () => {
    let totalMinutes = 0;
    todayBreak.forEach(breakRecord => {
      if (breakRecord.end_time) {
        const start = new Date(breakRecord.start_time);
        const end = new Date(breakRecord.end_time);
        totalMinutes += Math.round((end.getTime() - start.getTime()) / (1000 * 60));
      }
    });
    const hours = Math.floor(totalMinutes / 60);
    const minutes = totalMinutes % 60;
    return totalMinutes > 0 ? `${hours}h ${minutes}m` : '0h 0m';
  };

  useEffect(() => {
    FetchSelectedAttendance(fetchingid);
  }, [selectedDate])



  const fetchtodaybreak = async () => {
    const today = selectedDate.toISOString().split('T')[0] // 'YYYY-MM-DD'

    const { data: breaks, error: breaksError } = await supabase
      .from("breaks")
      .select("*")
      .gte("created_at", `${today}T00:00:00`)
      .lte("created_at", `${today}T23:59:59`)
    if (breaksError) {
      console.error(breaksError);
    }
<<<<<<< HEAD
    else{
=======
    else {
>>>>>>> e38e589a

      setTodayBreak(breaks);
    }
  }

  function formatToTimeString(isoString: string) {
    const date = new Date(isoString);
    return date.toLocaleTimeString('en-US', {
      hour: '2-digit',
      minute: '2-digit',
      hour12: true,
    });
  }

  let getuserbreakdate = (id: string) => {
    let secondcheckin = todayBreak.filter((breaks) => breaks.attendance_id === id)

    let second = secondcheckin[0]?.end_time != null

    // let secondcheckinlength = secondcheckin.end_time != null ;
    let autoend = secondcheckin[0]?.ending === 'auto'
    if (second && !autoend) {
      let oneattendce = secondcheckin[0];
      const formateddate = formatToTimeString(oneattendce?.end_time)
      if (formateddate == "Invalid Date") {
        return "N/A"
      }
      return formateddate;
    }
    else {
      return "N/A";
    }

  }

  // const breakone=getuserbreakdate("191c5732-20a9-48ef-92d8-2c593656bf98")
  // console.log("the break one is", breakone)

  useEffect(() => {
    fetchtodaybreak();
  }, [selectedDate])


  const FetchSelectedAttendance = async (id) => {
    console.log("Selected ID is", id);
    setLoading(true);
    setAttendanceLogs([]);
    setTodayBreak([]);

    fetchEmployees();
    // const id = DataEmployee;
    try {
      // Fetch employee details.
      const { data: userData, error: userError } = await supabase
        .from('users')
        .select('*')
        .eq('id', id)
        .single();
      if (userError) throw userError;
      setSelectedEmployee(userData);
      setSelectedEmployeeid(id)
      setUserID(id);

      // Define today's date range.
      const today = new Date();
      const startOfDay = new Date(today.getFullYear(), today.getMonth(), today.getDate());
      const endOfDay = new Date(today.getFullYear(), today.getMonth(), today.getDate(), 23, 59, 59);
      // console.log('startOfDay:', startOfDay, 'endOfDay:', endOfDay);


      const formatDateToUTC = (selectedDate) => {
        const date = new Date(selectedDate);
        return date.toISOString(); // Returns in UTC format
      };

      const formattedDate = formatDateToUTC(selectedDate);

      // Convert formattedDate to a Date object
      const parsedDate = new Date(formattedDate);

      // Extract year, month, and date in UTC
      const year = parsedDate.getUTCFullYear();
      const month = parsedDate.getUTCMonth();
      const day = parsedDate.getUTCDate();
      // const startOfDayFormat = new Date(Date.UTC(year, month, day - 1, 19, 0, 0, 0)).toISOString();
      // const endOfDayFormat = new Date(Date.UTC(year, month, day, 23, 59, 59, 0)).toISOString();
      const startOfDayFormat = new Date(Date.UTC(year, month, day, 0, 0, 0, 0)).toISOString(); // Start of same day
      const endOfDayFormat = new Date(Date.UTC(year, month, day, 23, 59, 59, 999)).toISOString(); // End of same day




      console.log("startOfDayFormat : ", startOfDayFormat);
      console.log("EndOfDayFormat : ", endOfDayFormat);


      // Fetch today's attendance based on check_in time.
      const { data: todayAttendance, error: attendanceError } = await supabase
        .from('attendance_logs')
        .select('*')
        .eq('user_id', id)
        .gte('check_in', startOfDayFormat)
        .lte('check_in', endOfDayFormat)
        .order('check_in', { ascending: false })
        .limit(1)
        .single();
      console.log("selectedDate : ", selectedDate);

      console.log('todayAttendance:', todayAttendance);


      if (attendanceError && attendanceError.code !== 'PGRST116') {
        setTodayBreak([])
        throw attendanceError;
      }

      if (todayAttendance && todayAttendance.id !== null) {
        console.log("todayAttendance found:", todayAttendance);
        setAttendanceLogs([todayAttendance]);

        const { data: breakData, error: breakError } = await supabase
          .from('breaks')
          .select('*')
          .eq('attendance_id', todayAttendance.id)
          .order('start_time', { ascending: true });

        if (breakError) {
          console.error("Break fetch error:", breakError);
          throw breakError;
        }

        console.log("Fetched breaks:", breakData);
        setTodayBreak(Array.isArray(breakData) ? breakData : []);
      } else {
        console.log("No todayAttendance found, clearing break state", todayBreak);
        setAttendanceLogs([]);
        setTodayBreak([]);
      }



      // Get current year and month
      const currentYear = today.getFullYear();
      const currentMonth = today.getMonth(); // 0-based (0 = January, 11 = December)

      // Create date objects for the first and last day of the month
      // Set time to start of day (00:00:00) for the first day
      const monthStart = new Date(Date.UTC(currentYear, currentMonth, 1, 0, 0, 0, 0));

      // Get the last day of the month and set time to end of day (23:59:59.999)
      const lastDay = new Date(Date.UTC(currentYear, currentMonth + 1, 0)).getDate(); // Last day of the month
      const monthEnd = new Date(Date.UTC(currentYear, currentMonth, lastDay, 23, 59, 59, 999));


      const employeeid = id
      const fetchtableData = async () => {
        const { data, error } = await supabase
          .from("attendance_logs")
          .select("*")
          .eq("user_id", employeeid)
          .gte('check_in', monthStart.toISOString())
          .lte('check_in', monthEnd.toISOString())
          .order('check_in', { ascending: true });;

        if (error) {
          console.error("Error fetching data:", error);
          return;
        }

        setTableData(data); // Assuming setTableData is a state setter
        console.log("data of graphs", data);

      };

      fetchtableData();


      // Calculate monthly statistics.


      const allDaysInMonth = eachDayOfInterval({ start: monthStart, end: monthEnd });
      const workingDaysInMonth = allDaysInMonth.filter(date => !isWeekend(date)).length;


      const { data: monthlyAttendance, error: monthlyError } = await supabase
        .from('attendance_logs')
        .select('*')
        .eq('user_id', id)
        .gte('check_in', monthStart.toISOString())
        .lte('check_in', monthEnd.toISOString())
        .order('check_in', { ascending: true });

        console.log("Start of Month" , monthStart.toISOString());
        console.log("End of Month" , monthEnd.toISOString());



      if (monthlyError) throw monthlyError;

      if (monthlyAttendance) {
        // Group attendance by day (taking the earliest record for each day).
        const attendanceByDate = monthlyAttendance.reduce((acc, curr) => {
          const date = format(new Date(curr.check_in), 'yyyy-MM-dd');
          if (!acc[date] || new Date(curr.check_in) < new Date(acc[date].check_in)) {
            acc[date] = curr;
          }
          return acc;
        }, {} as Record<string, AttendanceRecord>);

        const uniqueAttendance: AttendanceRecord[] = Object.values(attendanceByDate);


        // Calculate total working hours and break hours separately
        let totalRawWorkHours = 0;
        let totalBreakHours = 0;
        let totalNetWorkHours = 0;

        uniqueAttendance.forEach(attendance => {
          const start = new Date(attendance.check_in);
          const end = attendance.check_out
            ? new Date(attendance.check_out)
            : new Date(start.getTime()); // If no check-out, use check-in time (0 hours)

          let hoursWorked = (end.getTime() - start.getTime()) / (1000 * 60 * 60);
          totalRawWorkHours += Math.min(hoursWorked, 12); // Cap at 12 hours per day
        });

        // Fetch all breaks related to this attendance
        const { data: breaks, error: breaksError } = await supabase
          .from("breaks")
          .select("start_time, end_time, attendance_id")
          .in("attendance_id", uniqueAttendance.map(a => a.id));

        if (breaksError) throw breaksError;

        // Group breaks by attendance_id for more efficient processing
        const breaksByAttendance = {};
        breaks.forEach(b => {
          if (!breaksByAttendance[b.attendance_id]) breaksByAttendance[b.attendance_id] = [];
          breaksByAttendance[b.attendance_id].push(b);
        });

        // Calculate break hours and net working hours for each attendance record
        uniqueAttendance.forEach(attendance => {
          const start = new Date(attendance.check_in);
          const end = attendance.check_out
            ? new Date(attendance.check_out)
            : new Date(start.getTime());

          let hoursWorked = (end.getTime() - start.getTime()) / (1000 * 60 * 60);
          // Handle negative values by using Math.max(0, hoursWorked)
          hoursWorked = Math.max(0, hoursWorked);

          // Calculate breaks for this attendance record
          const attendanceBreaks = breaksByAttendance[attendance.id] || [];
          let breakHoursForThisLog = 0;

          attendanceBreaks.forEach(b => {
            if (b.start_time) {
              const breakStart = new Date(b.start_time);
              // If end_time is missing, calculate only 1 hour of break
              const breakEnd = b.end_time
                ? new Date(b.end_time)
                : new Date(breakStart.getTime() + 1 * 60 * 60 * 1000); // 1 hour default

              const thisBreakHours = (breakEnd.getTime() - breakStart.getTime()) / (1000 * 60 * 60);
              breakHoursForThisLog += thisBreakHours;
              totalBreakHours += thisBreakHours;
            }
          });

          // Calculate net hours for this attendance record
          const netHoursForThisLog = Math.max(0, Math.min(hoursWorked - breakHoursForThisLog, 12));
          totalNetWorkHours += netHoursForThisLog;

          // Log details for each attendance record
          console.log(`Attendance ID ${attendance.id}: Raw Hours = ${hoursWorked.toFixed(2)}h, Break Hours = ${breakHoursForThisLog.toFixed(2)}h, Net Hours = ${netHoursForThisLog.toFixed(2)}h`);
        });

        // Log the totals
        console.log(`TOTAL: Raw Working Hours = ${totalRawWorkHours.toFixed(2)}h, Total Break Hours = ${totalBreakHours.toFixed(2)}h, Net Working Hours = ${totalNetWorkHours.toFixed(2)}h`);

        // Fetch overtime data for the selected month
        const { data: overtimeData, error: overtimeError } = await supabase
          .from("extrahours")
          .select("id, check_in, check_out")
          .eq("user_id", id)
          .gte("check_in", monthStart.toISOString())
          .lte("check_in", monthEnd.toISOString());

        if (overtimeError) {
          console.error("Error fetching overtime data:", overtimeError);
        }

        // Calculate overtime hours
        let totalOvertimeHours = 0;

        if (overtimeData && overtimeData.length > 0) {
          // Fetch breaks for overtime
          const { data: remoteBreakData, error: remoteBreakError } = await supabase
            .from("Remote_Breaks")
            .select("start_time, end_time, Remote_Id")
            .in("Remote_Id", overtimeData.map(a => a.id));

          if (remoteBreakError) {
            console.error("Error fetching remote breaks:", remoteBreakError);
          }

          // Group remote breaks by Remote_Id
          const remoteBreaksByAttendance = {};
          if (remoteBreakData) {
            remoteBreakData.forEach(b => {
              if (!remoteBreaksByAttendance[b.Remote_Id]) remoteBreaksByAttendance[b.Remote_Id] = [];
              remoteBreaksByAttendance[b.Remote_Id].push(b);
            });
          }

          // Calculate total overtime hours
          overtimeData.forEach(log => {
            if (log.check_in && log.check_out) {
              const checkIn = new Date(log.check_in);
              const checkOut = new Date(log.check_out);

              let hoursWorked = (checkOut.getTime() - checkIn.getTime()) / (1000 * 60 * 60);

              // Subtract remote breaks
              const remoteBreaks = remoteBreaksByAttendance[log.id] || [];
              let remoteBreakHours = 0;

              remoteBreaks.forEach(b => {
                if (b.start_time) {
                  const breakStart = new Date(b.start_time);
                  // If end_time is missing, calculate only 1 hour of break
                  const breakEnd = b.end_time
                    ? new Date(b.end_time)
                    : new Date(breakStart.getTime() + 1 * 60 * 60 * 1000); // 1 hour default

                  remoteBreakHours += (breakEnd.getTime() - breakStart.getTime()) / (1000 * 60 * 60);
                }
              });

              totalOvertimeHours += Math.max(0, hoursWorked - remoteBreakHours);
            }
          });
        }

        console.log("Total Overtime Hours:", totalOvertimeHours.toFixed(2));



        setMonthlyStats({
          expectedWorkingDays: workingDaysInMonth,
          totalWorkingDays: uniqueAttendance.length,
          presentDays: uniqueAttendance.filter((a) => a.status === 'present').length,
          lateDays: uniqueAttendance.filter((a) => a.status === 'late').length,
          onSiteDays: uniqueAttendance.filter(a => a.work_mode === 'on_site').length,
          remoteDays: uniqueAttendance.filter(a => a.work_mode === 'remote').length,
          averageWorkHours: uniqueAttendance.length ? totalNetWorkHours / uniqueAttendance.length : 0,
          totalHours: totalNetWorkHours,
          totalOvertimeHours: totalOvertimeHours
        });

      } else {
        setMonthlyStats(null);
      }
    } catch (error) {
      console.error('Error fetching employee data:', error);
    } finally {
      setLoading(false);
    }
  }


  const handleEmployeeClick = async (id: any) => {
    FetchSelectedAttendance(id);
    setfetchingid(id);
  };
  // if (loading) return <div>Loading complaints...</div>;
  if (error) return <div>Error: {error}</div>;




  //Graph View Component
  const GraphicViewComponent = ({ selectedEmployee, tableData, attendanceLogs, monthlyStats }) => {
    if (!selectedEmployee) return null;


    // Data for Graphs
    const chartData = [
      { name: "On-site", value: monthlyStats?.onSiteDays || 0 },
      { name: "Remote", value: monthlyStats?.remoteDays || 0 },
    ];
    const colors = ["#4A90E2", "#9B59B6", ""];



    return (
      <div className=" bg-white rounded-lg shadow-lg p-6 mt-6 w-full">
        <h2 className="text-2xl font-bold mb-4">{selectedEmployee.full_name}'s Dashboard</h2>

        {/* Graphical View */}
        <div className="grid grid-cols-1 md:grid-cols-2 gap-6 mb-6">
          {/* Pie Chart */}
          <div className="w-full bg-gray-100 p-4 rounded-lg">
            <h3 className="text-lg font-semibold mb-2">Work Mode Distribution</h3>
            <ResponsiveContainer width="100%" height={250}>
              <PieChart>
                <Pie data={chartData} dataKey="value" nameKey="name" cx="50%" cy="50%" outerRadius={80}>
                  {chartData.map((entry, index) => (
                    <Cell key={`cell-${index}`} fill={colors[index]} />
                  ))}
                </Pie>
                <Tooltip />
              </PieChart>
            </ResponsiveContainer>
          </div>

          {/* Bar Chart */}
          <div className="w-full bg-gray-100 p-4 rounded-lg">
            <h3 className="text-lg font-semibold mb-2">Attendance Overview</h3>
            <ResponsiveContainer width="100%" height={250}>
              <BarChart data={chartData}>
                <XAxis dataKey="name" />
                <YAxis />
                <Tooltip />
                <Bar dataKey="value" fill="#4A90E2" />
              </BarChart>
            </ResponsiveContainer>
          </div>
        </div>

        {/* Table View */}
        <div className="w-full bg-white p-4 rounded-lg shadow-md overflow-x-auto">
          <h3 className="text-lg font-semibold mb-3">Attendance Records</h3>
          <table className="w-full border-collapse border border-gray-300">
            <thead>
              <tr className="bg-gray-200">
                {['Date', 'Check-in', 'Check-out', 'Work Mode'].map((header, idx) => (
                  <th key={idx} className="border p-2">{header}</th>
                ))}
              </tr>
            </thead>
            <tbody>
              {tableData.length > 0 ? (
                tableData.map(({ id, check_in, check_out, work_mode }) => {
                  return (
                    <tr key={id} className="text-center border-b">
                      {/* Format Date */}
                      <td className="border p-2">{new Date(check_in).toLocaleDateString()}</td>
                      {/* Format Time */}
                      <td className="border p-2">{new Date(check_in).toLocaleTimeString()}</td>
                      <td className="border p-2">{check_out ? new Date(check_out).toLocaleTimeString() : "N/A"}</td>
                      <td className="border p-2"  >{work_mode}</td>
                    </tr>
                  );
                })
              ) : (
                <tr>
                  <td colSpan="5" className="p-4 text-center text-gray-500">
                    No attendance records available.
                  </td>
                </tr>
              )}
            </tbody>

          </table>
        </div>


      </div>
    );
  };





  const handleEmployeeDelete = async (userID) => {
    const isConfirmed = window.confirm("Are you sure you want to delete this user?");

    if (!isConfirmed) return; // If user cancels, do nothing

    const { error } = await supabase.from("users").delete().eq("id", userID);

    if (error) {
      console.error("Error deleting user:", error.message);
      alert("Failed to delete user!"); // Simple error alert
    } else {
      console.log("User deleted successfully!");
      alert("User deleted successfully!");
    }
  };










  const handleModeOpen = (entry) => {
    setisModeOpen(true);
    setSelectedEntry(entry)
  }

  const handleModeModal = () => {
    setisModeOpen(false)
  }

  const handleUpdateMode = () => {
    const updateMode = async () => {
      const { data, error } = await supabase
        .from("attendance_logs")
        .update({ work_mode: WorkMode })
        .eq("user_id", selectedEntry.id)
        .eq("check_in", selectedEntry.check_in2);

      if (data) {
        console.log("Updated data:", data); // Log success
      }

      if (!error) {
        alert("Work Mode updated successfully.");
      } else {
        console.error("Error updating Work Mode:", error);
      }
    }
    updateMode();
    setisModeOpen(false)
  }















  // const downloadPDFFiltered = async () => {
  //   // if (!dataFromWeeklyChild || dataFromWeeklyChild.length === 0) {
  //   //   console.error("No data available to generate PDF");
  //   //   return;
  //   // }
  //   try {
  //     const response = await fetch('http://localhost:4000/generate-Filtered', {
  //       method: 'POST',
  //       headers: {
  //         'Content-Type': 'application/json',
  //       },
  //       body: JSON.stringify({ data: attendanceDataFiltered }),
  //     });

  //     if (!response.ok) {
  //       throw new Error('Failed to generate PDF');
  //     }

  //     const blob = await response.blob();

  //     if (blob.type !== "application/pdf") {
  //       throw new Error("Received incorrect file format");
  //     }

  //     const url = window.URL.createObjectURL(blob);
  //     const currentDate = new Date().toISOString().split('T')[0];
  //     const fileName = `attendance_${currentDate}.pdf`;

  //     // Create and trigger download
  //     const a = document.createElement('a');
  //     a.href = url;
  //     a.download = fileName;
  //     document.body.appendChild(a);
  //     a.click();
  //     a.remove();

  //     // Open PDF manually
  //     window.open(url, '_blank');
  //   } catch (error) {
  //     console.error('Error downloading PDF:', error);
  //   }
  // };

















  const downloadPDFFiltered = async () => {
    // if (!dataFromWeeklyChild || dataFromWeeklyChild.length === 0) {
    //   console.error("No data available to generate PDF");
    //   return;
    // }
    try {
      const response = await fetch('http://localhost:4000/generate-Filtered', {
        method: 'POST',
        headers: {
          'Content-Type': 'application/json',
        },
        body: JSON.stringify({ data: AttendanceDataFiltered }),
      });

      if (!response.ok) {
        throw new Error('Failed to generate PDF');
      }

      const blob = await response.blob();

      if (blob.type !== "application/pdf") {
        throw new Error("Received incorrect file format");
      }

      const url = window.URL.createObjectURL(blob);
      const currentDate = new Date().toISOString().split('T')[0];
      const fileName = `attendance_${currentDate}.pdf`;

      // Create and trigger download
      const a = document.createElement('a');
      a.href = url;
      a.download = fileName;
      document.body.appendChild(a);
      a.click();
      a.remove();

      // Open PDF manually
      window.open(url, '_blank');
    } catch (error) {
      console.error('Error downloading PDF:', error);
    }
  };

  const [searchTerm, setSearchTerm] = useState("");
  const [selectedEmployeesearch, setDataEmployeesearch] = useState(null);

  const filteredEmployees = employees.filter(employee =>
    employee.full_name.toLowerCase().includes(searchTerm.toLowerCase())
  );







  const downloadPDFWeekly = async () => {
    // if (!dataFromWeeklyChild || dataFromWeeklyChild.length === 0) {
    //   console.error("No data available to generate PDF");
    //   return;
    // }
    try {
      const response = await fetch('http://localhost:4000/generate-pdfWeekly', {
        method: 'POST',
        headers: {
          'Content-Type': 'application/json',
        },
        body: JSON.stringify({ data: attendanceDataWeekly }),
      });

      if (!response.ok) {
        throw new Error('Failed to generate PDF');
      }

      const blob = await response.blob();

      if (blob.type !== "application/pdf") {
        throw new Error("Received incorrect file format");
      }

      const url = window.URL.createObjectURL(blob);
      const currentDate = new Date().toISOString().split('T')[0];
      const fileName = `attendance_${currentDate}.pdf`;

      // Create and trigger download
      const a = document.createElement('a');
      a.href = url;
      a.download = fileName;
      document.body.appendChild(a);
      a.click();
      a.remove();

      // Open PDF manually
      window.open(url, '_blank');
    } catch (error) {
      console.error('Error downloading PDF:', error);
    }
  };



  const downloadPDFMonthly = async () => {
    // if (!dataFromWeeklyChild || dataFromWeeklyChild.length === 0) {
    //   console.error("No data available to generate PDF");
    //   return;
    // }
    try {
      const response = await fetch('http://localhost:4000/generate-pdfMonthly', {
        method: 'POST',
        headers: {
          'Content-Type': 'application/json',
        },
        body: JSON.stringify({ data: attendanceDataMonthly }),
      });

      if (!response.ok) {
        throw new Error('Failed to generate PDF');
      }

      const blob = await response.blob();

      if (blob.type !== "application/pdf") {
        throw new Error("Received incorrect file format");
      }

      const url = window.URL.createObjectURL(blob);
      const currentDate = new Date().toISOString().split('T')[0];
      const fileName = `attendance_${currentDate}.pdf`;

      // Create and trigger download
      const a = document.createElement('a');
      a.href = url;
      a.download = fileName;
      document.body.appendChild(a);
      a.click();
      a.remove();

      // Open PDF manually
      window.open(url, '_blank');
    } catch (error) {
      console.error('Error downloading PDF:', error);
    }
  };



  // Handle week change (previous/next)
  const handleWeekChange = (direction) => {
    setselectedDateW((prevDate) =>
      direction === "prev" ? addWeeks(prevDate, -1) : addWeeks(prevDate, 1)
    );
  };

  useEffect(() => {
    fetchAttendanceData(selectedDate);
  }, [selectedDate]);

  // Fetch attendance data
  const fetchAttendanceData = async (date) => {
    setLoading(true);
<<<<<<< HEAD
    const formattedDate = date.toISOString().split("T")[0]; // YYYY-MM-DD format
=======
    const formattedDate = date.toISOString().split("T")[0];
>>>>>>> e38e589a

    try {
      // Fetch all users
      const { data: users, error: usersError } = await supabase
        .from("users")
        .select("id, full_name")
        .neq("role", "admin");

      if (usersError) throw usersError;

      // Fetch attendance logs for the selected date
      const { data: attendanceLogs, error: attendanceError } = await supabase
        .from("attendance_logs")
        .select("user_id, check_in, check_out, work_mode, status, created_at, autocheckout, id")
        .gte("check_in", `${formattedDate}T00:00:00`)
        .lte("check_in", `${formattedDate}T23:59:59`);

      if (attendanceError) throw attendanceError;

      // Fetch absentees for the selected date
      const { data: absentees, error: absenteesError } = await supabase
        .from("absentees")
        .select("user_id, absentee_type")
        .gte("created_at", `${formattedDate}T00:00:00`)
        .lte("created_at", `${formattedDate}T23:59:59`)

      if (absenteesError) throw absenteesError;


      // Create Maps
      const attendanceMap = new Map(attendanceLogs.map((log) => [log.user_id, log]));
      const absenteesMap = new Map(absentees.map((absent) => [absent.user_id, absent.absentee_type]));

      // Build final list
      const finalAttendanceData = users.map((user) => {
        const log = attendanceMap.get(user.id);

        const formatTime = (dateString) => {
          if (!dateString || dateString === "N/A") return "N/A";

          const date = new Date(dateString);
          return date.toLocaleTimeString("en-US", {
            hour: "2-digit",
            minute: "2-digit",
            hour12: true,
          });
        };

        if (!log) {
          const absenteeType = absenteesMap.get(user.id); // Check if absentee record exists

          return {
            id: user.id,
            full_name: user.full_name,
            check_in: "N/A",
            check_in2: "N/A",
            created_at: "N/A",
            check_out2: "N/A",
            check_out: "N/A",
            autocheckout: "",
            work_mode: "N/A",
            status: absenteeType || "Absent", // Use absentee type if available
            textColor: absenteeType ? "text-blue-500" : "text-red-500", // Optional: different color for approved leaves
          };
        }

        return {
          id: user.id,
          full_name: user.full_name,
          attendance_id: log.id,
          check_in2: log.check_in ? log.check_in : "N/A",
          check_out2: log.check_out ? log.check_out : "",
          created_at: log.created_at ? log.created_at : "N/A",
          check_in: log.check_in ? formatTime(log.check_in) : "N/A",
          check_out: log.check_out ? formatTime(log.check_out) : "N/A",
          autocheckout: log.autocheckout || "",
          work_mode: log.work_mode || "N/A",
          status: log.status || "Absent",
          textColor:
            log.status.toLowerCase() === "present"
              ? "text-green-500"
              : log.status.toLowerCase() === "late"
                ? "text-yellow-500"
                : "text-red-500",
        };
      });

      setAttendanceData(finalAttendanceData);
      setFilteredData(finalAttendanceData); // Initialize filtered data with all data

      // Calculate counts
      const lateCount = finalAttendanceData.filter((entry) => entry.status.toLowerCase() === "late").length;
      setLate(lateCount);
      const presentCount = finalAttendanceData.filter((entry) => entry.status.toLowerCase() === "present").length;
      setPresent(presentCount);
      const absentCount = finalAttendanceData.filter((entry) => entry.status.toLowerCase() === "absent").length;
      setAbsent(absentCount);
      const remoteCount = finalAttendanceData.filter((entry) => entry.work_mode === "remote").length;
      setRemote(remoteCount);
    } catch (error) {
      setError(error.message);
      console.error("Error fetching data:", error);
    } finally {
      setLoading(false);
    }
  };


  const now = new Date();
  const [fetchingid, setfetchingid] = useState('')


  // Pakistan is in UTC+5, so add 5 hours to the UTC time
  const offset = 5 * 60 * 60 * 1000; // 5 hours in milliseconds
  const pakistanTime = new Date(now.getTime() + offset);
  // Handle day change (previous/next)
  const handleDayChange = (direction) => {
    const newDate = new Date(selectedDate);
    newDate.setDate(selectedDate.getDate() + (direction === "prev" ? -1 : 1));
    setSelectedDate(newDate);

    // console.log("passing time : " , newDate);
    // console.log("pakistan time time : " , pakistanTime);
    if (DetailedVieww === true) {
      FetchSelectedAttendance(fetchingid)
    }
  };

  // Handle filter change
  const handleFilterChange = (filter) => {
    setCurrentFilter(filter);
    switch (filter) {
      case "all":
        setFilteredData(attendanceData);
        break;
      case "present":
        setFilteredData(attendanceData.filter((entry) => entry.status.toLowerCase() === "present"));
        break;
      case "absent":
        setFilteredData(attendanceData.filter((entry) => entry.status.toLowerCase() === "absent"));
        break;
      case "late":
        setFilteredData(attendanceData.filter((entry) => entry.status.toLowerCase() === "late"));
        break;
      case "remote":
        setFilteredData(attendanceData.filter((entry) => entry.work_mode === "remote"));
        break;
      default:
        setFilteredData(attendanceData);
    }
  };
  const handlenotification = () => {
    Notification.requestPermission()
      .then(() => {
        const notification = new Notification("Office Time Update", {
          body: "Please note that our office time is from 9:00 AM to 4:00 PM.",
          icon: "./efficiency.png"
        })
      })
  }

  const handleDateFilter = () => {
    setSelectedTab("Filter")
    setsearch((prev) => !prev)
  }

  //  const handletableview = () => {
  //   console.log("abc");


  //  }
  //  const handleDetailview = (y:any) => {
  //   setmaintab(y)
  //   console.log(y);
  //  }
  const [DetailedVieww, setDetailedVieww] = useState(false)
  const handleGraphicViewClick = () => {
    setgraphicview(true)
  }
  const handleDetailedViewClick = () => {
    setgraphicview(false)
    setDetailedVieww(true);
  }
  const handleTableViewClick = () => {
    setgraphicview(false)
  }



  return (
    <div className="flex flex-col  justify-center items-center min-h-full min-w-full bg-gray-100 ">
      {/* Heading */}
      <div className=" w-full px-3 max-w-7xl justify-between items-center flex">
        {maintab === "TableView" && (
          <h1 className="sm:text-2xl text-xl lg:ml-[34px] font-bold text-gray-800 mb-4 border-b-2 border-gray-200 pb-2">
            Employee Attendance
          </h1>
        )}
        {maintab === "DetailedView" && (
          <h1 className="sm:text-2xl  font-bold text-gray-800 mb-4 border-b-2 border-gray-200 pb-2">
            Employee Details
          </h1>
        )}
        {maintab === "GraphicView" && (
          <h1 className="text-2xl font-bold text-gray-800 mb-4 border-b-2 border-gray-200 pb-2">
            Graph Data
          </h1>
        )}
        <select
          className="p-2 mb-3 border border-gray-300 transition-all ease-in-out rounded-md focus:outline-none focus:ring-2 focus:ring-[#9A00FF] ml-10"
          onChange={(e) => {
            setmaintab(e.target.value);
            if (e.target.value === "GraphicView") {
              handleGraphicViewClick(); // Call the event for the third option
            }
            if (e.target.value === "DetailedView") {
              handleDetailedViewClick(); // Call the event for the third option
            }
            if (e.target.value === "TableView") {
              handleTableViewClick(); // Call the event for the third option
            }
          }}
        >
          <option value="TableView" className="mt-4">Table View</option>
          <option value="DetailedView">Detailed View</option>
          <option value="GraphicView">Graphic View</option>
        </select>


      </div>
      {/* Buttons and Date Navigation */}
      <div className="w-full max-w-7xl flex flex-wrap justify-between items-center mb-6">
        {/* Buttons Row */}
        {maintab === "DetailedView" && (
          <div></div>
        )}
        {maintab === "TableView" && (
          <>
            <div className="sm:w-[40%] w-[100%]  hidden sm:mx-0 mx-auto sm:ml-5 md:flex justify-center md:space-x-4 space-x-2 ">
              {/* <button
            onClick={() => handlenotification()}
            className={`px-4 py-2 rounded-lg transition-all ${
              selectedTab === "Daily"
                ? "bg-blue-500 text-white"
                : "bg-white text-gray-700 hover:bg-gray-100"
            }`}
          >
            notify
          </button> */}

              <button
                onClick={() => setSelectedTab("Daily")}
                className={`px-4 py-2 rounded-lg transition-all ${selectedTab === "Daily"
                  ? "bg-blue-500 text-white"
                  : "bg-white text-gray-700 hover:bg-gray-100"
                  }`}
              >
                Daily
              </button>
              <button
                onClick={() => setSelectedTab("Weekly")}
                className={`px-4 py-2 rounded-lg transition-all ${selectedTab === "Weekly"
                  ? "bg-blue-500 text-white"
                  : "bg-white text-gray-700 hover:bg-gray-200"
                  }`}
              >
                Weekly
              </button>
              <button
                onClick={() => setSelectedTab("Monthly")}
                className={`px-4 py-2 rounded-lg transition-all ${selectedTab === "Monthly"
                  ? "bg-blue-500 text-white"
                  : "bg-white text-gray-700 hover:bg-gray-200"
                  }`}
              >
                Monthly
              </button>
              <button
                onClick={() => setSelectedTab("Filter")}
                className={`px-4 py-2 rounded-lg transition-all ${selectedTab === "Filter"
                  ? "bg-blue-500 text-white"
                  : "bg-white text-gray-700 hover:bg-gray-200"
                  }`}
              >
                Filter
              </button>
            </div>

            <div className="md:hidden block mx-auto">
              <select
                className="p-2 mb-3 border border-gray-300 transition-all ease-in-out rounded-md focus:outline-none focus:ring-2 focus:ring-[#9A00FF] w-full sm:w-auto"
                value={selectedTab}
                onChange={(e) => setSelectedTab(e.target.value)}
              >
                <option value="Daily">Daily</option>
                <option value="Weekly">Weekly</option>
                <option value="Monthly">Monthly</option>
                <option value="Filter">Filter</option>
              </select>
            </div>






          </>

        )}
        <div className="flex flex-row sm:gap-5  lg:flex-nowrap flex-wrap justify-cente md:mx-0 mx-auto">
          {/* Date Navigation */}
          {maintab === "DetailedView" && (
            <div className="flex items-center space-x-4">
              <button
                onClick={() => handleDayChange("prev")}
                className="p-2 hover:bg-gray-200 rounded-full transition-all"
              >
                <ChevronLeft className="w-3 h-3" />
              </button>
              <span className="md:text-xl ml-0 text-sm font-semibold">
                {format(selectedDate, "MMMM d, yyyy")}
              </span>
              <button
                onClick={() => handleDayChange("next")}
                className="p-2 hover:bg-gray-200 rounded-full transition-all"
              >
                <ChevronRight className="w-3 h-3" />
              </button>
            </div>
          )}


          {maintab === "TableView" && selectedTab === "Daily" && (
            <div className="flex items-center space-x-4">
              <button
                onClick={() => handleDayChange("prev")}
                className="p-2 hover:bg-gray-200 rounded-full transition-all"
              >
                <ChevronLeft className="w-5 h-5" />
              </button>
              <span className="md:text-xl font-semibold ">
                {format(selectedDate, "MMMM d, yyyy")}
              </span>
              <button
                onClick={() => handleDayChange("next")}
                className="p-2 hover:bg-gray-200 rounded-full transition-all"
              >
                <ChevronRight className="w-5 h-5" />
              </button>
            </div>
          )}
          {maintab === "TableView" && selectedTab === "Monthly" && (
            <div className="flex items-center justify-center space-x-4">
              <button
                onClick={() => handleMonthChange("prev")}
                className="p-2 hover:bg-gray-200 rounded-full transition-all"
              >
                <ChevronLeft className="w-5 h-5" />
              </button>
              <span className="mx-4 text-xl font-semibold">
                {format(selectedDateM, "MMMM yyyy")}
              </span>
              <button
                onClick={() => handleMonthChange("next")}
                className="p-2 hover:bg-gray-200 rounded-full transition-all"
              >
                <ChevronRight className="w-5 h-5" />
              </button>
            </div>
          )}
          {maintab === "TableView" && selectedTab === "Weekly" && (
            <div className="flex items-center justify-center space-x-4">
              <button
                onClick={() => handleWeekChange("prev")}
                className="md:p-2 p-0 hover:bg-gray-200 rounded-full transition-all"
              >
                <ChevronLeft className="w-5 h-5" />
              </button>
              <span className="mx-4 text-xl font-semibold">
                {format(selectedDateW, "MMMM yyyy")}
              </span>
              <button
                onClick={() => {
                  handleWeekChange("next")
                  // console.log("selectedDateW", selectedDateW);
                }}
                className="md:p-2 p-0 hover:bg-gray-200 rounded-full transition-all"
              >
                <ChevronRight className="w-5 h-5" />
              </button>
            </div>
          )}
          {maintab === "TableView" && selectedTab === "Filter" && (
            <>
              {/* Mobile: Button to open modal */}
              <div className="smi:hidden flex justify-center mb-4">
                <button
                  onClick={() => setIsDateModalOpen(true)}
                  className="bg-blue-600 text-white px-4 py-2 rounded-lg"
                >
                  Filter Dates
                </button>
              </div>

              {/* Desktop: Inline layout */}
              <div className="hidden smi:flex md:flex-nowrap flex-wrap items-center justify-center space-x-4">
                <input
                  type="date"
                  value={startdate}
                  onChange={(e) => setStartdate(e.target.value)}
                  className="p-2 border ml-10 border-gray-300 rounded-md focus:outline-none focus:ring-2 focus:ring-blue-500"
                />
                <span className="mx-2 text-xl font-semibold">to</span>
                <input
                  type="date"
                  value={enddate}
                  onChange={(e) => setEnddate(e.target.value)}
                  className="p-2 border border-gray-300 rounded-md focus:outline-none focus:ring-2 focus:ring-blue-500"
                />
                <button
                  onClick={handleDateFilter}
                  className="p-2 hover:bg-gray-300 rounded-2xl px-5 py-3 transition-all"
                >
                  <SearchIcon className="w-5 h-5" />
                </button>
              </div>

              {/* Modal for small screens */}
              <Transition appear show={isDateModalOpen} as={Fragment}>
                <Dialog as="div" className="relative z-10 smi:hidden" onClose={() => setIsDateModalOpen(false)}>
                  <Transition.Child
                    as={Fragment}
                    enter="ease-out duration-300" enterFrom="opacity-0" enterTo="opacity-100"
                    leave="ease-in duration-200" leaveFrom="opacity-100" leaveTo="opacity-0"
                  >
                    <div className="fixed inset-0 bg-black bg-opacity-25" />
                  </Transition.Child>

                  <div className="fixed inset-0 overflow-y-auto flex items-center justify-center">
                    <Dialog.Panel className="w-full max-w-md p-6 bg-white rounded-xl shadow-xl">
                      <Dialog.Title className="text-lg font-semibold mb-4">Select Date Range</Dialog.Title>
                      <div className="space-y-4">
                        <input
                          type="date"
                          value={startdate}
                          onChange={(e) => setStartdate(e.target.value)}
                          className="w-full p-2 border border-gray-300 rounded-md focus:outline-none focus:ring-2 focus:ring-blue-500"
                        />
                        <input
                          type="date"
                          value={enddate}
                          onChange={(e) => setEnddate(e.target.value)}
                          className="w-full p-2 border border-gray-300 rounded-md focus:outline-none focus:ring-2 focus:ring-blue-500"
                        />
                        <button
                          onClick={() => {
                            handleDateFilter()
                            setIsDateModalOpen(false)
                          }}
                          className="w-full bg-blue-600 text-white py-2 rounded-md hover:bg-blue-700 transition"
                        >
                          <SearchIcon className="inline-block w-5 h-5 mr-2" />
                          Search
                        </button>
                      </div>
                    </Dialog.Panel>
                  </div>
                </Dialog>
              </Transition>
            </>
          )}
          {maintab === "TableView" && selectedTab === "Daily" && (
            <button className="hover:bg-gray-300 px-6 py-2 rounded-2xl transition-all"
              onClick={downloadPDF}><DownloadIcon /> </button>
          )}
          {maintab === "TableView" && selectedTab === "Weekly" && (
            <button className="hover:bg-gray-300 px-6 py-2 rounded-2xl transition-all"
              onClick={async () => { await downloadPDFWeekly() }}><DownloadIcon /> </button>
          )}
          {maintab === "TableView" && selectedTab === "Monthly" && (
            <button className="hover:bg-gray-300 px-6 py-2 rounded-2xl transition-all"
              onClick={downloadPDFMonthly}><DownloadIcon /> </button>
          )}
          {maintab === "TableView" && selectedTab === "Filter" && (
            <button className="hover:bg-gray-300 px-6 py-2 rounded-2xl transition-all md:ml-0 sm:ml-10 mx-auto"
              onClick={downloadPDFFiltered}
            >
              <DownloadIcon /> </button>
          )}
        </div>
      </div>

      {/* Loading Animation */}
      {loading && (
        <div className="w-full max-w-7xl space-y-4">
          {[...Array(5)].map((_, index) => (
            <div key={index} className="w-full h-16 bg-gray-200 rounded-lg animate-pulse" />
          ))}
        </div>
      )}

      {/* Attendance Summary */}
      {!loading && maintab === "TableView" && selectedTab === "Daily" && (
        <>
          <div className="w-full max-w-7xl  overflow-x-auto bg-white p-6 rounded-lg shadow-lg mb-6">
            <div className="flex sm:flex-nowrap flex-wrap justify-between items-center text-lg font-medium">
              <button
                onClick={() => handleFilterChange("all")}
                className={`flex items-center space-x-2 px-4 py-2 rounded-3xl hover:bg-gray-200 transition-all ${currentFilter === "all" ? "bg-gray-200" : ""
                  }`}
              >
                <span className="md:w-4 md:h-4   bg-gray-600 rounded-full"></span>
                <h2 className="text-gray-600 md:text-xl text-sm">
                  Total: <span className="font-bold">{present + absent + late}</span>
                </h2>
              </button>
              <button
                onClick={() => handleFilterChange("present")}
                className={`flex items-center space-x-2 px-4 py-2 rounded-3xl hover:bg-green-100 transition-all${currentFilter === "present" ? "bg-green-200" : ""
                  }`}
              >
                <span className="md:w-4 md:h-4 bg-green-500 rounded-full"></span>
                <h2 className="text-green-600 md:text-xl text-sm">
                  Present: <span className="font-bold">{present}</span>
                </h2>
              </button>
              <button
                onClick={() => handleFilterChange("absent")}
                className={`flex items-center space-x-2 px-4 py-2 rounded-3xl hover:bg-red-100 transition-all${currentFilter === "absent" ? "bg-red-100" : ""
                  }`}
              >
                <span className="md:w-4 md:h-4 bg-red-500 rounded-full"></span>
                <h2 className="text-red-600 md:text-xl text-sm">
                  Absent: <span className="font-bold">{absent}</span>
                </h2>
              </button>
              <button
                onClick={() => handleFilterChange("late")}
                className={`flex items-center space-x-2 px-4 py-2 rounded-3xl hover:bg-yellow-200 transition-all${currentFilter === "late" ? "bg-yellow-100" : ""
                  }`}
              >
                <span className="md:w-4 md:h-4 bg-yellow-500 rounded-full"></span>
                <h2 className="text-yellow-600 md:text-xl text-sm">
                  Late: <span className="font-bold">{late}</span>
                </h2>
              </button>
              <button
                onClick={() => handleFilterChange("remote")}
                className={`flex items-center space-x-2 px-4 py-2 rounded-3xl hover:bg-purple-100 transition-all${currentFilter === "remote" ? "bg-purple-100" : ""
                  }`}
              >
                <span className="md:w-4 md:h-4 bg-purple-500 rounded-full"></span>
                <h2 className="text-purple-600 md:text-xl text-sm">
                  Remote: <span className="font-bold">{remote}</span>
                </h2>
              </button>
            </div>
          </div>

          {/* Attendance Table */}
          <div className="w-full overflow-x-auto max-w-7xl bg-white p-6 rounded-lg shadow-lg">
            {error && <p className="text-red-500 text-center">{error}</p>}
            <div className="overflow-x-auto">



<<<<<<< HEAD
            <div className="w-full shadow-sm rounded-lg">
=======
              <div className="w-full shadow-sm rounded-lg">
>>>>>>> e38e589a
                {/* Table view for medium and larger screens */}
                <div className="hidden sm:block overflow-x-auto">
                  <table className="min-w-[320px] w-full bg-white text-[11px] xs:text-[12px] sm:text-sm">
                    <thead className="bg-gray-50 text-gray-700 uppercase text-[10px] xs:text-[11px] sm:text-xs md:text-sm leading-normal">
                      <tr>
                        <th className="py-1 xs:py-1.5 sm:py-2 md:py-3 px-1 xs:px-2 sm:px-3 md:px-6 text-left whitespace-nowrap">Name</th>
                        <th className="py-1 xs:py-1.5 sm:py-2 md:py-3 px-1 xs:px-2 sm:px-3 md:px-6 text-left whitespace-nowrap">Check-in</th>
                        <th className="py-1 xs:py-1.5 sm:py-2 md:py-3 px-1 xs:px-2 sm:px-3 md:px-6 text-left whitespace-nowrap">Check-out</th>
                        <th className="py-1 xs:py-1.5 sm:py-2 md:py-3 px-1 xs:px-2 sm:px-3 md:px-6 text-left whitespace-nowrap">2nd Check-in</th>
                        <th className="py-1 xs:py-1.5 sm:py-2 md:py-3 px-1 xs:px-2 sm:px-3 md:px-6 text-left whitespace-nowrap">Mode</th>
                        <th className="py-1 xs:py-1.5 sm:py-2 md:py-3 px-1 xs:px-2 sm:px-3 md:px-6 text-left whitespace-nowrap">Status</th>
                      </tr>
                    </thead>
                    <tbody className="text-[10px] xs:text-[11px] sm:text-sm md:text-md font-normal">
                      {filteredData.map((entry, index) => (
                        <tr key={index} className="border-b border-gray-200 hover:bg-gray-50 transition-all">
                          <td className="py-1.5 xs:py-2 sm:py-3 md:py-4 px-1 xs:px-2 sm:px-3 md:px-6 truncate max-w-[80px] xs:max-w-[100px] sm:max-w-none">
                            <span
                              className={`px-0.5 xs:px-1 sm:px-2 md:px-3 py-0.5 xs:py-1 ${entry.status === "present"
                                ? "text-green-600"
                                : entry.status === "late"
                                  ? "text-yellow-600"
                                  : "text-red-600"
                                }`}
                              title={entry.full_name}
                            >
                              {entry.full_name.charAt(0).toUpperCase() + entry.full_name.slice(1)}
                            </span>
                          </td>
                          <td
                            className="py-1.5 xs:py-2 sm:py-3 md:py-4 px-1 xs:px-2 sm:px-3 md:px-6 hover:cursor-pointer hover:bg-gray-100"
                            onClick={() => handleCheckinOpenModal(entry)}
                          >
                            {entry.check_in}
                          </td>
                          <td
                            className="py-1.5 xs:py-2 sm:py-3 md:py-4 px-1 xs:px-2 sm:px-3 md:px-6 hover:cursor-pointer hover:bg-gray-100"
                            onClick={() => handleOpenModal(entry)}
                          >
                            <div className="flex items-center">
                              <span className="truncate">{entry.check_out}</span>
                              {entry.autocheckout ? (
                                <div className="relative inline-block ml-0.5 xs:ml-1 sm:ml-2">
                                  <span className="text-yellow-600 bg-yellow-100 px-0.5 xs:px-1 sm:px-2 py-0.5 font-semibold rounded-xl text-[9px] xs:text-[10px] sm:text-xs">
                                    Auto
                                  </span>
                                  {/* Tooltip */}
                                  <div className="hidden group-hover:block absolute bg-gray-400 text-white text-[9px] xs:text-xs md:text-sm px-1 xs:px-2 py-0.5 w-max rounded mt-1 -ml-2 z-10">
                                    Change CheckOut Time
                                  </div>
                                </div>
                              ) : null}
                            </div>
                          </td>
                          <td
                            className="py-1.5 xs:py-2 sm:py-3 md:py-4 px-1 xs:px-2 sm:px-3 md:px-6 hover:cursor-pointer hover:bg-gray-100"
                          >
                            <div className="flex items-center">
                              <span className="truncate">{getuserbreakdate(entry?.attendance_id)}</span>
                              {entry.break_in ? (
                                <div className="relative inline-block ml-0.5 xs:ml-1 sm:ml-2">
                                  <span className="text-yellow-600 bg-yellow-100 px-0.5 xs:px-1 sm:px-2 py-0.5 font-semibold rounded-xl text-[9px] xs:text-[10px] sm:text-xs">
                                    Auto
                                  </span>
                                  {/* Tooltip */}
                                  <div className="hidden group-hover:block absolute bg-gray-400 text-white text-[9px] xs:text-xs md:text-sm px-1 xs:px-2 py-0.5 w-max rounded mt-1 -ml-2 z-10">
                                    Change CheckOut Time
                                  </div>
                                </div>
                              ) : null}
                            </div>
                          </td>

                          <td className="py-1.5 xs:py-2 sm:py-3 md:py-4 px-1 xs:px-2 sm:px-3 md:px-6">
                            <button
                              onClick={() => handleModeOpen(entry)}
                              className={`px-0.5 xs:px-1 sm:px-2 md:px-3 py-0.5 xs:py-1 rounded-full text-[9px] xs:text-[10px] sm:text-xs md:text-sm font-semibold ${entry.work_mode === "on_site"
                                ? "bg-blue-100 text-blue-800"
                                : entry.work_mode === "remote"
                                  ? "bg-purple-100 text-purple-800"
                                  : "bg-white text-black"
                                }`}
                            >
                              {entry.work_mode === "on_site"
                                ? "On-site"
                                : entry.work_mode === "remote"
                                  ? "Remote"
                                  : "---"}
                            </button>
                          </td>
                          <td className="py-1.5 sm:py-3 md:py-4 px-1 sm:px-3 md:px-6">
                            <button type="button" onClick={() => handleopenabsentmodal(entry.id)}>
                              <span
                                className={`px-1 sm:px-2 md:px-3 py-1 rounded-full text-[10px] sm:text-xs md:text-sm font-semibold ${entry.status === "present"
                                  ? "bg-green-100 text-green-800"
                                  : entry.status === "late"
                                    ? "bg-yellow-100 text-yellow-800"
                                    : entry.status === "leave" ? "text-purple-900 bg-purple-300" : "bg-red-100 text-red-800"
                                  }`}
                              >
                                {entry.status == "Full Day" ? "Leave" : entry.status}
                              </span>
                            </button>
                          </td>

                        </tr>
                      ))}
                    </tbody>
                  </table>
                </div>

                {/* Card view for small screens */}
                <div className="sm:hidden">
                  {filteredData.map((entry, index) => (
                    <div key={index} className="bg-white rounded-lg shadow-sm mb-3 p-3 text-[11px] xs:text-[12px]">
                      <div className="flex justify-between items-center mb-2 border-b pb-2">
                        <span
                          className={`font-medium text-[12px] xs:text-[13px] ${entry.status === "present"
                            ? "text-green-600"
                            : entry.status === "late"
                              ? "text-yellow-600"
                              : "text-red-600"
                            }`}
                          title={entry.full_name}
                        >
                          {entry.full_name.charAt(0).toUpperCase() + entry.full_name.slice(1)}
                        </span>
                        <button
                          type="button"
                          onClick={() => handleopenabsentmodal(entry.id)}
                          className="focus:outline-none"
                        >
                          <span
                            className={`px-1.5 py-0.5 rounded-full text-[9px] xs:text-[10px] font-semibold ${entry.status === "present"
                              ? "bg-green-100 text-green-800"
                              : entry.status === "late"
                                ? "bg-yellow-100 text-yellow-800"
                                : "bg-red-100 text-red-800"
                              }`}
                          >
                            {entry.status == "Full Day" ? "Leave" : entry.status}
                          </span>
                        </button>
                      </div>

                      <div className="grid grid-cols-2 gap-2">
                        <div className="flex flex-col">
                          <span className="text-gray-500 text-[10px] xs:text-[11px]">Check-in</span>
                          <div
                            className="font-medium hover:bg-gray-50 p-1 rounded cursor-pointer"
                            onClick={() => handleCheckinOpenModal(entry)}
                          >
                            {entry.check_in || "---"}
                          </div>
                        </div>

                        <div className="flex flex-col">
                          <span className="text-gray-500 text-[10px] xs:text-[11px]">Check-out</span>
                          <div
                            className="font-medium hover:bg-gray-50 p-1 rounded cursor-pointer flex items-center"
                            onClick={() => handleOpenModal(entry)}
                          >
                            <span className="truncate mr-1">{entry.check_out || "---"}</span>
                            {entry.autocheckout ? (
                              <span className="text-yellow-600 bg-yellow-100 px-1 py-0.5 font-semibold rounded-xl text-[9px]">
                                Auto
                              </span>
                            ) : null}
                          </div>
                        </div>

                        {/* Added 2nd Check-in for mobile view */}
                        <div className="flex flex-col">
                          <span className="text-gray-500 text-[10px] xs:text-[11px]">2nd Check-in</span>
                          <div
                            className="font-medium hover:bg-gray-50 p-1 rounded cursor-pointer flex items-center"
                          >
                            <span className="truncate mr-1">{getuserbreakdate(entry?.attendance_id) || "---"}</span>
                            {entry.break_in ? (
                              <span className="text-yellow-600 bg-yellow-100 px-1 py-0.5 font-semibold rounded-xl text-[9px]">
                                Auto
                              </span>
                            ) : null}
                          </div>
                        </div>

                        <div className="flex flex-col">
                          <span className="text-gray-500 text-[10px] xs:text-[11px]">Mode</span>
                          <div className="mt-1">
                            <button
                              onClick={() => handleModeOpen(entry)}
                              className={`px-2 py-0.5 rounded-full text-[9px] xs:text-[10px] font-semibold ${entry.work_mode === "on_site"
                                ? "bg-blue-100 text-blue-800"
                                : entry.work_mode === "remote"
                                  ? "bg-purple-100 text-purple-800"
                                  : "bg-gray-100 text-gray-800"
                                }`}
                            >
                              {entry.work_mode === "on_site"
                                ? "On-site"
                                : entry.work_mode === "remote"
                                  ? "Remote"
                                  : "---"}
                            </button>
                          </div>
                        </div>
                      </div>
                    </div>
                  ))}
<<<<<<< HEAD
                      <Transition appear show={modalVisible} as={Fragment}>
        <Dialog as="div" className="relative z-10" onClose={handleabsentclosemodal}>
          <Transition.Child
            as={Fragment}
            enter="ease-out duration-300"
            enterFrom="opacity-0"
            enterTo="opacity-100"
            leave="ease-in duration-200"
            leaveFrom="opacity-100"
            leaveTo="opacity-0"
          >
            <div className="fixed inset-0 bg-black bg-opacity-25" />
          </Transition.Child>

          <div className="fixed inset-0 overflow-y-auto">
            <div className="flex min-h-full items-center justify-center p-4 text-center">
              <Transition.Child
                as={Fragment}
                enter="ease-out duration-300"
                enterFrom="opacity-0 scale-95"
                enterTo="opacity-100 scale-100"
                leave="ease-in duration-200"
                leaveFrom="opacity-100 scale-100"
                leaveTo="opacity-0 scale-95"
              >
                <Dialog.Panel className="w-full max-w-md transform overflow-hidden rounded-lg bg-white p-6 text-left align-middle shadow-xl transition-all">
                  <Dialog.Title
                    as="h3"
                    className="text-lg font-medium leading-6 text-gray-900 text-center mb-6"
                  >
                    Mark Him Leave
                  </Dialog.Title>

                  <div className="mt-4">
                    <RadioGroup value={selectedMode} onChange={setSelectedMode} className="space-y-4">
                      <RadioGroup.Option value="Absent">
                        {({ checked }) => (
                          <div className="flex items-center">
                            <div className={`w-5 h-5 rounded-full border ${checked ? 'border-4 border-blue-500' : 'border border-gray-300'}`} />
                            <span className="ml-3 text-gray-800">Absent</span>
                          </div>
                        )}
                      </RadioGroup.Option>
                      <RadioGroup.Option value="Full Day">
                        {({ checked }) => (
                          <div className="flex items-center">
                            <div className={`w-5 h-5 rounded-full border ${checked ? 'border-4 border-blue-500' : 'border border-gray-300'}`} />
                            <span className="ml-3 text-gray-800">Casual Leave</span>
                          </div>
                        )}
                      </RadioGroup.Option>
                      <RadioGroup.Option value="Half Day">
                        {({ checked }) => (
                          <div className="flex items-center">
                            <div className={`w-5 h-5 rounded-full border ${checked ? 'border-4 border-blue-500' : 'border border-gray-300'}`} />
                            <span className="ml-3 text-gray-800">Half Day Leave</span>
                          </div>
                        )}
                      </RadioGroup.Option>
                      <RadioGroup.Option value="Sick Leave">
                        {({ checked }) => (
                          <div className="flex items-center">
                            <div className={`w-5 h-5 rounded-full border ${checked ? 'border-4 border-blue-500' : 'border border-gray-300'}`} />
                            <span className="ml-3 text-gray-800">Sick Leave</span>
                          </div>
                        )}
                      </RadioGroup.Option>


                      <RadioGroup.Option value="Emergency Leave">
                        {({ checked }) => (
                          <div className="flex items-center">
                            <div className={`w-5 h-5 rounded-full border ${checked ? 'border-4 border-blue-500' : 'border border-gray-300'}`} />
                            <span className="ml-3 text-gray-800">Emergency Leave</span>
                          </div>
                        )}
                      </RadioGroup.Option>
                    </RadioGroup>
                  </div>
=======
                  <Transition appear show={modalVisible} as={Fragment}>
                    <Dialog as="div" className="relative z-10" onClose={handleabsentclosemodal}>
                      <Transition.Child
                        as={Fragment}
                        enter="ease-out duration-300"
                        enterFrom="opacity-0"
                        enterTo="opacity-100"
                        leave="ease-in duration-200"
                        leaveFrom="opacity-100"
                        leaveTo="opacity-0"
                      >
                        <div className="fixed inset-0 bg-black bg-opacity-25" />
                      </Transition.Child>

                      <div className="fixed inset-0 overflow-y-auto">
                        <div className="flex min-h-full items-center justify-center p-4 text-center">
                          <Transition.Child
                            as={Fragment}
                            enter="ease-out duration-300"
                            enterFrom="opacity-0 scale-95"
                            enterTo="opacity-100 scale-100"
                            leave="ease-in duration-200"
                            leaveFrom="opacity-100 scale-100"
                            leaveTo="opacity-0 scale-95"
                          >
                            <Dialog.Panel className="w-full max-w-md transform overflow-hidden rounded-lg bg-white p-6 text-left align-middle shadow-xl transition-all">
                              <Dialog.Title
                                as="h3"
                                className="text-lg font-medium leading-6 text-gray-900 text-center mb-6"
                              >
                                Mark Him Leave
                              </Dialog.Title>

                              <div className="mt-4">
                                <RadioGroup value={selectedMode} onChange={setSelectedMode} className="space-y-4">
                                  <RadioGroup.Option value="Absent">
                                    {({ checked }) => (
                                      <div className="flex items-center">
                                        <div className={`w-5 h-5 rounded-full border ${checked ? 'border-4 border-blue-500' : 'border border-gray-300'}`} />
                                        <span className="ml-3 text-gray-800">Absent</span>
                                      </div>
                                    )}
                                  </RadioGroup.Option>
                                  <RadioGroup.Option value="Full Day">
                                    {({ checked }) => (
                                      <div className="flex items-center">
                                        <div className={`w-5 h-5 rounded-full border ${checked ? 'border-4 border-blue-500' : 'border border-gray-300'}`} />
                                        <span className="ml-3 text-gray-800">Casual Leave</span>
                                      </div>
                                    )}
                                  </RadioGroup.Option>
                                  <RadioGroup.Option value="Half Day">
                                    {({ checked }) => (
                                      <div className="flex items-center">
                                        <div className={`w-5 h-5 rounded-full border ${checked ? 'border-4 border-blue-500' : 'border border-gray-300'}`} />
                                        <span className="ml-3 text-gray-800">Half Day Leave</span>
                                      </div>
                                    )}
                                  </RadioGroup.Option>
                                  <RadioGroup.Option value="Sick Leave">
                                    {({ checked }) => (
                                      <div className="flex items-center">
                                        <div className={`w-5 h-5 rounded-full border ${checked ? 'border-4 border-blue-500' : 'border border-gray-300'}`} />
                                        <span className="ml-3 text-gray-800">Sick Leave</span>
                                      </div>
                                    )}
                                  </RadioGroup.Option>
>>>>>>> e38e589a


                                  <RadioGroup.Option value="Emergency Leave">
                                    {({ checked }) => (
                                      <div className="flex items-center">
                                        <div className={`w-5 h-5 rounded-full border ${checked ? 'border-4 border-blue-500' : 'border border-gray-300'}`} />
                                        <span className="ml-3 text-gray-800">Emergency Leave</span>
                                      </div>
                                    )}
                                  </RadioGroup.Option>
                                </RadioGroup>
                              </div>

                              <div className="mt-8 flex justify-end space-x-3">
                                <button
                                  type="button"
                                  className="inline-flex justify-center rounded-md border border-gray-300 bg-gray-500 px-4 py-2 text-sm font-medium text-white hover:bg-gray-600 focus:outline-none"
                                  onClick={handleabsentclosemodal}
                                >
                                  Cancel
                                </button>
                                <button
                                  type="button"
                                  disabled={absentloading}
                                  className="inline-flex justify-center rounded-md border border-transparent bg-blue-500 px-4 py-2 text-sm font-medium text-white hover:bg-blue-600 focus:outline-none"
                                  onClick={handleSaveChanges}
                                >
                                  Save
                                </button>
                              </div>
                            </Dialog.Panel>
                          </Transition.Child>
                        </div>
                      </div>
                    </Dialog>
                  </Transition>
                </div>
              </div>


            </div>
          </div>

          {isModalOpen && (
            <div className="fixed inset-0 flex items-center justify-center bg-black bg-opacity-50">
              <div className="bg-white p-6 rounded-lg shadow-lg w-96">
                <h2 className="text-2xl font-semibold mb-6 text-center text-gray-800">Change CheckOut Time</h2>
                <div className="mb-6">
                  <label className="block text-sm font-medium mb-2 text-gray-700">New CheckOut Time</label>

                  {/* Time Picker Container */}
                  <div className="time-picker-container">
                    <div className="clock bg-gray-100 p-4 rounded-lg shadow-md">
                      <div className="time-display text-4xl font-bold text-center text-gray-800 mb-4">
                        <span>{hour.toString().padStart(2, '0').slice(0, 2)}:</span>
                        <span>{minute.toString().padStart(2, '0').slice(0, 2)}</span>

                      </div>

                      {/* AM/PM Toggle */}
                      <div className="am-pm-toggle flex justify-center space-x-4">
                        <button
                          onClick={toggleAMPM}
                          className={`am-pm-btn px-4 py-2 rounded-full text-lg ${isAM ? 'bg-blue-500 text-white' : 'bg-gray-300'}`}
                        >
                          AM
                        </button>
                        <button
                          onClick={toggleAMPM}
                          className={`am-pm-btn px-4 py-2 rounded-full text-lg ${!isAM ? 'bg-blue-500 text-white' : 'bg-gray-300'}`}
                        >
                          PM
                        </button>
                      </div>
                    </div>

                    {/* Input Section for Hour and Minute */}
                    <div className="input-section grid grid-cols-2 gap-4 mt-6">
                      <div className="input-group">
                        <label className="text-sm font-medium text-gray-700">Hour</label>
                        <div className="relative">
                          <input
                            type="number"
                            value={hour}
                            onChange={handleHourChange}
                            min="1"
                            max="12"
                            onInput={(e) => {
                              // Ensure the input is only a 2-digit number
                              const value = e.target.value;
                              if (value.length > 2) {
                                e.target.value = value.slice(0, 2);  // Trim to 2 digits if more than 2 characters
                              }
                            }}
                            className="input px-4 py-2 rounded-lg border border-gray-300 focus:outline-none focus:ring-2 focus:ring-blue-500 w-full text-center"
                          />
                          <div className="absolute top-1/2 transform -translate-y-1/2 right-2 flex space-x-2">
                            <button
                              onClick={() => handleHourChange({ target: { value: Math.min(12, hour + 1) } })}
                              className="text-xl text-gray-600 w-4 hover:text-blue-500"
                            >
                              &#8593;
                            </button>
                            <button
                              onClick={() => handleHourChange({ target: { value: Math.max(1, hour - 1) } })}
                              className="text-xl text-gray-600 w-4 hover:text-blue-500"
                            >
                              &#8595;
                            </button>
                          </div>
                        </div>
                      </div>

                      <div className="input-group">
                        <label className="text-sm font-medium text-gray-700">Minute</label>
                        <div className="relative">
                          <input
                            type="number"
                            value={minute}
                            onChange={handleMinuteChange}
                            min="0"
                            max="59"
                            onInput={(e) => {
                              // Ensure the input is only a 2-digit number
                              const value = e.target.value;
                              if (value.length > 2) {
                                e.target.value = value.slice(0, 2);  // Trim to 2 digits if more than 2 characters
                              }
                            }}
                            className="input px-4 py-2 rounded-lg border border-gray-300 focus:outline-none focus:ring-2 focus:ring-blue-500 w-full text-center"
                          />
                          <div className="absolute top-1/2 transform -translate-y-1/2 right-2 flex space-x-2">
                            <button
                              onClick={() => handleMinuteChange({ target: { value: Math.min(59, minute + 1) } })}
                              className="text-xl text-gray-600 w-4 hover:text-blue-500"
                            >
                              &#8593;
                            </button>
                            <button
                              onClick={() => handleMinuteChange({ target: { value: Math.max(0, minute - 1) } })}
                              className="text-xl text-gray-600 w-4 hover:text-blue-500"
                            >
                              &#8595;
                            </button>
                          </div>
                        </div>
                      </div>
                    </div>
                  </div>
                </div>

                {/* Buttons */}
                <div className="flex justify-end mt-6">
                  <button
                    onClick={handleCloseModal}
                    className="bg-gray-500 text-white px-6 py-2 rounded-lg hover:bg-gray-600 transition"
                  >
                    Cancel
                  </button>
                  <button
                    onClick={handleUpdateCheckOutTime}
                    className="bg-blue-500 text-white px-6 py-2 rounded-lg ml-4 hover:bg-blue-600 transition"
                  >
                    Save
                  </button>
                </div>
              </div>
            </div>
          )}


          {isModeOpen && (
            <div className="fixed inset-0 flex items-center justify-center bg-black bg-opacity-50">
              <div className="bg-white p-6 rounded-lg w-96">
                <h2 className="text-2xl font-semibold mb-6 text-center text-gray-800">Change Work Mode</h2>

                <div className="flex flex-col w-full text-xl mt-3 text-gray-800 gap-2">
                  <button className="flex items-center px-4 py-2 hover:bg-purple-200 rounded-lg transition-all">
                    <input
                      type="radio"
                      name="work_mode"
                      value="remote"
                      // checked={work_mode === "Remote"}
                      onChange={(e) => setWorkMode(e.target.value)}
                      className="mr-2"
                    />
                    Remote
                  </button>

                  <button className="flex items-center px-4 py-2 hover:bg-blue-200 rounded-lg transition-all">
                    <input
                      type="radio"
                      name="work_mode"
                      value="on_site"
                      // checked={work_mode === "On-Site"}
                      onChange={(e) => setWorkMode(e.target.value)}
                      className="mr-2"
                    />
                    On-Site
                  </button>
                </div>

                <div className="flex justify-end mt-6">
                  <button
                    onClick={handleModeModal}
                    className="bg-gray-500 text-white px-6 py-2 rounded-lg hover:bg-gray-600 transition"
                  >
                    Cancel
                  </button>
                  <button
                    onClick={() => handleUpdateMode()}
                    className="bg-blue-500 text-white px-6 py-2 rounded-lg ml-4 hover:bg-blue-600 transition"
                  >
                    Save
                  </button>
                </div>
              </div>
            </div>
          )}



          {/* Checkin Time Changing Model */}
          {isCheckinModalOpen && (
            <div className="fixed inset-0 flex items-center justify-center bg-black bg-opacity-50">
              <div className="bg-white p-6 rounded-lg shadow-lg w-96">
                <h2 className="text-2xl font-semibold mb-6 text-center text-gray-800">Change CheckIn Time</h2>
                <div className="mb-6">
                  <label className="block text-sm font-medium mb-2 text-gray-700">New CheckIn Time</label>

                  {/* Time Picker Container */}
                  <div className="time-picker-container">
                    <div className="clock bg-gray-100 p-4 rounded-lg shadow-md">
                      <div className="time-display text-4xl font-bold text-center text-gray-800 mb-4">
                        <span>{hourin.toString().padStart(2, '0').slice(0, 2)}:</span>
                        <span>{minutein.toString().padStart(2, '0').slice(0, 2)}</span>
                      </div>

                      {/* AM/PM Toggle */}
                      <div className="am-pm-toggle flex justify-center space-x-4">
                        <button
                          onClick={togglecheckinAMPM}
                          className={`am-pm-btn px-4 py-2 rounded-full text-lg ${isinAM ? 'bg-blue-500 text-white' : 'bg-gray-300'}`}
                        >
                          AM
                        </button>
                        <button
                          onClick={togglecheckinAMPM}
                          className={`am-pm-btn px-4 py-2 rounded-full text-lg ${!isinAM ? 'bg-blue-500 text-white' : 'bg-gray-300'}`}
                        >
                          PM
                        </button>
                      </div>
                    </div>

                    {/* Input Section for Hour and Minute */}
                    <div className="input-section grid grid-cols-2 gap-4 mt-6">
                      <div className="input-group">
                        <label className="text-sm font-medium text-gray-700">Hour</label>
                        <div className="relative">
                          <input className="px-4 py-2 rounded-lg border border-gray-300 focus:outline-none focus:ring-2 focus:ring-blue-500 w-full text-center"
                            type="number"
                            value={hourin}
                            onChange={handleCheckInHourChange}
                            max="12"
                            min="01"
                            onInput={(e) => {
                              // Ensure the input is only a 2-digit number
                              const value = e.target.value;
                              if (value.length > 2) {
                                e.target.value = value.slice(0, 2);  // Trim to 2 digits if more than 2 characters
                              }
                            }}
                          // className="input px-4 py-2 rounded-lg border border-gray-300 focus:outline-none focus:ring-2 focus:ring-blue-500 w-full text-center"
                          />
                          <div className="absolute top-1/2 transform -translate-y-1/2 right-2 flex space-x-2">
                            <button
                              onClick={() => handleCheckInHourChange({ target: { value: Math.min(12, hourin + 1) } })}
                              className="text-xl text-gray-600 w-4 hover:text-blue-500"
                            >
                              &#8593;
                            </button>
                            <button
                              onClick={() => handleCheckInHourChange({ target: { value: Math.max(1, hourin - 1) } })}
                              className="text-xl text-gray-600 w-4 hover:text-blue-500"
                            >
                              &#8595;
                            </button>
                          </div>
                        </div>
                      </div>

                      <div className="input-group">
                        <label className="text-sm font-medium text-gray-700">Minute</label>
                        <div className="relative">
                          <input
                            type="number"
                            value={minutein}
                            onChange={handleCheckInMinuteChange}
                            min="0"
                            max="59"
                            onInput={(e) => {
                              // Ensure the input is only a 2-digit number
                              const value = e.target.value;
                              if (value.length > 2) {
                                e.target.value = value.slice(0, 2);  // Trim to 2 digits if more than 2 characters
                              }
                            }}
                            className="input px-4 py-2 rounded-lg border border-gray-300 focus:outline-none focus:ring-2 focus:ring-blue-500 w-full text-center"
                          />
                          <div className="absolute top-1/2 transform -translate-y-1/2 right-2 flex space-x-2">
                            <button
                              onClick={() => handleCheckInMinuteChange({ target: { value: Math.min(59, minutein + 1) } })}
                              className="text-xl text-gray-600 w-4 hover:text-blue-500"
                            >
                              &#8593;
                            </button>
                            <button
                              onClick={() => handleCheckInMinuteChange({ target: { value: Math.max(0, minutein - 1) } })}
                              className="text-xl text-gray-600 w-4 hover:text-blue-500"
                            >
                              &#8595;
                            </button>
                          </div>
                        </div>
                      </div>
                    </div>
                  </div>
                </div>

                {/* Buttons */}
                <div className="flex justify-end mt-6">
                  <button
                    onClick={handleCheckInCloseModal}
                    className="bg-gray-500 text-white px-6 py-2 rounded-lg hover:bg-gray-600 transition"
                  >
                    Cancel
                  </button>
                  <button
                    onClick={handleUpdateCheckInTime}
                    className="bg-blue-500 text-white px-6 py-2 rounded-lg ml-4 hover:bg-blue-600 transition"
                  >
                    Save
                  </button>
                </div>
              </div>
            </div>
          )}




        </>
      )}

      {/* Monthly View */}
      {!loading && maintab === "TableView" && selectedTab === "Monthly" && (
        <EmployeeMonthlyAttendanceTable
          selectedDateM={selectedDateM}
        />

      )}
      {!loading && maintab === "TableView" && selectedTab === "Weekly" && <EmployeeWeeklyAttendanceTable selectedDateW={selectedDateW} />}
      {!loading && maintab === "TableView" && selectedTab === "Filter" && <FilteredDataAdmin search={search} startdate={startdate} enddate={enddate} />}
      {!loading && maintab === "GraphicView" && (
        <div className='col-span-12 sm:col-span-4 md:col-span-3 lg:col-span-3'>
          <GraphicViewComponent
            selectedEmployee={selectedEmployee}
            attendanceLogs={attendanceLogs}
            monthlyStats={monthlyStats}
            tableData={tableData}
          />
        </div>
      )}
      {!loading && maintab === "DetailedView" && (
        <>
          <div className="flex-1">
            <div className='flex flex-row justify-between'>
              <div></div>

            </div>

            <div className="grid grid-cols-1 sm:grid-cols-4 gap-2 sm:gap-4">
              {/* Employee List for small screens - initially hidden, shows when button is clicked */}
              <div className="sm:hidden w-full mb-4">
                {!showEmployeeList ? (
                  <button
                    onClick={() => setShowEmployeeList(true)}
                    className="w-full bg-blue-500 text-white py-2 px-4 rounded-lg shadow-md hover:bg-blue-600 transition-all flex items-center justify-center"
                  >
                    <SearchIcon className="w-4 h-4 mr-2" />
                    Search Employees
                  </button>
                ) : (
                  <div className="bg-white rounded-lg shadow-md p-3">
                    <div className="flex items-center justify-between mb-3">
                      <h3 className="font-medium">Employee Search</h3>
                      <button
                        onClick={() => setShowEmployeeList(false)}
                        className="text-gray-500 hover:text-gray-700"
                        aria-label="Close employee list"
                      >
                        <svg xmlns="http://www.w3.org/2000/svg" className="h-5 w-5" viewBox="0 0 20 20" fill="currentColor">
                          <path fillRule="evenodd" d="M4.293 4.293a1 1 0 011.414 0L10 8.586l4.293-4.293a1 1 0 111.414 1.414L11.414 10l4.293 4.293a1 1 0 01-1.414 1.414L10 11.414l-4.293 4.293a1 1 0 01-1.414-1.414L8.586 10 4.293 5.707a1 1 0 010-1.414z" clipRule="evenodd" />
                        </svg>
                      </button>
                    </div>

                    <input
                      type="search"
                      name="search"
                      placeholder="Search Employee..."
                      aria-label="Search"
                      value={searchTerm}
                      onChange={(e) => setSearchTerm(e.target.value)}
                      className="w-full px-3 py-2 rounded-lg border border-gray-300 focus:outline-none focus:ring-2 focus:ring-blue-500 shadow-sm transition duration-200 mb-3 text-sm"
                      autoFocus
                    />

                    <ul className="space-y-2 max-h-[40vh] overflow-y-auto rounded-lg pr-1 custom-scrollbar">
                      {filteredEmployees.map((employee) => (
                        <li
                          key={employee.id}
                          onClick={() => {
                            setDataEmployeesearch(employee);
                            handleEmployeeClick(employee.id);
                            setShowEmployeeList(false); // Hide list after selection on mobile
                          }}
                          className={`p-2 rounded-lg cursor-pointer transition-colors flex items-center justify-between ${selectedEmployeesearch?.id === employee.id
                            ? "bg-blue-100 text-blue-600"
                            : "hover:bg-gray-100"
                            } ${employeeStats[employee.id] < 6 ? "text-red-600" : ""}`}
                        >
                          <span className="truncate mr-2 text-sm">{employee.full_name}</span>
                          <button
                            className="hover:bg-gray-300 transition-all ease-in-out px-2 py-1 rounded-xl"
                            onClick={(e) => {
                              e.stopPropagation();
                              handleEmployeeDelete(employee.id);
                            }}
                            aria-label="Delete employee"
                          >
                            <Trash2 className="w-4 h-4" />
                          </button>
                        </li>
                      ))}
                    </ul>
                  </div>
                )}
              </div>

              {/* Employee List for desktop - always visible */}
              <div className="hidden sm:block col-span-1 w-full">
                <input
                  type="search"
                  name="search"
                  placeholder="Search Employee..."
                  aria-label="Search"
                  value={searchTerm}
                  onChange={(e) => setSearchTerm(e.target.value)}
                  className="w-full px-3 py-2 rounded-xl border border-gray-300 focus:outline-none focus:ring-2 focus:ring-blue-500 shadow-sm transition duration-200 mb-3 text-sm sm:text-base"
                />

                <ul className="space-y-2 max-h-[40vh] sm:max-h-[50vh] md:max-h-[60vh] lg:max-h-[500px] overflow-y-auto rounded-lg pr-1 sm:pr-2.5 custom-scrollbar">
                  {filteredEmployees.map((employee) => (
                    <li
                      key={employee.id}
                      onClick={() => {
                        setDataEmployeesearch(employee);
                        handleEmployeeClick(employee.id);
                      }}
                      className={`p-2 sm:p-3 rounded-lg cursor-pointer transition-colors flex-shrink-0 flex items-center justify-between ${selectedEmployeesearch?.id === employee.id
                        ? "bg-blue-100 text-blue-600 hover:bg-gray-50"
                        : "hover:bg-gray-100"
                        } ${employeeStats[employee.id] < 6 ? "text-red-600" : ""}`}
                    >
                      <span className="truncate mr-2 text-xs sm:text-base">{employee.full_name}</span>
                      <button
                        className="hover:bg-gray-300 transition-all ease-in-out px-2 py-1 sm:px-3 sm:py-1 rounded-xl flex-shrink-0"
                        onClick={(e) => {
                          e.stopPropagation();
                          handleEmployeeDelete(employee.id);
                        }}
                        aria-label="Delete employee"
                      >
                        <Trash2 className="w-4 h-4 sm:w-5 sm:h-5" />
                      </button>
                    </li>
                  ))}
                </ul>
              </div>

              {/* Employee Dashboard */}
              {selectedEmployee && !graphicview && (
                <div className="col-span-1 sm:col-span-3 w-full mt-4 sm:mt-0">
                  <div className="bg-gray-100 rounded-lg shadow-md p-2 sm:p-4">
                    <div className="flex flex-col sm:flex-row items-start sm:items-center justify-between mb-4">
                      <h2 className="text-lg sm:text-2xl font-bold mb-2 sm:mb-0">
                        {selectedEmployee.full_name}'s Dashboard
                      </h2>
                    </div>

                    {loading ? (
                      <div className="flex items-center justify-center h-40 sm:h-64">
                        <div className="animate-spin rounded-full h-8 w-8 border-b-2 border-blue-600"></div>
                      </div>
                    ) : (
                      <>
                        {/* Today's Status & Breaks */}
                        <div className="grid grid-cols-1 lg:grid-cols-2 gap-3 sm:gap-5 mb-4 sm:mb-6">
                          <div className="bg-gray-50 rounded-lg p-3 sm:p-4">
                            <h3 className="text-base sm:text-lg font-semibold mb-2 sm:mb-3">Today's Status</h3>
                            {attendanceLogs[0] ? (
                              <div className="space-y-2 sm:space-y-3 text-xs sm:text-base">
                                <div className="flex justify-between">
                                  <span>Check-in:</span>
                                  <span>{format(new Date(attendanceLogs[0].check_in), 'h:mm a')}</span>
                                </div>
                                <div className="flex justify-between">
                                  <span>Check-out:</span>
                                  <span>
                                    {attendanceLogs[0].check_out
                                      ? format(new Date(attendanceLogs[0].check_out), 'h:mm a')
                                      : 'Not checked out'}
                                  </span>
                                </div>
                                <div className="flex justify-between">
                                  <span>Work Mode:</span>
                                  <span className={`px-2 py-1 rounded-full text-xs sm:text-sm ${attendanceLogs[0].work_mode === 'on_site'
                                    ? 'bg-blue-100 text-blue-800'
                                    : 'bg-purple-100 text-purple-800'
                                    }`}>
                                    {attendanceLogs[0].work_mode}
                                  </span>
                                </div>
                                <div className="flex justify-between">
                                  <span>Duration:</span>
                                  <span>
                                    {calculateDuration(attendanceLogs[0].check_in, attendanceLogs[0].check_out)}
                                  </span>
                                </div>
                              </div>
                            ) : (
                              <p className="text-gray-500 text-xs sm:text-base">No attendance record for today</p>
                            )}
                          </div>

                          {/* Break Summary */}
                          <div className="bg-gray-50 rounded-lg p-3 sm:p-4">
                            <h3 className="text-base sm:text-lg font-semibold mb-2 sm:mb-3">Break Records</h3>
                            {todayBreak.length > 0 ? (
                              todayBreak.map((breakItem, index) => (
                                <div key={index} className="space-y-2 sm:space-y-3 text-xs sm:text-base">
                                  <div className="flex justify-between">
                                    <span>Start:</span>
                                    <span>{format(new Date(breakItem.start_time), 'hh:mm a')}</span>
                                  </div>
                                  <div className="flex justify-between">
                                    <span>End:</span>
                                    <span>{breakItem.end_time ? format(new Date(breakItem.end_time), 'hh:mm a') : 'Ongoing'}</span>
                                  </div>
                                  <div className="flex justify-between">
                                    <span>Status:</span>
                                    <span>{breakItem.status || 'N/A'}</span>
                                  </div>
                                </div>
                              ))
                            ) : (
                              <p className="text-gray-500 text-xs sm:text-base">No break records for today</p>
                            )}
                          </div>
                        </div>

                        {/* Monthly Overview */}
                        <div className="mt-4 sm:mt-6">
                          <div className="bg-white rounded-lg shadow-md p-3 sm:p-6">
                            <div className="flex items-center mb-4 sm:mb-6">
                              <BarChart className="w-5 h-5 sm:w-6 sm:h-6 text-blue-600 mr-2" />
                              <h2 className="text-base sm:text-xl font-semibold">Monthly Overview - {format(new Date(), 'MMMM yyyy')}</h2>
                            </div>

                            {monthlyStats ? (
                              <div className="grid grid-cols-1 md:grid-cols-3 gap-3 sm:gap-6">
                                <div className="bg-gray-50 rounded-lg p-3 sm:p-4">
                                  <h3 className="text-xs sm:text-sm font-medium text-gray-500 mb-2 sm:mb-3">Attendance Summary</h3>
                                  <div className="space-y-2 sm:space-y-3 text-xs sm:text-base">
                                    <div className="flex items-center justify-between">
                                      <span className="text-gray-600">Expected Working Days:</span>
                                      <span className="font-medium">{monthlyStats.expectedWorkingDays}</span>
                                    </div>
                                    <div className="flex items-center justify-between">
                                      <span className="text-gray-600">Days Attended:</span>
                                      <span className="font-medium">{monthlyStats.totalWorkingDays}</span>
                                    </div>
                                    <div className="flex items-center justify-between">
                                      <span className="text-gray-600">Present Days:</span>
                                      <span className="font-medium text-green-600">{monthlyStats.presentDays}</span>
                                    </div>
                                    <div className="flex items-center justify-between">
                                      <span className="text-gray-600">Late Days:</span>
                                      <span className="font-medium text-yellow-600">{monthlyStats.lateDays}</span>
                                    </div>
                                    <div className="flex justify-between text-gray-600">
                                      <span>Absentees:</span>
                                      <span className="text-red-600">{absentees || 0}</span>
                                    </div>
                                    <div className="flex justify-between text-gray-600">
                                      <span>Leaves:</span>
                                      <span className="text-green-600">{leaves || 0}</span>
                                    </div>
                                  </div>
                                </div>

                                <div className="bg-gray-50 rounded-lg p-3 sm:p-4">
                                  <h3 className="text-xs sm:text-sm font-medium text-gray-500 mb-2 sm:mb-3">Work Mode Distribution</h3>
                                  <div className="space-y-2 sm:space-y-3 text-xs sm:text-base">
                                    <div className="flex items-center justify-between">
                                      <span className="text-gray-600">On-site Days:</span>
                                      <span className="font-medium text-blue-600">{monthlyStats.onSiteDays}</span>
                                    </div>
                                    <div className="flex items-center justify-between">
                                      <span className="text-gray-600">Remote Days:</span>
                                      <span className="font-medium text-purple-600">{monthlyStats.remoteDays}</span>
                                    </div>
                                    <div className="flex items-center justify-between">
                                      <span className="text-gray-600">Attendance Rate:</span>
                                      <span className="font-medium">
                                        {((monthlyStats.totalWorkingDays / monthlyStats.expectedWorkingDays) * 100).toFixed(1)}%
                                      </span>
                                    </div>
                                  </div>
                                </div>

                                <div className="bg-gray-50 rounded-lg p-3 sm:p-4">
                                  <h3 className="text-xs sm:text-sm font-medium text-gray-500 mb-2 sm:mb-3">Work Hours</h3>
                                  <div className="space-y-2 sm:space-y-3 text-xs sm:text-base">
                                    <div className="flex items-center justify-between">
                                      <span className="text-gray-600">Average Daily Hours:</span>
                                      <span className="font-medium">
                                        {monthlyStats.averageWorkHours.toFixed(1)}h
                                      </span>
                                    </div>
                                    <div className="flex items-center justify-between">
                                      <span className="text-gray-600">Total Hours:</span>
                                      <span className="font-medium">
<<<<<<< HEAD
                                      {monthlyStats.totalHours.toFixed(1)}h
=======
                                        {(monthlyStats.averageWorkHours * monthlyStats.totalWorkingDays).toFixed(1)}h
>>>>>>> e38e589a
                                      </span>
                                    </div>

                                    <div className="flex items-center justify-between">
                                      <span className="text-gray-600">Overtime Hours:</span>
                                      <span className="font-medium text-purple-600">
                                        {monthlyStats.totalOvertimeHours.toFixed(1)}h
                                      </span>
                                    </div>

                                    <div className="flex items-center justify-between">
                                      <span className="text-gray-600">Expected Hours:</span>
                                      <span className="font-medium">
                                        {(7 * monthlyStats.expectedWorkingDays)}h
                                      </span>
                                    </div>
                                  </div>
                                </div>
                              </div>
                            ) : (
                              <div className="text-center py-6 sm:py-8 text-gray-500 text-xs sm:text-base">
                                No attendance records found for this month
                              </div>
                            )}
                          </div>
                        </div>
                        <div className="mt-4 sm:mt-5">
                          <AbsenteeComponentAdmin userID={userID} />
                        </div>
                      </>
                    )}
                  </div>
                </div>
              )}
            </div>
          </div>
        </>
      )}
    </div>
  );
}
// );

export default EmployeeAttendanceTable;<|MERGE_RESOLUTION|>--- conflicted
+++ resolved
@@ -778,11 +778,7 @@
         } else {
           console.log("absentees Count :", count);
           setleaves(count || 0)
-<<<<<<< HEAD
           console.log("leaves" , count);
-=======
-          console.log("leaves", count);
->>>>>>> e38e589a
 
         }
       }
@@ -794,11 +790,7 @@
 
 
   useEffect(() => {
-<<<<<<< HEAD
     console.log("selected tab on Leaves Fetching :" , selectedTab);
-=======
-    console.log("selected tab on Leaves Fetching :", selectedTab);
->>>>>>> e38e589a
 
     if (selectedTab === "Employees" || selectedTab === "Daily") {
       const fetchabsentees = async () => {
@@ -1121,11 +1113,7 @@
     if (breaksError) {
       console.error(breaksError);
     }
-<<<<<<< HEAD
     else{
-=======
-    else {
->>>>>>> e38e589a
 
       setTodayBreak(breaks);
     }
@@ -1893,11 +1881,7 @@
   // Fetch attendance data
   const fetchAttendanceData = async (date) => {
     setLoading(true);
-<<<<<<< HEAD
     const formattedDate = date.toISOString().split("T")[0]; // YYYY-MM-DD format
-=======
-    const formattedDate = date.toISOString().split("T")[0];
->>>>>>> e38e589a
 
     try {
       // Fetch all users
@@ -2464,11 +2448,7 @@
 
 
 
-<<<<<<< HEAD
             <div className="w-full shadow-sm rounded-lg">
-=======
-              <div className="w-full shadow-sm rounded-lg">
->>>>>>> e38e589a
                 {/* Table view for medium and larger screens */}
                 <div className="hidden sm:block overflow-x-auto">
                   <table className="min-w-[320px] w-full bg-white text-[11px] xs:text-[12px] sm:text-sm">
@@ -2678,20 +2658,19 @@
                       </div>
                     </div>
                   ))}
-<<<<<<< HEAD
-                      <Transition appear show={modalVisible} as={Fragment}>
-        <Dialog as="div" className="relative z-10" onClose={handleabsentclosemodal}>
-          <Transition.Child
-            as={Fragment}
-            enter="ease-out duration-300"
-            enterFrom="opacity-0"
-            enterTo="opacity-100"
-            leave="ease-in duration-200"
-            leaveFrom="opacity-100"
-            leaveTo="opacity-0"
-          >
-            <div className="fixed inset-0 bg-black bg-opacity-25" />
-          </Transition.Child>
+                  <Transition appear show={modalVisible} as={Fragment}>
+                    <Dialog as="div" className="relative z-10" onClose={handleabsentclosemodal}>
+                      <Transition.Child
+                        as={Fragment}
+                        enter="ease-out duration-300"
+                        enterFrom="opacity-0"
+                        enterTo="opacity-100"
+                        leave="ease-in duration-200"
+                        leaveFrom="opacity-100"
+                        leaveTo="opacity-0"
+                      >
+                        <div className="fixed inset-0 bg-black bg-opacity-25" />
+                      </Transition.Child>
 
           <div className="fixed inset-0 overflow-y-auto">
             <div className="flex min-h-full items-center justify-center p-4 text-center">
@@ -2758,39 +2737,6 @@
                       </RadioGroup.Option>
                     </RadioGroup>
                   </div>
-=======
-                  <Transition appear show={modalVisible} as={Fragment}>
-                    <Dialog as="div" className="relative z-10" onClose={handleabsentclosemodal}>
-                      <Transition.Child
-                        as={Fragment}
-                        enter="ease-out duration-300"
-                        enterFrom="opacity-0"
-                        enterTo="opacity-100"
-                        leave="ease-in duration-200"
-                        leaveFrom="opacity-100"
-                        leaveTo="opacity-0"
-                      >
-                        <div className="fixed inset-0 bg-black bg-opacity-25" />
-                      </Transition.Child>
-
-                      <div className="fixed inset-0 overflow-y-auto">
-                        <div className="flex min-h-full items-center justify-center p-4 text-center">
-                          <Transition.Child
-                            as={Fragment}
-                            enter="ease-out duration-300"
-                            enterFrom="opacity-0 scale-95"
-                            enterTo="opacity-100 scale-100"
-                            leave="ease-in duration-200"
-                            leaveFrom="opacity-100 scale-100"
-                            leaveTo="opacity-0 scale-95"
-                          >
-                            <Dialog.Panel className="w-full max-w-md transform overflow-hidden rounded-lg bg-white p-6 text-left align-middle shadow-xl transition-all">
-                              <Dialog.Title
-                                as="h3"
-                                className="text-lg font-medium leading-6 text-gray-900 text-center mb-6"
-                              >
-                                Mark Him Leave
-                              </Dialog.Title>
 
                               <div className="mt-4">
                                 <RadioGroup value={selectedMode} onChange={setSelectedMode} className="space-y-4">
@@ -2826,7 +2772,6 @@
                                       </div>
                                     )}
                                   </RadioGroup.Option>
->>>>>>> e38e589a
 
 
                                   <RadioGroup.Option value="Emergency Leave">
@@ -3472,11 +3417,7 @@
                                     <div className="flex items-center justify-between">
                                       <span className="text-gray-600">Total Hours:</span>
                                       <span className="font-medium">
-<<<<<<< HEAD
                                       {monthlyStats.totalHours.toFixed(1)}h
-=======
-                                        {(monthlyStats.averageWorkHours * monthlyStats.totalWorkingDays).toFixed(1)}h
->>>>>>> e38e589a
                                       </span>
                                     </div>
 
