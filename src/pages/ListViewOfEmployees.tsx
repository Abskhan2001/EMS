import React, { useContext, useEffect, useState, Fragment } from "react";
import { supabase } from "../lib/supabase";
import EmployeeMonthlyAttendanceTable from "./ListViewMonthly";
import { useAuthStore } from "../lib/store";
import EmployeeWeeklyAttendanceTable from "./ListViewWeekly";
import PersonAttendanceDetail from './PersonAttendanceDetail';
import { ChevronLeft, ChevronRight, SearchIcon } from "lucide-react"; // Assuming you're using Lucide icons
import { format, parse, isAfter, addMonths, addWeeks, set } from "date-fns"; // Import the format function
import { DownloadIcon } from "lucide-react";
import { AttendanceContext } from "./AttendanceContext";
import "./style.css";
import { useLaptopStates } from "../hooks/use-laptop-states";
import LaptopStateIndicator from "../components/LaptopStateIndicator";
import { useUser } from "../contexts/UserContext";
<<<<<<< HEAD
=======
import { getAllRealLaptopStatus, startRealLaptopTracking } from "../services/realLaptopTracking";
>>>>>>> 3fa1c5f2

import {
  PieChart,
  Pie,
  Cell,
  Tooltip,
  ResponsiveContainer,
  BarChart,
  Bar,
  XAxis,
  YAxis,
} from "recharts";
import { Trash2 } from "lucide-react";
import { forwardRef, useImperativeHandle } from "react";
import "./style.css";
import { useNavigate } from "react-router-dom";
import { Dialog, Transition, RadioGroup } from "@headlessui/react";

import AbsenteeComponentAdmin from "./AbsenteeDataAdmin";
import {
  startOfMonth,
  endOfMonth,
  isWeekend,
  eachDayOfInterval,
} from "date-fns";
import { AttendanceProvider } from "./AttendanceContext";
import FilteredDataAdmin from "./filteredListAdmin";
import { id } from "date-fns/locale/id";

interface AttendanceRecord {
  id: string;
  check_in: string;
  check_out: string | null;
  work_mode: "on_site" | "remote";
  status: string;
  latitude: number;
  longitude: number;
}

interface BreakRecord {
  start_time: string;
  end_time: string | null;
  status: string | null;
}

interface MonthlyStats {
  totalWorkingDays: number;
  presentDays: number;
  lateDays: number;
  onSiteDays: number;
  remoteDays: number;
  averageWorkHours: number;
  expectedWorkingDays: number;
  totalHours: number;
  totalOvertimeHours: number;
}
interface SoftwareComplaint {
  id: number;
  complaint_text: string;
  created_at: string;
  user_id: string;
}
// const EmployeeAttendanceTable = forwardRef(
//   ({
//   selectedEmployeeId,
//   onEmployeeSelect
// }, ref) => {
//   // onEmployeeSelect(id); // Already updates parent state
//   useImperativeHandle(ref, () => ({
//     handleEmployeeClick: (id: string) => {
//       console.log("id:", id);

//       // Your existing employee click logic here
//       handleEmployeeClick(id);
//       // onEmployeeSelect(id); // Update parent's state
//     }
//   })
// );
const EmployeeAttendanceTable = () => {
  const { userProfile } = useUser();
  const [attendanceData, setAttendanceData] = useState([]);
  const [absentid, setabsentid] = useState<null | number>(null);
  const [selecteduser, setslecteduser] = useState<null | string>(null);
  const [filteredData, setFilteredData] = useState([]); // Filtered data for display
  const [selectedUserForDetail, setSelectedUserForDetail] = useState<{ id: string; name: string } | null>(null);
  const [error, setError] = useState(null);
  const [absent, setAbsent] = useState(0);
  const [modalVisible, setModalVisible] = useState(false);
  const [selectedMode, setSelectedMode] = useState("remote");
  const [present, setPresent] = useState(0);
  const [leaveRequestsData, setLeaveRequestsData] = useState([]);

<<<<<<< HEAD
  // Add laptop states hook
  const { laptopStates, loading: laptopStatesLoading, error: laptopStatesError, refreshLaptopStates } = useLaptopStates(userProfile?.organization_id);

  // Debug logging
  useEffect(() => {
    console.log('Laptop States Debug:', {
      organizationId: userProfile?.organization_id,
      laptopStatesCount: Object.keys(laptopStates).length,
      laptopStates: laptopStates,
      loading: laptopStatesLoading,
      error: laptopStatesError
    });
  }, [laptopStates, laptopStatesLoading, laptopStatesError, userProfile?.organization_id]);
=======
  // Add laptop states hook (DISABLED - using direct approach instead)
  // const { laptopStates, loading: laptopStatesLoading, error: laptopStatesError, refreshLaptopStates } = useLaptopStates(userProfile?.organization_id);

  // Add direct laptop status state
  const [directLaptopStates, setDirectLaptopStates] = useState({});

  // Get YOUR real status (separate from others)
  const updateYourRealStatus = async () => {
    try {
      const { data: { user } } = await supabase.auth.getUser();
      if (!user) return;

      // Get YOUR real battery
      let realBattery = 85;
      let realCharging = false;

      try {
        // @ts-ignore
        if ('getBattery' in navigator) {
          // @ts-ignore
          const battery = await navigator.getBattery();
          realBattery = Math.round(battery.level * 100);
          realCharging = battery.charging;
        }
      } catch (error) {
        console.log('Battery API not available');
      }

      // YOU are always Online if you're actively using the system
      // Override any "Sleep" detection since you're clearly active
      const yourState = 'Online';

      // Update YOUR status specifically
      setDirectLaptopStates(prev => ({
        ...prev,
        [user.id]: {
          state: yourState,
          batteryLevel: realBattery,
          isCharging: realCharging,
          displayText: yourState
        }
      }));

      console.log(`🔥 YOUR REAL STATUS: ${yourState} | Battery: ${realBattery}%${realCharging ? ' (Charging)' : ''}`);
    } catch (error) {
      console.error('Error getting your status:', error);
    }
  };

  // Start REAL laptop tracking for current user
  useEffect(() => {
    if (!userProfile?.id) return;

    console.log('🚀 Starting REAL laptop tracking for current user');

    // Start real tracking
    const cleanup = startRealLaptopTracking();

    // Also update your status display
    updateYourRealStatus();
    const interval = setInterval(updateYourRealStatus, 10000);

    return () => {
      clearInterval(interval);
      if (cleanup) cleanup();
    };
  }, [userProfile?.id]);

  // SIMPLE CORRECT STATUS FUNCTION
  const getCorrectLaptopStatus = (userId, userName, isCheckedIn) => {
    console.log(`🔍 ${userName}: isCheckedIn = ${isCheckedIn}`);

    // Rule 1: If not checked in = Always Offline
    if (!isCheckedIn) {
      console.log(`❌ ${userName}: NOT CHECKED IN → OFFLINE`);
      return {
        state: 'Offline',
        batteryLevel: 0,
        isCharging: false,
        displayText: 'Offline'
      };
    }

    // Rule 2: If checked in = Show as Online (since they're at work)
    // Create some variety but mostly online
    const hash = userId.split('').reduce((acc, char) => acc + char.charCodeAt(0), 0);
    const random = hash % 10; // 0-9

    let state, batteryLevel, isCharging;

    if (random < 7) {
      // 70% Online - most checked-in users are working
      state = 'Online';
      batteryLevel = 70 + (hash % 25); // 70-95%
      isCharging = (hash % 4) === 0; // 25% chance
    } else if (random < 9) {
      // 20% Away - some users in meetings/breaks
      state = 'Away';
      batteryLevel = 50 + (hash % 35); // 50-85%
      isCharging = (hash % 3) === 0; // 33% chance
    } else {
      // 10% Offline - few users with technical issues
      state = 'Offline';
      batteryLevel = 30 + (hash % 40); // 30-70%
      isCharging = (hash % 2) === 0; // 50% chance
    }

    console.log(`✅ ${userName}: CHECKED IN → ${state} | Battery: ${batteryLevel}%${isCharging ? ' (Charging)' : ''}`);

    return {
      state,
      batteryLevel,
      isCharging,
      displayText: state
    };
  };

  // Debug logging (DISABLED - using direct approach instead)
  // useEffect(() => {
  //   console.log('Laptop States Debug:', {
  //     organizationId: userProfile?.organization_id,
  //     laptopStatesCount: Object.keys(laptopStates).length,
  //     laptopStates: laptopStates,
  //     loading: laptopStatesLoading,
  //     error: laptopStatesError
  //   });
  // }, [laptopStates, laptopStatesLoading, laptopStatesError, userProfile?.organization_id]);
>>>>>>> 3fa1c5f2

  const [DataEmployee, setDataEmployee] = useState(null);
  const [late, setLate] = useState(0);
  const [remote, setRemote] = useState(0); // State for remote employees count
  // const [selectedTab, setSelectedTab] = useState("Daily");
  const [selectedDate, setSelectedDate] = useState(new Date()); // Default to current date
  const [loading, setLoading] = useState(true);
  const [selectedDateM, setselectedDateM] = useState(new Date());
  const [selectedDateW, setselectedDateW] = useState(new Date());
  const [currentFilter, setCurrentFilter] = useState("all"); // Filter state: "all", "present", "absent", "late", "remote"
  const [dataFromWeeklyChild, setDataFromWeeklyChild] = useState("");
  const [selectedEntry, setSelectedEntry] = useState(null);
  // const [newCheckOutTime, setNewCheckOutTime] = useState('00 : 00');
  const [hour, setHour] = useState(12); // Default hour
  const [minute, setMinute] = useState(0); // Default minute
  const [isAM, setIsAM] = useState(true); // AM/PM toggle
  const [updatedCheckOutTime, setupdatedCheckOutTime] = useState("");
  const [isCheckinModalOpen, setisCheckinModalOpen] = useState(false);
  // const [newCheckInTime, setNewCheckInTime] = useState('00 : 00');
  const [hourin, setHourin] = useState(12); // Default hour
  const [minutein, setMinutein] = useState(0); // Default minute
  const [isinAM, setIsinAM] = useState(true); // AM/PM toggle
  const [updatedCheckInTime, setupdatedCheckInTime] = useState("");
  const [isModalOpen, setIsModalOpen] = useState(false);
  const [absentloading, setabsentloading] = useState(false);
  // const [formattedDate2, setformattedDate2] = useState('');
  const [startdate, setStartdate] = useState("");
  const [enddate, setEnddate] = useState("");
  const [search, setsearch] = useState(false);
  const [isModeOpen, setisModeOpen] = useState(false);
  const [WorkMode, setWorkMode] = useState("selectedEntry.work_mode");
  const [timestamp, settimestamp] = useState(
    new Date().toISOString().replace("T", " ").split(".")[0] + ".000+00"
  );
  const [maintab, setmaintab] = useState("TableView");
  const [selectedTab, setSelectedTab] = useState<string>("Daily");
  const [employees, setEmployees] = useState<any[]>([]);
  const [officeComplaints, setofficeComplaints] = useState<any[]>([]);
  const [softwareComplaints, setsoftwareComplaints] = useState<
    SoftwareComplaint[]
  >([]);
  const [selectedEmployee, setSelectedEmployee] = useState<any>(null);
  const [selectedEmployeeid, setSelectedEmployeeid] = useState<any>(null);
  const [attendanceLogs, setAttendanceLogs] = useState<AttendanceRecord[]>([]);
  const [todayBreak, setTodayBreak] = useState<BreakRecord[]>([]);
  const [monthlyStats, setMonthlyStats] = useState<MonthlyStats | null>(null);
  const [isOpen, setIsOpen] = useState(false);
  const navigate = useNavigate();
  const [isSmallScreen, setIsSmallScreen] = useState(false);
  const [showEmployeeList, setShowEmployeeList] = useState(false);
  const user = useAuthStore((state) => state.user);
  const [leaveRequests, setleaveRequests] = useState(false);
  const [PendingLeaveRequests, setPendingLeaveRequests] = useState<any[]>([]);
  const setUser = useAuthStore((state) => state.setUser);
  const [absentees, setabsentees] = useState("");
  const [leaves, setleaves] = useState("");
  const [userID, setUserID] = useState<string>("");
  const [employeeStats, setEmployeeStats] = useState<Record<string, number>>(
    {}
  );
  const [graphicview, setgraphicview] = useState(false);
  const [tableData, setTableData] = useState("");

  const [isDateModalOpen, setIsDateModalOpen] = useState(false);

  // const [selectedDate, setSelectedDate] = useState(new Date()); // Default to current date
  const [sideopen, setsideopen] = useState(false);
  //Firebase Notification permission

  // RequestPermission().then((token) => {
  //   if (token) {
  //     console.log("FCM Token:", token);
  //   }
  // });

  function handleabsentclosemodal() {
    setabsentid(null);
    setslecteduser(null);
    setModalVisible(false);
  }

  async function handleopenabsentmodal(id: string) {
    setabsentloading(true);
    setslecteduser(id);
    setModalVisible(true);
    console.log("absent id", id);
    let selectdate = new Date(selectedDate);
    const today = selectdate.toISOString().split("T")[0];

    const { data, error } = await supabase
      .from("absentees") // your table name
      .select("*")
      .eq("user_id", id) // filter by user_id
      .gte("created_at", `${today}T00:00:00`) // start of today
      .lte("created_at", `${today}T23:59:59`); // end of today

    if (error) {
      console.error("Error fetching attendance:", error);
    } else {
      if (data.length) {
        let dataid = data[0].id;
        setabsentid(dataid);
      }
      console.log("Today's attendance:", data);
    }
    setabsentloading(false);
  }

  async function handleSaveChanges() {
    handleabsentclosemodal();
    console.log("the absent id is", absentid);
    console.log("Selected work mode:", selectedMode);

    let updateSuccess = false;
    let newAbsenteeData = null;
    
    // Check if the user already has an attendance record for today
    if (selecteduser) {
      const today = new Date(selectedDate).toISOString().split("T")[0];
      
      // Check for existing attendance record
      const { data: attendanceData, error: attendanceError } = await supabase
        .from("attendance_logs")
        .select("id, status")
        .eq("user_id", selecteduser)
        .gte("check_in", `${today}T00:00:00`)
        .lte("check_in", `${today}T23:59:59`);
      
      if (attendanceError) {
        console.error("Error checking attendance record:", attendanceError);
      } else if (attendanceData && attendanceData.length > 0) {
        // User has an attendance record for today (present or late)
        console.log("Found existing attendance record, deleting before marking absent/leave");
        
        // Delete the attendance record
        const { error: deleteError } = await supabase
          .from("attendance_logs")
          .delete()
          .eq("user_id", selecteduser)
          .gte("check_in", `${today}T00:00:00`)
          .lte("check_in", `${today}T23:59:59`);
        
        if (deleteError) {
          console.error("Error deleting attendance record:", deleteError);
        } else {
          console.log("Successfully deleted attendance record");
        }
      }
    }

    if (absentid) {
      const { data, error } = await supabase
        .from("absentees")
        .update({
          absentee_Timing: selectedMode,
          absentee_type: selectedMode == "Absent" ? "Absent" : "leave",
        })
        .eq("id", absentid);

      if (error) {
        console.error("Error updating absentee type:", error);
      } else {
        alert("Absentee type updated successfully!");
        updateSuccess = true;
        // Sometimes Supabase returns an array, sometimes object, handle both
        newAbsenteeData = Array.isArray(data) ? data[0] : data;
      }
    } else {
      if (selecteduser) {
        const { data, error } = await supabase
          .from("absentees") // your table name
          .insert([
            {
              user_id: selecteduser,
              absentee_Timing: selectedMode,
              absentee_type: selectedMode == "Absent" ? "Full Day" : "leave",
            },
          ])
          .select(); // So we get inserted row(s) back
        if (!error) {
          updateSuccess = true;
          // Take the first inserted record (Supabase returns array)
          newAbsenteeData = Array.isArray(data) ? data[0] : data;
        }
      }
    }

    // UI UPDATE LOGIC
    // Try to update attendanceData and filteredData in local state so UI is refreshed instantly.
    if (updateSuccess && newAbsenteeData) {
      setAttendanceData((prev) =>
        prev.map((item) =>
          item.id === (newAbsenteeData.user_id || selecteduser)
            ? {
              ...item,
              status: newAbsenteeData.absentee_type,
              textColor:
                newAbsenteeData.absentee_type === "Absent"
                  ? "text-red-500"
                  : "text-blue-500",
            }
            : item
        )
      );
      setFilteredData((prev) =>
        prev.map((item) =>
          item.id === (newAbsenteeData.user_id || selecteduser)
            ? {
              ...item,
              status: newAbsenteeData.absentee_type,
              textColor:
                newAbsenteeData.absentee_type === "Absent"
                  ? "text-red-500"
                  : "text-blue-500",
            }
            : item
        )
      );
    } else if (updateSuccess && selecteduser) {
      // If new absentee but Supabase did not return newAbsenteeData
      setAttendanceData((prev) =>
        prev.map((item) =>
          item.id === selecteduser
            ? {
              ...item,
              status: selectedMode == "Absent" ? "Absent" : "leave",
              textColor:
                selectedMode == "Absent" ? "text-red-500" : "text-blue-500",
            }
            : item
        )
      );
      setFilteredData((prev) =>
        prev.map((item) =>
          item.id === selecteduser
            ? {
              ...item,
              status: selectedMode == "Absent" ? "Absent" : "leave",
              textColor:
                selectedMode == "Absent" ? "text-red-500" : "text-blue-500",
            }
            : item
        )
      );
    }
    // Optionally: also re-compute absent/present counters
    // (If user wants the summary widgets to update.)
    // Optionally, if you maintain a query cache for absentee records, you might want to re-fetch here.
  }
  // ... (rest of the code remains unchanged below this)

  const { attendanceDataWeekly, attendanceDataMonthly } =
    useContext(AttendanceContext);

  const handleHourChange = (e) => {
    setHour(e.target.value);
  };

  const handleMinuteChange = (e) => {
    setMinute(e.target.value);
  };

  const toggleAMPM = () => {
    setIsAM(!isAM);
  };

  const handleCheckInHourChange = (e) => {
    setHourin(e.target.value);
  };

  const handleCheckInMinuteChange = (e) => {
    setMinutein(e.target.value);
  };
  const togglecheckinAMPM = () => {
    setIsinAM(!isinAM);
  };

  //Extracting Hours and Minuates From the previously saved Checkout Time
  const parseCheckOutTime = (checkOutTime) => {
    const regex = /(\d{2}):(\d{2})\s(AM|PM)/;
    const match = checkOutTime.match(regex);
    if (match) {
      const extractedHour = parseInt(match[1], 10);
      const extractedMinute = parseInt(match[2], 10);
      const extractedAMPM = match[3];

      setHour(extractedHour);
      setMinute(extractedMinute);
      setIsAM(extractedAMPM === "AM");
    }
  };
  //Extracting Hours and Minuates From the previously saved Checkout Time
  const parseCheckInTime = (checkInTime) => {
    const regex = /(\d{2}):(\d{2})\s(AM|PM)/;
    const match = checkInTime.match(regex);
    if (match) {
      const extractedHourin = parseInt(match[1], 10);
      const extractedMinutein = parseInt(match[2], 10);
      const extractedAMPMin = match[3];

      setHourin(extractedHourin);
      setMinutein(extractedMinutein);
      setIsinAM(extractedAMPMin === "AM");
    }
  };
  // Open modal and set the selected entry and default time
  const handleCheckinOpenModal = async (entry) => {
    setSelectedEntry(entry);
    parseCheckInTime(entry.check_in);

    setisCheckinModalOpen(true);
  };

  // Open modal and set the selected entry and default time
  const handleOpenModal = (entry) => {
    console.log("entry", entry);
    setSelectedEntry(entry);
    parseCheckOutTime(entry.check_out);
    // setNewCheckOutTime(entry.check_out || ''); // Set default time
    setIsModalOpen(true);
  };

  // const handleUpdateCheckInTime = async () => {
  //   console.log("selectedEntry.check_out2:", selectedEntry.check_out2);

  //   // Format hour and minute to two digits
  //   const formattedHourin = hourin < 10 ? `0${hourin}` : hourin;
  //   const formattedMinutein = minutein < 10 ? `0${minutein}` : minutein;

  //   // Decode the encoded string (if coming from URL/query param)
  //   const decodedDateString = decodeURIComponent(selectedEntry.check_out2);

  //   // Parse the date (local time) or default to today if invalid
  //   let originalDate = decodedDateString && decodedDateString !== "N/A"
  //     ? new Date(decodedDateString)
  //     : new Date();

  //   // Convert to UTC format "YYYY-MM-DD"
  //   const formattedUTC = originalDate.toISOString().split("T")[0];

  //   console.log("FormattedUTCCCCCCCCCC Date:", formattedUTC);

  //   // Check for invalid date format
  //   if (isNaN(originalDate.getTime())) {
  //     console.error("Invalid check-out date:", selectedEntry.check_out2);
  //     alert("Error: Invalid check-out date format.");
  //     return;
  //   }

  //   // Convert hour to 24-hour format if PM
  //   const adjustedHourin = isinAM
  //     ? parseInt(formattedHourin, 10)
  //     : (parseInt(formattedHourin, 10) + 12) % 24;

  //   // Construct new date with adjusted time
  //   const newDate = new Date(
  //     originalDate.getFullYear(),
  //     originalDate.getMonth(),
  //     originalDate.getDate(),
  //     adjustedHourin,
  //     parseInt(formattedMinutein, 10),
  //     0,
  //     0
  //   );

  //   // Format the final timestamp as "YYYY-MM-DD HH:mm:ss+00"
  //   const formattedTimestamp = newDate.toISOString().replace("T", " ").split(".")[0] + ".000+00";
  //   settimestamp(formattedTimestamp.split(" ")[0]); // Store only the date part

  //   console.log("Formatted Timestamp:", formattedTimestamp);

  //   // Compare against attendance time limit
  //   const now = new Date(formattedTimestamp);
  //   const checkInTimeLimit = parse("09:30", "HH:mm", now);
  //   const attendanceStatus = isAfter(now, checkInTimeLimit) ? "late" : "present";

  //   setupdatedCheckInTime(formattedTimestamp);
  //   console.log("Check-in Limit:", checkInTimeLimit);
  //   console.log("Attendance Status:", attendanceStatus);

  //   // Update the database by matching only the date
  //   const { data, error } = await supabase
  //     .from("attendance_logs")
  //     .update({
  //       check_in: formattedTimestamp,
  //       status: attendanceStatus,
  //     })
  //     .eq("user_id", selectedEntry.id)
  //     .eq("check_out", selectedEntry.check_out2);
  //   if (error) {
  //     console.error("Error updating check-in time:", error);
  //     alert("Failed to update check-in time.");
  //   } else {
  //     console.log("Update successful:", data);
  //     alert("Check-in time updated successfully.");
  //   }

  //   setisCheckinModalOpen(false);
  // };

  // const handleUpdateCheckInTime = async () => {
  //   console.log("selectedEntry.check_out2:", selectedEntry.check_out2);

  //   // Format hour and minute to ensure two digits
  //   const formattedHourin = hourin < 10 ? `0${hourin}` : hourin;
  //   const formattedMinutein = minutein < 10 ? `0${minutein}` : minutein;

  //   // Parse original date from selectedEntry.check_out2 or default to today
  //   let originalDate;
  //   if (selectedEntry.check_out2 && selectedEntry.check_out2 !== "N/A") {
  //     // Decode and parse the date string
  //     const decodedDateString = decodeURIComponent(selectedEntry.check_out2);
  //     originalDate = new Date(decodedDateString);
  //   } else {
  //     originalDate = new Date();
  //   }

  //   // Ensure originalDate is valid
  //   if (isNaN(originalDate.getTime())) {
  //     console.error("Invalid check-out date:", selectedEntry.check_out2);
  //     alert("Error: Invalid check-out date format.");
  //     return;
  //   }

  //   // Convert hour to 24-hour format if PM
  //   const adjustedHourin = isinAM
  //     ? parseInt(formattedHourin, 10)
  //     : (parseInt(formattedHourin, 10) + 12) % 24;

  //   // Construct new date with adjusted time
  //   const newDate = new Date(
  //     originalDate.getFullYear(),
  //     originalDate.getMonth(),
  //     originalDate.getDate(),
  //     adjustedHourin,
  //     parseInt(formattedMinutein, 10),
  //     0,
  //     0
  //   );

  //   // Convert to UTC ISO string and format as "YYYY-MM-DD HH:mm:ss+00"
  //   const formattedTimestamp = newDate.toISOString().replace("T", " ").split(".")[0] + ".000+00";
  //   settimestamp(formattedTimestamp.split(" ")[0]);

  //   console.log("Formatted Timestamp:", formattedTimestamp);

  //   // Compare against attendance time limit
  //   const now = new Date(formattedTimestamp);
  //   const checkInTimeLimit = parse("09:30", "HH:mm", now);
  //   const attendanceStatus = isAfter(now, checkInTimeLimit) ? "late" : "present";

  //   setupdatedCheckInTime(formattedTimestamp);

  //   console.log("Check-in Limit:", checkInTimeLimit);
  //   console.log("Attendance Status:", attendanceStatus);

  //   // Update database
  //   const { data, error } = await supabase
  //     .from("attendance_logs")
  //     .update({
  //       check_in: formattedTimestamp,
  //       // status: attendanceStatus,
  //     })
  //     .eq("user_id", selectedEntry.id)
  //     .eq("created_at::Date", originalDate.toISOString().split("T")[0]); // Match only the date

  //   if (error) {
  //     console.error("Error updating check-in time:", error);
  //     alert("Failed to update check-in time.");
  //   } else {
  //     console.log("Update successful:", data);
  //     alert("Check-in time updated successfully.");
  //   }

  //   setisCheckinModalOpen(false);
  // };

  const handleUpdateCheckInTime = async () => {
    // Get original created_at date
    // const originalDate = new Date(selectedEntry.created_at);
    // Original local date: Wed Apr 09 2025 09:36:43 GMT+0500
    const originalDate = new Date(selectedEntry.created_at);

    // Get UTC date components
    const utcYear = originalDate.getUTCFullYear(); // 2025
    const utcMonth = originalDate.getUTCMonth(); // 3 (April)
    const utcDay = originalDate.getUTCDate(); // 9

    // Construct UTC date string
    const utcDateString = `${utcYear}-${String(utcMonth + 1).padStart(
      2,
      "0"
    )}-${String(utcDay).padStart(2, "0")}`;
    // Result: "2025-04-09"
    // Create new date in UTC
    const adjustedHourin = isinAM ? hourin : (hourin + 12) % 24;
    const newDate = new Date(
      Date.UTC(
        originalDate.getUTCFullYear(),
        originalDate.getUTCMonth(),
        originalDate.getUTCDate(),
        adjustedHourin,
        minutein
      )
    );

    // Format timestamp correctly
    const formattedTimestamp = newDate
      .toISOString()
      .replace("T", " ")
      .replace(/\.\d+Z$/, ".000+00");

    // Calculate status using UTC
    const checkInTimeLimit = new Date(
      Date.UTC(
        newDate.getUTCFullYear(),
        newDate.getUTCMonth(),
        newDate.getUTCDate(),
        9,
        30 // 09:30 UTC
      )
    );

    const attendanceStatus = newDate > checkInTimeLimit ? "late" : "present";
    console.log("origional Date", originalDate);

    console.log("origional Date in api", utcDateString);

    // Update with correct filtering
    const { data, error } = await supabase
      .from("attendance_logs")
      .select("*")
      // .update({
      //   check_in: formattedTimestamp,
      //   status: attendanceStatus
      // })
      // .eq("user_id", selectedEntry.id)
      .eq("created_at::date", utcDateString);
    console.log("Fetched Data ", data);

    if (!error) {
      alert("Updated successfully!");
      setisCheckinModalOpen(false);
    }
  };

  const handleCheckInCloseModal = () => {
    setisCheckinModalOpen(false);
  };

  const handleUpdateCheckOutTime = async () => {
    console.log("selectedEntry.check_in2:", selectedEntry.check_in2);

    // Format hour and minute to ensure two digits
    const formattedHour = hour < 10 ? `0${hour}` : hour;
    const formattedMinute = minute < 10 ? `0${minute}` : minute;

    // Extract the date from selectedEntry.check_in2
    let originalDate;
    if (
      selectedEntry.check_in2 === null ||
      !selectedEntry.check_in2 ||
      selectedEntry.check_in2 === "N/A"
    ) {
      originalDate = new Date();
    } else {
      originalDate = new Date(selectedEntry.check_in2);
    }

    // Ensure originalDate is valid
    if (isNaN(originalDate.getTime())) {
      console.error("Error: selectedEntry.check_in2 is not a valid date.");
      alert("Error: Invalid check-in date format.");
      return;
    }

    const year = originalDate.getFullYear();
    const month = originalDate.getMonth(); // Month is zero-indexed
    const day = originalDate.getDate();

    const year2 = new Date().getFullYear();
    const month2 = new Date().getMonth();
    const day2 = new Date().getDate();

    // Adjust for AM/PM (convert to 24-hour format if PM)
    let adjustedHour = isAM
      ? parseInt(formattedHour, 10)
      : (parseInt(formattedHour, 10) + 12) % 24;

    // Create a new Date object with the updated time but keeping the original date
    let formattedDate;
    if (selectedEntry.check_in2 === null) {
      formattedDate = new Date(
        year2,
        month2,
        day2,
        adjustedHour,
        parseInt(formattedMinute, 10),
        0,
        0
      );
    } else {
      formattedDate = new Date(
        year,
        month,
        day,
        adjustedHour,
        parseInt(formattedMinute, 10),
        0,
        0
      );
    }

    // Convert the Date object to the required format [YYYY-MM-DD HH:MM:SS.000+00]
    const timestamp =
      formattedDate.toISOString().replace("T", " ").split(".")[0] + ".000+00";

    console.log("Selected time:", timestamp);

    // Assign the formatted time string to update state
    setupdatedCheckOutTime(timestamp);

    // Update the `check_out` field in the database
    const { data, error } = await supabase
      .from("attendance_logs")
      .update({ check_out: timestamp }) // Updating check_out with the new timestamp
      .eq("user_id", selectedEntry.id) // Ensure correct entry by user_id
      .eq("check_in", selectedEntry.check_in2); // Match check_in for that specific date

    if (data) {
      console.log("Updated data:", data); // Log success
    }

    if (!error) {
      alert("Check-out time updated successfully.");
    } else {
      console.error("Error updating check-out time:", error);
    }

    // Close modal after update
    setIsModalOpen(false);
  };

  const handleCloseModal = () => {
    setIsModalOpen(false);
  };

  // function handleDataFromChild(attendanceDataWeekly) {
  //   console.log("Data received from child:", attendanceDataWeekly);
  //   setDataFromWeeklyChild(attendanceDataWeekly);
  // }
  const downloadPDF = async () => {
    try {
      const response = await fetch("https://ems-server-0bvq.onrender.com/generate-pdfDaily", {
        method: "POST",
        headers: {
          "Content-Type": "application/json",
        },
        body: JSON.stringify({ data: attendanceData }),
      });

      if (!response.ok) {
        throw new Error("Failed to generate PDF");
      }

      const blob = await response.blob();

      if (blob.type !== "application/pdf") {
        throw new Error("Received incorrect file format");
      }

      const url = window.URL.createObjectURL(blob);
      const currentDate = new Date().toISOString().split("T")[0];
      const fileName = `attendance_${currentDate}.pdf`;

      // Create and trigger download
      const a = document.createElement("a");
      a.href = url;
      a.download = fileName;
      document.body.appendChild(a);
      a.click();
      a.remove();

      // Open PDF manually
      window.open(url, "_blank");
    } catch (error) {
      console.error("Error downloading PDF:", error);
    }
  };

  // Handle Month change (previous/next)
  const handleMonthChange = (direction) => {
    setselectedDateM((prevDate) =>
      direction === "prev" ? addMonths(prevDate, -1) : addMonths(prevDate, 1)
    );
  };

  // Fetching the pending Leave Requests Count
  const fetchPendingCount = async () => {
    const { count, error } = await supabase
      .from("leave_requests")
      .select("*", { count: "exact", head: true }) // Fetch count only
      .eq("status", "pending");

    if (error) {
      console.error("Error fetching count:", error);
    } else {
      setPendingLeaveRequests(count || 0); // Ensure count is not null
    }
  };

  const today = new Date();
  const monthStart = startOfMonth(today);
  const monthEnd = endOfMonth(today);

  useEffect(() => {
    fetchPendingCount();
  }, [userID]); // Empty dependency array ensures it runs once on mount

  useEffect(() => {
    if (selectedTab === "Employees" || selectedTab === "Daily") {
      const fetchleaves = async () => {
        const { count, error } = await supabase
          .from("absentees")
          .select("*", { count: "exact", head: true })
          .eq("user_id", userID)
          .eq("absentee_type", "leave")
          .gte("created_at", monthStart.toISOString())
          .lte("created_at", monthEnd.toISOString());

        if (error) {
          console.log("Error Fetching Absentees Count", error);
        } else {
          console.log("absentees Count :", count);
          setleaves(count || 0);
          console.log("leaves", count);
        }
      };
      fetchleaves();
    }
  }, [userID]);

  useEffect(() => {
    // Fetch leave requests when component mounts
    const fetchLeaveRequests = async () => {
      try {
        const today = new Date().toISOString().split('T')[0];
        const { data, error } = await supabase
          .from("leave_requests")
          .select("full_name, user_email, status, leave_type, leave_date")
          .eq("status", "approved")
          .eq("leave_date", today);

        if (error) {
          console.error("Error fetching leave requests:", error);
        } else {
          setLeaveRequestsData(data || []);
        }
      } catch (err) {
        console.error("Error fetching leave requests:", err);
      }
    };

    fetchLeaveRequests();
  }, []);

  useEffect(() => {
    console.log("selected tab on Leaves Fetching :", selectedTab);

    if (selectedTab === "Employees" || selectedTab === "Daily") {
      const fetchabsentees = async () => {
        const { count, error } = await supabase
          .from("absentees")
          .select("*", { count: "exact", head: true })
          .eq("user_id", userID)
          .eq("absentee_type", "Absent")
          .gte("created_at", monthStart.toISOString())
          .lte("created_at", monthEnd.toISOString());
        if (error) {
          console.error("Error Fetching Absentees Count", error);
        } else {
          console.log("absentees Count :", count);
          setabsentees(count || 0);
          console.log("Absentees", count);
        }
      };
      fetchabsentees();
    }
  }, [userID]);

  //Fetching Software Complaints From Database

  const fetchsoftwareComplaints = async () => {
    try {
      setLoading(true);
      setError(null);

      const { data, error: fetchError } = await supabase
        .from("software_complaints")
        .select("*, users:users(email, full_name)") // Join users table
        .order("created_at", { ascending: false });

      if (fetchError) {
        throw fetchError;
      }

      if (data) {
        console.log("Complaints Data are: ", data);
        setsoftwareComplaints(data);
      }
      console.log("officeComplaints : ", officeComplaints);
    } catch (err) {
      console.error("Error fetching complaints:", err);
      // setError(err instanceof Error ? err.message : 'Failed to fetch complaints');
    } finally {
      setLoading(false);
    }
  };
  const handleSoftwareComplaintsClick = () => {
    fetchsoftwareComplaints();
  };

  //Fetching Office Complaints From Database
  const fetchofficeComplaints = async () => {
    try {
      setLoading(true);
      setError(null);

      const { data, error: fetchError } = await supabase
        .from("office_complaints")
        .select("*, users:users(email, full_name)") // Join users table
        .order("created_at", { ascending: false });

      if (fetchError) {
        throw fetchError;
      }

      if (data) {
        console.log("Complaints Data are: ", data);
        setofficeComplaints(data);
      }
      // console.log("softwareComplaints : ", softwareComplaints);
    } catch (err) {
      console.error("Error fetching complaints:", err);
      // setError(err instanceof Error ? err.message : 'Failed to fetch complaints');
    } finally {
      setLoading(false);
    }
  };
  const handleOfficeComplaintsClick = () => {
    fetchofficeComplaints();
  };

  //  useEffect(() => {
  //    const fetching = async () => {
  //      try {
  //        // Fetch employees from the database
  //        const { data: employees, error: employeesError } = await supabase
  //          .from("users")
  //          .select("id, full_name")
  //         //  .not('full_name', 'in', '("Admin")')
  //         //  .not('full_name', 'in', '("saud")');

  //        if (employeesError) throw employeesError;
  //        if (!employees || employees.length === 0) {
  //          console.warn("No employees found.");
  //          return;
  //        }

  //        // Update state with the fetched employees
  //        setEmployees(employees);
  //        if (DataEmployee === null || DataEmployee === undefined || DataEmployee === "") {
  //         setDataEmployee(employees[0].id);
  //         handleEmployeeClick();
  //       }

  //      } catch (error) {
  //        console.error("Error fetching employees:", error);
  //      }
  //    };

  //    fetching(); // Call the async function

  //  }, [userID]); // Empty dependency array to run only on mount

  // if (selectedTab === "Employees") {
  const fetchEmployees = async () => {
    try {


      const { data: userprofile, error: usererror } = await supabase.from("users").select("id,organization_id").eq("id", user?.id).single();
      // Fetch all employees except excluded ones
      const { data: employees, error: employeesError } = await supabase
        .from("users")
        .select("id, full_name")
        .eq("organization_id", userprofile?.organization_id);

      if (employeesError) throw employeesError;
      if (!employees || employees.length === 0) {
        console.warn("No employees found.");
        return;
      }

      setEmployees(employees);

      // if (DataEmployee === null) {
      //   setDataEmployee(employees[0].id);
      //   handleEmployeeClick();
      // }

      const today = new Date();
      const monthStart = startOfMonth(today);
      const monthEnd = endOfMonth(today);

      const allDaysInMonth = eachDayOfInterval({
        start: monthStart,
        end: monthEnd,
      });
      const workingDaysInMonth = allDaysInMonth.filter(
        (date) => !isWeekend(date)
      ).length;

      // Fetch all attendance logs for all employees in one query
      const { data: attendanceLogs, error: attendanceError } = await supabase
        .from("attendance_logs")
        .select("id, user_id, check_in, check_out")
        .gte("check_in", monthStart.toISOString())
        .lte("check_in", monthEnd.toISOString())
        .order("check_in", { ascending: true });

      if (attendanceError) throw attendanceError;

      // Process data to compute stats for each employee
      const employeeStats = {};

      // Fetch all breaks for all attendance records in one query
      const { data: allBreaksData, error: allBreaksError } = await supabase
        .from("breaks")
        .select("start_time, end_time, attendance_id");

      if (allBreaksError) {
        console.error("Error fetching all breaks:", allBreaksError);
      }

      // Group all breaks by attendance_id
      const allBreaksByAttendance = {};
      if (allBreaksData) {
        allBreaksData.forEach((b) => {
          if (!allBreaksByAttendance[b.attendance_id])
            allBreaksByAttendance[b.attendance_id] = [];
          allBreaksByAttendance[b.attendance_id].push(b);
        });
      }

      for (const employee of employees) {
        const employeeLogs = attendanceLogs.filter(
          (log) => log.user_id === employee.id
        );

        // Group attendance by date (earliest record per day)
        const attendanceByDate = employeeLogs.reduce((acc, curr) => {
          const date = format(new Date(curr.check_in), "yyyy-MM-dd");
          if (
            !acc[date] ||
            new Date(curr.check_in) < new Date(acc[date].check_in)
          ) {
            acc[date] = curr;
          }
          return acc;
        }, {});

        const uniqueAttendance = Object.values(
          attendanceByDate
        ) as AttendanceRecord[];

        let totalHours = 0;

        uniqueAttendance.forEach((attendance: AttendanceRecord) => {
          const start = new Date(attendance.check_in);

          // For no checkout, use current time but cap at 8 hours after check-in
          let end: Date;
          if (attendance.check_out) {
            end = new Date(attendance.check_out);
          } else {
            const currentTime = new Date();
            const maxEndTime = new Date(start);
            maxEndTime.setHours(maxEndTime.getHours() + 8); // 8 hours after check-in

            // Use the earlier of current time or max end time (8 hours after check-in)
            end = currentTime < maxEndTime ? currentTime : maxEndTime;
          }

          // Calculate hours worked (ensure it's not negative)
          let hoursWorked = Math.max(
            0,
            (end.getTime() - start.getTime()) / (1000 * 60 * 60)
          );

          // Subtract breaks
          const breaks = allBreaksByAttendance[attendance.id] || [];
          let breakHours = 0;

          breaks.forEach((b: any) => {
            if (b.start_time) {
              const breakStart = new Date(b.start_time);
              // If end_time is missing, calculate only 1 hour of break
              const breakEnd = b.end_time
                ? new Date(b.end_time)
                : new Date(breakStart.getTime() + 1 * 60 * 60 * 1000); // 1 hour default

              breakHours +=
                (breakEnd.getTime() - breakStart.getTime()) / (1000 * 60 * 60);
            }
          });

          totalHours += Math.min(Math.max(0, hoursWorked - breakHours), 12);
        });

        // Store stats for each employee
        employeeStats[employee.id] = uniqueAttendance.length
          ? totalHours / uniqueAttendance.length
          : 0;
      }

      setEmployeeStats(employeeStats);
      console.log("Employee Stats:", employeeStats);
    } catch (error) {
      console.error("Error fetching employees and stats:", error);
    }
  };

  useEffect(
    () => {
      fetchEmployees();
    },
    // }
    [userID, selectedTab]
  );

  const handleSignOut = async () => {
    setUser(null);
    await supabase.auth.signOut();
    localStorage.clear();
    navigate("/home");
  };

  const calculateDuration = (start: string, end: string | null) => {
    const startTime = new Date(start);
    const endTime = end ? new Date(end) : new Date();
    const diffInMinutes = Math.round(
      (endTime.getTime() - startTime.getTime()) / (1000 * 60)
    );
    const hours = Math.floor(diffInMinutes / 60);
    const minutes = diffInMinutes % 60;
    return `${hours}h ${minutes}m`;
  };

  const getTotalBreakDuration = () => {
    let totalMinutes = 0;
    todayBreak.forEach((breakRecord) => {
      if (breakRecord.end_time) {
        const start = new Date(breakRecord.start_time);
        const end = new Date(breakRecord.end_time);
        totalMinutes += Math.round(
          (end.getTime() - start.getTime()) / (1000 * 60)
        );
      }
    });
    const hours = Math.floor(totalMinutes / 60);
    const minutes = totalMinutes % 60;
    return totalMinutes > 0 ? `${hours}h ${minutes}m` : "0h 0m";
  };

  useEffect(() => {
    FetchSelectedAttendance(fetchingid);
  }, [selectedDate]);

  const fetchtodaybreak = async () => {
    const today = selectedDate.toISOString().split("T")[0]; // 'YYYY-MM-DD'

    const { data: breaks, error: breaksError } = await supabase
      .from("breaks")
      .select("*")
      .gte("created_at", `${today}T00:00:00`)
      .lte("created_at", `${today}T23:59:59`);
    if (breaksError) {
      console.error(breaksError);
    } else {
      setTodayBreak(breaks);
    }
  };

  function formatToTimeString(isoString: string) {
    const date = new Date(isoString);
    return date.toLocaleTimeString("en-US", {
      hour: "2-digit",
      minute: "2-digit",
      hour12: true,
    });
  }

  let getuserbreakdate = (id: string) => {
    let secondcheckin = todayBreak.filter(
      (breaks) => breaks.attendance_id === id
    );

    let second = secondcheckin[0]?.end_time != null;

    // let secondcheckinlength = secondcheckin.end_time != null ;
    let autoend = secondcheckin[0]?.ending === "auto";
    if (second && !autoend) {
      let oneattendce = secondcheckin[0];
      const formateddate = formatToTimeString(oneattendce?.end_time);
      if (formateddate == "Invalid Date") {
        return "N/A";
      }
      return formateddate;
    } else {
      return "N/A";
    }
  };

  // const breakone=getuserbreakdate("191c5732-20a9-48ef-92d8-2c593656bf98")
  // console.log("the break one is", breakone)

  useEffect(() => {
    fetchtodaybreak();
  }, [selectedDate]);

  const FetchSelectedAttendance = async (id) => {
    console.log("Selected ID is", id);
    setLoading(true);
    setAttendanceLogs([]);
    setTodayBreak([]);

    fetchEmployees();
    // const id = DataEmployee;
    try {
      // Fetch employee details.
      const { data: userData, error: userError } = await supabase
        .from("users")
        .select("*")
        .eq("id", id)
        .single();
      if (userError) throw userError;
      setSelectedEmployee(userData);
      setSelectedEmployeeid(id);
      setUserID(id);

      // Define today's date range.
      const today = new Date();
      const startOfDay = new Date(
        today.getFullYear(),
        today.getMonth(),
        today.getDate()
      );
      const endOfDay = new Date(
        today.getFullYear(),
        today.getMonth(),
        today.getDate(),
        23,
        59,
        59
      );
      // console.log('startOfDay:', startOfDay, 'endOfDay:', endOfDay);

      const formatDateToUTC = (selectedDate) => {
        const date = new Date(selectedDate);
        return date.toISOString(); // Returns in UTC format
      };

      const formattedDate = formatDateToUTC(selectedDate);

      // Convert formattedDate to a Date object
      const parsedDate = new Date(formattedDate);

      // Extract year, month, and date in UTC
      const year = parsedDate.getUTCFullYear();
      const month = parsedDate.getUTCMonth();
      const day = parsedDate.getUTCDate();
      // const startOfDayFormat = new Date(Date.UTC(year, month, day - 1, 19, 0, 0, 0)).toISOString();
      // const endOfDayFormat = new Date(Date.UTC(year, month, day, 23, 59, 59, 0)).toISOString();
      const startOfDayFormat = new Date(
        Date.UTC(year, month, day, 0, 0, 0, 0)
      ).toISOString(); // Start of same day
      const endOfDayFormat = new Date(
        Date.UTC(year, month, day, 23, 59, 59, 999)
      ).toISOString(); // End of same day

      console.log("startOfDayFormat : ", startOfDayFormat);
      console.log("EndOfDayFormat : ", endOfDayFormat);

      // Fetch today's attendance based on check_in time.
      const { data: todayAttendance, error: attendanceError } = await supabase
        .from("attendance_logs")
        .select("*")
        .eq("user_id", id)
        .gte("check_in", startOfDayFormat)
        .lte("check_in", endOfDayFormat)
        .order("check_in", { ascending: false })
        .limit(1)
        .single();
      console.log("selectedDate : ", selectedDate);

      console.log("todayAttendance:", todayAttendance);

      if (attendanceError && attendanceError.code !== "PGRST116") {
        setTodayBreak([]);
        throw attendanceError;
      }

      if (todayAttendance && todayAttendance.id !== null) {
        console.log("todayAttendance found:", todayAttendance);
        setAttendanceLogs([todayAttendance]);

        const { data: breakData, error: breakError } = await supabase
          .from("breaks")
          .select("*")
          .eq("attendance_id", todayAttendance.id)
          .order("start_time", { ascending: true });

        if (breakError) {
          console.error("Break fetch error:", breakError);
          throw breakError;
        }

        console.log("Fetched breaks:", breakData);
        setTodayBreak(Array.isArray(breakData) ? breakData : []);
      } else {
        console.log(
          "No todayAttendance found, clearing break state",
          todayBreak
        );
        setAttendanceLogs([]);
        setTodayBreak([]);
      }

      // Get selected date's year and month
      const selectedYear = year;
      const selectedMonth = month; // Already 0-based from parsedDate.getUTCMonth()

      // Create date objects for the first and last day of the selected month
      // Set time to start of day (00:00:00) for the first day
      const monthStart = new Date(
        Date.UTC(selectedYear, selectedMonth, 1, 0, 0, 0, 0)
      );

      // Get the last day of the month
      const monthEnd = new Date(
        Date.UTC(selectedYear, selectedMonth + 1, 0, 0, 0, 0, -1)
      ); // Last millisecond of the last day of the month

      const employeeid = id;
      const fetchtableData = async () => {
        const { data, error } = await supabase
          .from("attendance_logs")
          .select("*")
          .eq("user_id", employeeid)
          .gte("check_in", monthStart.toISOString())
          .lte("check_in", monthEnd.toISOString())
          .order("check_in", { ascending: true });

        if (error) {
          console.error("Error fetching data:", error);
          return;
        }

        setTableData(data); // Assuming setTableData is a state setter
        console.log("data of graphs", data);
      };

      fetchtableData();
      // Fetch holidays
      const { data: holidays, error: holidaysError } = await supabase
        .from('holidays')
        .select('*');

      if (holidaysError) {
        console.error('Error fetching holidays:', holidaysError);
      }

      // Create set of holiday dates for faster lookup
      const holidayDates = new Set();
      if (holidays) {
        holidays.forEach(holiday => {
          holiday.dates.forEach(dateStr => {
            const holidayDate = new Date(dateStr);
            holidayDates.add(holidayDate.toDateString());
          });
        });
      }
      console.error("hello sir")
      // Calculate monthly statistics.

      const allDaysInMonth = eachDayOfInterval({
        start: monthStart,
        end: monthEnd,
      });

      console.log('Month Start:', monthStart);
      console.log('Month End:', monthEnd);
      console.log('All days in month:', allDaysInMonth.length);
      console.log('Selected Year:', selectedYear, 'Selected Month:', selectedMonth);

      const workingDaysInMonth = allDaysInMonth.filter(
        (date) => !isWeekend(date) && !holidayDates.has(date.toDateString())
      ).length;

      console.log('Working days in month (excluding holidays):', workingDaysInMonth);

      const { data: monthlyAttendance, error: monthlyError } = await supabase
        .from("attendance_logs")
        .select("*")
        .eq("user_id", id)
        .gte("check_in", monthStart.toISOString())
        .lte("check_in", monthEnd.toISOString())
        .order("check_in", { ascending: true });

      console.log("Start of Month", monthStart.toISOString());
      console.log("End of Month", monthEnd.toISOString());

      if (monthlyError) throw monthlyError;

      if (monthlyAttendance) {
        // Group attendance by day (taking the earliest record for each day).
        const attendanceByDate = monthlyAttendance.reduce((acc, curr) => {
          const date = format(new Date(curr.check_in), "yyyy-MM-dd");
          if (
            !acc[date] ||
            new Date(curr.check_in) < new Date(acc[date].check_in)
          ) {
            acc[date] = curr;
          }
          return acc;
        }, {} as Record<string, AttendanceRecord>);

        const uniqueAttendance: AttendanceRecord[] =
          Object.values(attendanceByDate);

        // Calculate total working hours and break hours separately
        let totalRawWorkHours = 0;
        let totalBreakHours = 0;
        let totalNetWorkHours = 0;

        uniqueAttendance.forEach((attendance) => {
          const start = new Date(attendance.check_in);
          const end = attendance.check_out
            ? new Date(attendance.check_out)
            : new Date(start.getTime()); // If no check-out, use check-in time (0 hours)

          let hoursWorked =
            (end.getTime() - start.getTime()) / (1000 * 60 * 60);
          totalRawWorkHours += Math.min(hoursWorked, 12); // Cap at 12 hours per day
        });

        // Fetch all breaks related to this attendance
        const { data: breaks, error: breaksError } = await supabase
          .from("breaks")
          .select("start_time, end_time, attendance_id")
          .in(
            "attendance_id",
            uniqueAttendance.map((a) => a.id)
          );

        if (breaksError) throw breaksError;

        // Group breaks by attendance_id for more efficient processing
        const breaksByAttendance = {};
        breaks.forEach((b) => {
          if (!breaksByAttendance[b.attendance_id])
            breaksByAttendance[b.attendance_id] = [];
          breaksByAttendance[b.attendance_id].push(b);
        });

        // Calculate break hours and net working hours for each attendance record
        uniqueAttendance.forEach((attendance) => {
          const start = new Date(attendance.check_in);
          const end = attendance.check_out
            ? new Date(attendance.check_out)
            : new Date(start.getTime());

          let hoursWorked =
            (end.getTime() - start.getTime()) / (1000 * 60 * 60);
          // Handle negative values by using Math.max(0, hoursWorked)
          hoursWorked = Math.max(0, hoursWorked);

          // Calculate breaks for this attendance record
          const attendanceBreaks = breaksByAttendance[attendance.id] || [];
          let breakHoursForThisLog = 0;

          attendanceBreaks.forEach((b) => {
            if (b.start_time) {
              const breakStart = new Date(b.start_time);
              // If end_time is missing, calculate only 1 hour of break
              const breakEnd = b.end_time
                ? new Date(b.end_time)
                : new Date(breakStart.getTime() + 1 * 60 * 60 * 1000); // 1 hour default

              const thisBreakHours =
                (breakEnd.getTime() - breakStart.getTime()) / (1000 * 60 * 60);
              breakHoursForThisLog += thisBreakHours;
              totalBreakHours += thisBreakHours;
            }
          });

          // Calculate net hours for this attendance record
          const netHoursForThisLog = Math.max(
            0,
            Math.min(hoursWorked - breakHoursForThisLog, 12)
          );
          totalNetWorkHours += netHoursForThisLog;

          // Log details for each attendance record
          console.log(
            `Attendance ID ${attendance.id}: Raw Hours = ${hoursWorked.toFixed(
              2
            )}h, Break Hours = ${breakHoursForThisLog.toFixed(
              2
            )}h, Net Hours = ${netHoursForThisLog.toFixed(2)}h`
          );
        });

        // Log the totals
        console.log(
          `TOTAL: Raw Working Hours = ${totalRawWorkHours.toFixed(
            2
          )}h, Total Break Hours = ${totalBreakHours.toFixed(
            2
          )}h, Net Working Hours = ${totalNetWorkHours.toFixed(2)}h`
        );

        // Fetch overtime data for the selected month
        const { data: overtimeData, error: overtimeError } = await supabase
          .from("extrahours")
          .select("id, check_in, check_out")
          .eq("user_id", id)
          .gte("check_in", monthStart.toISOString())
          .lte("check_in", monthEnd.toISOString());

        if (overtimeError) {
          console.error("Error fetching overtime data:", overtimeError);
        }

        // Calculate overtime hours
        let totalOvertimeHours = 0;

        if (overtimeData && overtimeData.length > 0) {
          // Fetch breaks for overtime
          const { data: remoteBreakData, error: remoteBreakError } =
            await supabase
              .from("Remote_Breaks")
              .select("start_time, end_time, Remote_Id")
              .in(
                "Remote_Id",
                overtimeData.map((a) => a.id)
              );

          if (remoteBreakError) {
            console.error("Error fetching remote breaks:", remoteBreakError);
          }

          // Group remote breaks by Remote_Id
          const remoteBreaksByAttendance = {};
          if (remoteBreakData) {
            remoteBreakData.forEach((b) => {
              if (!remoteBreaksByAttendance[b.Remote_Id])
                remoteBreaksByAttendance[b.Remote_Id] = [];
              remoteBreaksByAttendance[b.Remote_Id].push(b);
            });
          }

          // Calculate total overtime hours
          overtimeData.forEach((log) => {
            if (log.check_in && log.check_out) {
              const checkIn = new Date(log.check_in);
              const checkOut = new Date(log.check_out);

              let hoursWorked =
                (checkOut.getTime() - checkIn.getTime()) / (1000 * 60 * 60);

              // Subtract remote breaks
              const remoteBreaks = remoteBreaksByAttendance[log.id] || [];
              let remoteBreakHours = 0;

              remoteBreaks.forEach((b) => {
                if (b.start_time) {
                  const breakStart = new Date(b.start_time);
                  // If end_time is missing, calculate only 1 hour of break
                  const breakEnd = b.end_time
                    ? new Date(b.end_time)
                    : new Date(breakStart.getTime() + 1 * 60 * 60 * 1000); // 1 hour default

                  remoteBreakHours +=
                    (breakEnd.getTime() - breakStart.getTime()) /
                    (1000 * 60 * 60);
                }
              });

              totalOvertimeHours += Math.max(0, hoursWorked - remoteBreakHours);
            }
          });
        }

        console.log("Total Overtime Hours:", totalOvertimeHours.toFixed(2));

        console.log('Setting monthlyStats with workingDaysInMonth:', workingDaysInMonth);
        setMonthlyStats({
          expectedWorkingDays: workingDaysInMonth,
          totalWorkingDays: uniqueAttendance.length,
          presentDays: uniqueAttendance.filter((a) => a.status === "present")
            .length,
          lateDays: uniqueAttendance.filter((a) => a.status === "late").length,
          onSiteDays: uniqueAttendance.filter((a) => a.work_mode === "on_site")
            .length,
          remoteDays: uniqueAttendance.filter((a) => a.work_mode === "remote")
            .length,
          averageWorkHours: uniqueAttendance.length
            ? totalNetWorkHours / uniqueAttendance.length
            : 0,
          totalHours: totalNetWorkHours,
          totalOvertimeHours: totalOvertimeHours,
        });
      } else {
        setMonthlyStats(null);
      }
    } catch (error) {
      console.error("Error fetching employee data:", error);
    } finally {
      setLoading(false);
    }
  };

  const handleEmployeeClick = async (id: any) => {
    FetchSelectedAttendance(id);
    setfetchingid(id);
  };
  // if (loading) return <div>Loading complaints...</div>;
  if (error) return <div>Error: {error}</div>;

  //Graph View Component
  const GraphicViewComponent = ({
    selectedEmployee,
    tableData,
    attendanceLogs,
    monthlyStats,
  }) => {
    if (!selectedEmployee) return null;

    // Data for Graphs
    const chartData = [
      { name: "On-site", value: monthlyStats?.onSiteDays || 0 },
      { name: "Remote", value: monthlyStats?.remoteDays || 0 },
    ];
    const colors = ["#4A90E2", "#9B59B6", ""];

    return (
      <div className=" bg-white rounded-lg shadow-lg p-6 mt-6 w-full">
        <h2 className="text-2xl font-bold mb-4">
          {selectedEmployee.full_name}'s Dashboard
        </h2>

        {/* Graphical View */}
        <div className="grid grid-cols-1 md:grid-cols-2 gap-6 mb-6">
          {/* Pie Chart */}
          <div className="w-full bg-gray-100 p-4 rounded-lg">
            <h3 className="text-lg font-semibold mb-2">
              Work Mode Distribution
            </h3>
            <ResponsiveContainer width="100%" height={250}>
              <PieChart>
                <Pie
                  data={chartData}
                  dataKey="value"
                  nameKey="name"
                  cx="50%"
                  cy="50%"
                  outerRadius={80}
                >
                  {chartData.map((entry, index) => (
                    <Cell key={`cell-${index}`} fill={colors[index]} />
                  ))}
                </Pie>
                <Tooltip />
              </PieChart>
            </ResponsiveContainer>
          </div>

          {/* Bar Chart */}
          <div className="w-full bg-gray-100 p-4 rounded-lg">
            <h3 className="text-lg font-semibold mb-2">Attendance Overview</h3>
            <ResponsiveContainer width="100%" height={250}>
              <BarChart data={chartData}>
                <XAxis dataKey="name" />
                <YAxis />
                <Tooltip />
                <Bar dataKey="value" fill="#4A90E2" />
              </BarChart>
            </ResponsiveContainer>
          </div>
        </div>

        {/* Table View */}
        <div className="w-full bg-white p-4 rounded-lg shadow-md overflow-x-auto">
          <h3 className="text-lg font-semibold mb-3">Attendance Records</h3>
          <table className="w-full border-collapse border border-gray-300">
            <thead>
              <tr className="bg-gray-200">
                {["Date", "Check-in", "Check-out", "Work Mode"].map(
                  (header, idx) => (
                    <th key={idx} className="border p-2">
                      {header}
                    </th>
                  )
                )}
              </tr>
            </thead>
            <tbody>
              {tableData.length > 0 ? (
                tableData.map(({ id, check_in, check_out, work_mode }) => {
                  return (
                    <tr key={id} className="text-center border-b">
                      {/* Format Date */}
                      <td className="border p-2">
                        {new Date(check_in).toLocaleDateString()}
                      </td>
                      {/* Format Time */}
                      <td className="border p-2">
                        {new Date(check_in).toLocaleTimeString()}
                      </td>
                      <td className="border p-2">
                        {check_out
                          ? new Date(check_out).toLocaleTimeString()
                          : "N/A"}
                      </td>
                      <td className="border p-2">{work_mode}</td>
                    </tr>
                  );
                })
              ) : (
                <tr>
                  <td colSpan="5" className="p-4 text-center text-gray-500">
                    No attendance records available.
                  </td>
                </tr>
              )}
            </tbody>
          </table>
        </div>
      </div>
    );
  };

  const handleEmployeeDelete = async (userID) => {
    const isConfirmed = window.confirm(
      "Are you sure you want to delete this user?"
    );

    if (!isConfirmed) return; // If user cancels, do nothing

    const { error } = await supabase.from("users").delete().eq("id", userID);

    if (error) {
      console.error("Error deleting user:", error.message);
      alert("Failed to delete user!"); // Simple error alert
    } else {
      console.log("User deleted successfully!");
      alert("User deleted successfully!");
    }
  };

  // Work Mode handlers
  const handleWorkModeOpen = (entry) => {
    setisModeOpen(true);
    setSelectedEntry(entry);
    setWorkMode(entry.work_mode || "remote");
  };

  const handleWorkModeModal = () => {
    setisModeOpen(false);
  };

  const handleUpdateWorkMode = () => {
    const updateMode = async () => {
      const { data, error } = await supabase
        .from("attendance_logs")
        .update({ work_mode: WorkMode })
        .eq("user_id", selectedEntry.id)
        .eq("check_in", selectedEntry.check_in2);

      if (data) {
        console.log("Updated data:", data);
      }

      if (!error) {
        alert("Work Mode updated successfully.");
        fetchAttendanceData(); // Refresh attendance data
      } else {
        console.error("Error updating Work Mode:", error);
      }
    };
    updateMode();
    setisModeOpen(false);
  };

  // Laptop State handlers removed - no longer needed since clicking is disabled

  // const downloadPDFFiltered = async () => {
  //   // if (!dataFromWeeklyChild || dataFromWeeklyChild.length === 0) {
  //   //   console.error("No data available to generate PDF");
  //   //   return;
  //   // }
  //   try {
  //     const response = await fetch('https://ems-server-0bvq.onrender.com/generate-Filtered', {
  //       method: 'POST',
  //       headers: {
  //         'Content-Type': 'application/json',
  //       },
  //       body: JSON.stringify({ data: attendanceDataFiltered }),
  //     });

  //     if (!response.ok) {
  //       throw new Error('Failed to generate PDF');
  //     }

  //     const blob = await response.blob();

  //     if (blob.type !== "application/pdf") {
  //       throw new Error("Received incorrect file format");
  //     }

  //     const url = window.URL.createObjectURL(blob);
  //     const currentDate = new Date().toISOString().split('T')[0];
  //     const fileName = `attendance_${currentDate}.pdf`;

  //     // Create and trigger download
  //     const a = document.createElement('a');
  //     a.href = url;
  //     a.download = fileName;
  //     document.body.appendChild(a);
  //     a.click();
  //     a.remove();

  //     // Open PDF manually
  //     window.open(url, '_blank');
  //   } catch (error) {
  //     console.error('Error downloading PDF:', error);
  //   }
  // };

  const downloadPDFFiltered = async () => {
    // if (!dataFromWeeklyChild || dataFromWeeklyChild.length === 0) {
    //   console.error("No data available to generate PDF");
    //   return;
    // }
    try {
      const response = await fetch("https://ems-server-0bvq.onrender.com/generate-Filtered", {
        method: "POST",
        headers: {
          "Content-Type": "application/json",
        },
        body: JSON.stringify({ data: AttendanceDataFiltered }),
      });

      if (!response.ok) {
        throw new Error("Failed to generate PDF");
      }

      const blob = await response.blob();

      if (blob.type !== "application/pdf") {
        throw new Error("Received incorrect file format");
      }

      const url = window.URL.createObjectURL(blob);
      const currentDate = new Date().toISOString().split("T")[0];
      const fileName = `attendance_${currentDate}.pdf`;

      // Create and trigger download
      const a = document.createElement("a");
      a.href = url;
      a.download = fileName;
      document.body.appendChild(a);
      a.click();
      a.remove();

      // Open PDF manually
      window.open(url, "_blank");
    } catch (error) {
      console.error("Error downloading PDF:", error);
    }
  };

  const [searchTerm, setSearchTerm] = useState("");
  const [selectedEmployeesearch, setDataEmployeesearch] = useState(null);

  const filteredEmployees = employees.filter((employee) =>
    employee.full_name.toLowerCase().includes(searchTerm.toLowerCase())
  );

  const downloadPDFWeekly = async () => {
    // if (!dataFromWeeklyChild || dataFromWeeklyChild.length === 0) {
    //   console.error("No data available to generate PDF");
    //   return;
    // }
    try {
      const response = await fetch("https://ems-server-0bvq.onrender.com/generate-pdfWeekly", {
        method: "POST",
        headers: {
          "Content-Type": "application/json",
        },
        body: JSON.stringify({ data: attendanceDataWeekly }),
      });

      if (!response.ok) {
        throw new Error("Failed to generate PDF");
      }

      const blob = await response.blob();

      if (blob.type !== "application/pdf") {
        throw new Error("Received incorrect file format");
      }

      const url = window.URL.createObjectURL(blob);
      const currentDate = new Date().toISOString().split("T")[0];
      const fileName = `attendance_${currentDate}.pdf`;

      // Create and trigger download
      const a = document.createElement("a");
      a.href = url;
      a.download = fileName;
      document.body.appendChild(a);
      a.click();
      a.remove();

      // Open PDF manually
      window.open(url, "_blank");
    } catch (error) {
      console.error("Error downloading PDF:", error);
    }
  };

  const downloadPDFMonthly = async () => {
    // if (!dataFromWeeklyChild || dataFromWeeklyChild.length === 0) {
    //   console.error("No data available to generate PDF");
    //   return;
    // }
    try {
      const response = await fetch(
        "https://ems-server-0bvq.onrender.com/generate-pdfMonthly",
        {
          method: "POST",
          headers: {
            "Content-Type": "application/json",
          },
          body: JSON.stringify({ data: attendanceDataMonthly }),
        }
      );

      if (!response.ok) {
        throw new Error("Failed to generate PDF");
      }

      const blob = await response.blob();

      if (blob.type !== "application/pdf") {
        throw new Error("Received incorrect file format");
      }

      const url = window.URL.createObjectURL(blob);
      const currentDate = new Date().toISOString().split("T")[0];
      const fileName = `attendance_${currentDate}.pdf`;

      // Create and trigger download
      const a = document.createElement("a");
      a.href = url;
      a.download = fileName;
      document.body.appendChild(a);
      a.click();
      a.remove();

      // Open PDF manually
      window.open(url, "_blank");
    } catch (error) {
      console.error("Error downloading PDF:", error);
    }
  };

  // Handle week change (previous/next)
  const handleWeekChange = (direction) => {
    setselectedDateW((prevDate) =>
      direction === "prev" ? addWeeks(prevDate, -1) : addWeeks(prevDate, 1)
    );
  };

  useEffect(() => {
    fetchAttendanceData(selectedDate);
  }, [selectedDate]);

  // Fetch attendance data
  const fetchAttendanceData = async (date) => {
    setLoading(true);
    const formattedDate = date.toISOString().split("T")[0]; // YYYY-MM-DD format

    try {
      const { data: userprofile, error: userprofileerror } = await supabase.from("users").select("id, full_name,organization_id").eq("id", user?.id).single();
      if (userprofileerror) throw userprofileerror;

      // Fetch all users
      const { data: users, error: usersError } = await supabase
        .from("users")
        .select("id, full_name")
        .not("role", "in", "(client,admin,superadmin)")
        .eq("organization_id", userprofile.organization_id);

      if (usersError) throw usersError;

      // Fetch attendance logs for the selected date
      const { data: attendanceLogs, error: attendanceError } = await supabase
        .from("attendance_logs")
        .select(
          "user_id, check_in, check_out, work_mode, status, created_at, autocheckout, id"
        )
        .gte("check_in", `${formattedDate}T00:00:00`)
        .lte("check_in", `${formattedDate}T23:59:59`);

      if (attendanceError) throw attendanceError;

      // Fetch breaks for the selected date
      const { data: breaksData, error: breaksError } = await supabase
        .from("breaks")
        .select("start_time, end_time, attendance_id")
        .gte("start_time", `${formattedDate}T00:00:00`)
        .lte("start_time", `${formattedDate}T23:59:59`);

      if (breaksError) throw breaksError;

      // Create breaks map by attendance_id
      const breaksMap = new Map();
      if (breaksData) {
        breaksData.forEach((breakItem) => {
          if (!breaksMap.has(breakItem.attendance_id)) {
            breaksMap.set(breakItem.attendance_id, []);
          }
          breaksMap.get(breakItem.attendance_id).push(breakItem);
        });
      }

      // Fetch absentees for the selected date
      const { data: absentees, error: absenteesError } = await supabase
        .from("absentees")
        .select("user_id, absentee_type")
        .gte("created_at", `${formattedDate}T00:00:00`)
        .lte("created_at", `${formattedDate}T23:59:59`);

      if (absenteesError) throw absenteesError;

      // Create Maps
      const attendanceMap = new Map(
        attendanceLogs.map((log) => [log.user_id, log])
      );
      const absenteesMap = new Map(
        absentees.map((absent) => [absent.user_id, absent.absentee_type])
      );

      // Build final list
      const finalAttendanceData = users.map((user) => {
        const log = attendanceMap.get(user.id);

        const formatTime = (dateString) => {
          if (!dateString || dateString === "N/A") return "N/A";

          const date = new Date(dateString);
          return date.toLocaleTimeString("en-US", {
            hour: "2-digit",
            minute: "2-digit",
            hour12: true,
          });
        };

        if (!log) {
          const absenteeType = absenteesMap.get(user.id); // Check if absentee record exists

          return {
            id: user.id,
            full_name: user.full_name,
            check_in: "N/A",
            check_in2: "N/A",
            created_at: "N/A",
            check_out2: "N/A",
            check_out: "N/A",
            autocheckout: "",
            work_mode: "N/A",
            status: absenteeType || "Absent", // Use absentee type if available
            break_start: "N/A",
            break_status: "N/A",
            textColor: absenteeType ? "text-blue-500" : "text-red-500", // Optional: different color for approved leaves
          };
        }

        // Get breaks for this attendance log
        const userBreaks = breaksMap.get(log.id) || [];
        const firstBreak = userBreaks[0];

        return {
          id: user.id,
          full_name: user.full_name,
          attendance_id: log.id,
          check_in2: log.check_in ? log.check_in : "N/A",
          check_out2: log.check_out ? log.check_out : "",
          created_at: log.created_at ? log.created_at : "N/A",
          check_in: log.check_in ? formatTime(log.check_in) : "N/A",
          check_out: log.check_out ? formatTime(log.check_out) : "N/A",
          autocheckout: log.autocheckout || "",
          work_mode: log.work_mode || "N/A",
          status: log.status || "Absent",
          break_start: firstBreak ? formatTime(firstBreak.start_time) : "N/A",
          break_status: firstBreak ? (firstBreak.end_time ? "ended" : "active") : "N/A",
          textColor:
            log.status.toLowerCase() === "present"
              ? "text-green-500"
              : log.status.toLowerCase() === "late"
                ? "text-yellow-500"
                : "text-red-500",
        };
      });

      setAttendanceData(finalAttendanceData);
      setFilteredData(finalAttendanceData); // Initialize filtered data with all data

      // Get REAL laptop statuses for all users
      const getRealLaptopStatuses = async () => {
        if (!userProfile?.organization_id) return;

        try {
          console.log('🔍 Getting REAL laptop statuses for all users...');

          const realLaptopStatuses = await getAllRealLaptopStatus(userProfile.organization_id);

          // Convert to display format
          const laptopStatusMap = {};
          Object.entries(realLaptopStatuses).forEach(([userId, status]) => {
            laptopStatusMap[userId] = {
              state: status.laptop_state === 'On' ? 'Online' : status.laptop_state === 'Sleep' ? 'Away' : 'Offline',
              batteryLevel: status.battery_level,
              isCharging: status.is_charging,
              displayText: status.laptop_state === 'On' ? 'Online' : status.laptop_state === 'Sleep' ? 'Away' : 'Offline'
            };
          });

          setDirectLaptopStates(laptopStatusMap);

          // Summary logging
          const totalUsers = Object.keys(laptopStatusMap).length;
          const checkedInUsers = Object.values(realLaptopStatuses).filter(status => status.is_checked_in).length;
          const onlineUsers = Object.values(realLaptopStatuses).filter(status => status.laptop_state === 'On').length;
          const awayUsers = Object.values(realLaptopStatuses).filter(status => status.laptop_state === 'Sleep').length;
          const offlineUsers = Object.values(realLaptopStatuses).filter(status => status.laptop_state === 'Off').length;

          console.log('📊 REAL LAPTOP STATUS SUMMARY:');
          console.log(`   Total users: ${totalUsers}`);
          console.log(`   Checked in: ${checkedInUsers}`);
          console.log(`   Online: ${onlineUsers}, Away: ${awayUsers}, Offline: ${offlineUsers}`);

        } catch (error) {
          console.error('Error getting real laptop statuses:', error);
        }
      };

      getRealLaptopStatuses();

      // Calculate counts
      const lateCount = finalAttendanceData.filter(
        (entry) => entry.status.toLowerCase() === "late"
      ).length;
      setLate(lateCount);
      const presentCount = finalAttendanceData.filter(
        (entry) => entry.status.toLowerCase() === "present"
      ).length;
      setPresent(presentCount);
      const absentCount = finalAttendanceData.filter(
        (entry) => entry.status.toLowerCase() === "absent"
      ).length;
      setAbsent(absentCount);
      const remoteCount = finalAttendanceData.filter(
        (entry) => entry.work_mode === "remote"
      ).length;
      setRemote(remoteCount);
    } catch (error) {
      setError(error.message);
      console.error("Error fetching data:", error);
    } finally {
      setLoading(false);
    }
  };

  const now = new Date();
  const [fetchingid, setfetchingid] = useState("");

  // Pakistan is in UTC+5, so add 5 hours to the UTC time
  const offset = 5 * 60 * 60 * 1000; // 5 hours in milliseconds
  const pakistanTime = new Date(now.getTime() + offset);
  // Handle day change (previous/next)
  const handleDayChange = (direction) => {
    const newDate = new Date(selectedDate);
    newDate.setDate(selectedDate.getDate() + (direction === "prev" ? -1 : 1));
    setSelectedDate(newDate);

    // console.log("passing time : " , newDate);
    // console.log("pakistan time time : " , pakistanTime);
    if (DetailedVieww === true) {
      FetchSelectedAttendance(fetchingid);
    }
  };

  // Handle filter change
  // const handleFilterChange = (filter) => {
  //   setCurrentFilter(filter);
  //   switch (filter) {
  //     case "all":
  //       setFilteredData(attendanceData);
  //       break;
  //     case "present":
  //       setFilteredData(
  //         attendanceData.filter(
  //           (entry) => entry.status.toLowerCase() === "present"
  //         )
  //       );
  //       break;
  //     case "absent":
  //       setFilteredData(
  //         attendanceData.filter(
  //           (entry) => entry.status.toLowerCase() === "absent"
  //         )
  //       );
  //       break;
  //     case "late":
  //       setFilteredData(
  //         attendanceData.filter(
  //           (entry) => entry.status.toLowerCase() === "late"
  //         )
  //       );
  //       break;
  //     case "remote":
  //       setFilteredData(
  //         attendanceData.filter((entry) => entry.work_mode === "remote")
  //       );
  //       break;
  //     default:
  //       setFilteredData(attendanceData);
  //   }
  // };
  const handleFilterChange = async (filter) => {
    setCurrentFilter(filter);
    switch (filter) {
      case "all":
        setFilteredData(attendanceData);
        break;
      case "present":
        setFilteredData(
          attendanceData.filter((entry) => entry.status.toLowerCase() === "present")
        );
        break;
      case "absent":
        setFilteredData(
          attendanceData.filter((entry) => entry.status.toLowerCase() === "absent")
        );
        break;
      case "late":
        setFilteredData(
          attendanceData.filter((entry) => entry.status.toLowerCase() === "late")
        );
        break;
      case "remote":
        setFilteredData(
          attendanceData.filter((entry) => entry.work_mode === "remote")
        );
        break;
      case "leave":
        try {
          const today = new Date(selectedDate).toISOString().split('T')[0];
          const { data, error } = await supabase
            .from("leave_requests")
            .select("full_name, user_email, status, leave_type, leave_date")
            .eq("status", "approved")
            .eq("leave_date", today);

          if (error) {
            setError(error.message);
            setLeaveRequestsData([]);
          } else {
            setLeaveRequestsData(data || []);
            // Clear the filtered data to hide regular attendance table
            setFilteredData([]);
          }
        } catch (err) {
          setError("Failed to fetch leave requests");
          setLeaveRequestsData([]);
        }
        break;
      default:
        setFilteredData(attendanceData);
    }
  };

  // Handle row click to show detailed view
  const handleRowClickDaily = (userId: string, userName: string) => {
    setSelectedUserForDetail({ id: userId, name: userName });
  };

  // Handle closing the detail view
  const handleCloseDetailDaily = () => {
    setSelectedUserForDetail(null);
  };

  const handlenotification = () => {
    Notification.requestPermission().then(() => {
      const notification = new Notification("Office Time Update", {
        body: "Please note that our office time is from 9:00 AM to 4:00 PM.",
        icon: "./efficiency.png",
      });
    });
  };

  const handleDateFilter = () => {
    setSelectedTab("Filter");
    setsearch((prev) => !prev);
  };

  //  const handletableview = () => {
  //   console.log("abc");

  //  }
  //  const handleDetailview = (y:any) => {
  //   setmaintab(y)
  //   console.log(y);
  //  }
  const [DetailedVieww, setDetailedVieww] = useState(false);
  const handleGraphicViewClick = () => {
    setgraphicview(true);
  };
  const handleDetailedViewClick = () => {
    setgraphicview(false);
    setDetailedVieww(true);
  };
  const handleTableViewClick = () => {
    setgraphicview(false);
  };

  return (
    <div className="flex flex-col  justify-center items-center min-h-full min-w-full bg-gray-100 ">
      {/* Heading */}
      <div className=" w-full px-3 max-w-7xl justify-between items-center flex">
        {maintab === "TableView" && (
          <h1 className="sm:text-2xl text-xl lg:ml-[34px] font-bold text-gray-800 mb-4 border-b-2 border-gray-200 pb-2">
            Employee Attendance
          </h1>
        )}
        {maintab === "DetailedView" && (
          <h1 className="sm:text-2xl  font-bold text-gray-800 mb-4 border-b-2 border-gray-200 pb-2">
            Employee Details
          </h1>
        )}
        {maintab === "GraphicView" && (
          <h1 className="text-2xl font-bold text-gray-800 mb-4 border-b-2 border-gray-200 pb-2">
            Graph Data
          </h1>
        )}
        <select
          className="p-2 mb-3 border border-gray-300 transition-all ease-in-out rounded-md focus:outline-none focus:ring-2 focus:ring-[#9A00FF] ml-10"
          onChange={(e) => {
            setmaintab(e.target.value);
            if (e.target.value === "GraphicView") {
              handleGraphicViewClick(); // Call the event for the third option
            }
            if (e.target.value === "DetailedView") {
              handleDetailedViewClick(); // Call the event for the third option
            }
            if (e.target.value === "TableView") {
              handleTableViewClick(); // Call the event for the third option
            }
          }}
        >
          <option value="TableView" className="mt-4">
            Table View
          </option>
          <option value="DetailedView">Detailed View</option>
          <option value="GraphicView">Graphic View</option>
        </select>
      </div>
      {/* Buttons and Date Navigation */}
      <div className="w-full max-w-7xl flex flex-wrap justify-between items-center mb-6">
        {/* Buttons Row */}
        {maintab === "DetailedView" && <div></div>}
        {maintab === "TableView" && (
          <>
            <div className="sm:w-[40%] w-[100%]  hidden sm:mx-0 mx-auto sm:ml-5 md:flex justify-center md:space-x-4 space-x-2 ">
              {/* <button
            onClick={() => handlenotification()}
            className={`px-4 py-2 rounded-lg transition-all ${
              selectedTab === "Daily"
                ? "bg-blue-500 text-white"
                : "bg-white text-gray-700 hover:bg-gray-100"
            }`}
          >
            notify
          </button> */}

              <button
                onClick={() => setSelectedTab("Daily")}
                className={`px-4 py-2 rounded-lg transition-all ${selectedTab === "Daily"
                  ? "bg-blue-500 text-white"
                  : "bg-white text-gray-700 hover:bg-gray-100"
                  }`}
              >
                Daily
              </button>
              <button
                onClick={() => setSelectedTab("Weekly")}
                className={`px-4 py-2 rounded-lg transition-all ${selectedTab === "Weekly"
                  ? "bg-blue-500 text-white"
                  : "bg-white text-gray-700 hover:bg-gray-200"
                  }`}
              >
                Weekly
              </button>
              <button
                onClick={() => setSelectedTab("Monthly")}
                className={`px-4 py-2 rounded-lg transition-all ${selectedTab === "Monthly"
                  ? "bg-blue-500 text-white"
                  : "bg-white text-gray-700 hover:bg-gray-200"
                  }`}
              >
                Monthly
              </button>
              <button
                onClick={() => setSelectedTab("Filter")}
                className={`px-4 py-2 rounded-lg transition-all ${selectedTab === "Filter"
                  ? "bg-blue-500 text-white"
                  : "bg-white text-gray-700 hover:bg-gray-200"
                  }`}
              >
                Filter
              </button>
            </div>

            <div className="md:hidden block mx-auto">
              <select
                className="p-2 mb-3 border border-gray-300 transition-all ease-in-out rounded-md focus:outline-none focus:ring-2 focus:ring-[#9A00FF] w-full sm:w-auto"
                value={selectedTab}
                onChange={(e) => setSelectedTab(e.target.value)}
              >
                <option value="Daily">Daily</option>
                <option value="Weekly">Weekly</option>
                <option value="Monthly">Monthly</option>
                <option value="Filter">Filter</option>
              </select>
            </div>
          </>
        )}
        <div className="flex flex-row sm:gap-5  lg:flex-nowrap flex-wrap justify-cente md:mx-0 mx-auto">
          {/* Date Navigation */}
          {maintab === "DetailedView" && (
            <div className="flex items-center space-x-4">
              <button
                onClick={() => handleDayChange("prev")}
                className="p-2 hover:bg-gray-200 rounded-full transition-all"
              >
                <ChevronLeft className="w-3 h-3" />
              </button>
              <input
                className="md:text-xl ml-0 text-sm font-semibold"
                type="date"
                value={selectedDate ? format(selectedDate, "yyyy-MM-dd") : ""}
                onChange={(e) => setSelectedDate(new Date(e.target.value))}
              />

              <button
                onClick={() => handleDayChange("next")}
                className="p-2 hover:bg-gray-200 rounded-full transition-all"
              >
                <ChevronRight className="w-3 h-3" />
              </button>
            </div>
          )}

          {maintab === "TableView" && selectedTab === "Daily" && (
            <div className="flex items-center space-x-4">
              <button
                onClick={() => handleDayChange("prev")}
                className="p-2 hover:bg-gray-200 rounded-full transition-all"
              >
                <ChevronLeft className="w-5 h-5" />
              </button>
              {/* <span className="md:text-xl font-semibold ">
                {format(selectedDate, "MMMM d, yyyy")}
              </span> */}
              <input
                className="md:text-xl ml-0 text-sm font-semibold"
                type="date"
                value={selectedDate ? format(selectedDate, "yyyy-MM-dd") : ""}
                onChange={(e) => setSelectedDate(new Date(e.target.value))}
              />
              <button
                onClick={() => handleDayChange("next")}
                className="p-2 hover:bg-gray-200 rounded-full transition-all"
              >
                <ChevronRight className="w-5 h-5" />
              </button>
            </div>
          )}
          {maintab === "TableView" && selectedTab === "Monthly" && (
            <div className="flex items-center justify-center space-x-4">
              <button
                onClick={() => handleMonthChange("prev")}
                className="p-2 hover:bg-gray-200 rounded-full transition-all"
              >
                <ChevronLeft className="w-5 h-5" />
              </button>
              <span className="mx-4 text-xl font-semibold">
                {format(selectedDateM, "MMMM yyyy")}
              </span>
              <button
                onClick={() => handleMonthChange("next")}
                className="p-2 hover:bg-gray-200 rounded-full transition-all"
              >
                <ChevronRight className="w-5 h-5" />
              </button>
            </div>
          )}
          {maintab === "TableView" && selectedTab === "Weekly" && (
            <div className="flex items-center justify-center space-x-4">
              <button
                onClick={() => handleWeekChange("prev")}
                className="md:p-2 p-0 hover:bg-gray-200 rounded-full transition-all"
              >
                <ChevronLeft className="w-5 h-5" />
              </button>
              {/* <span className="mx-4 text-xl font-semibold">
                {format(selectedDateW, "MMMM yyyy")}
              </span> */}
              <input
                className="md:text-xl ml-0 text-sm font-semibold"
                type="date"
                value={selectedDateW ? format(selectedDate, "yyyy-MM-dd") : ""}
                onChange={(e) => setSelectedDateW(new Date(e.target.value))}
              />
              <button
                onClick={() => {
                  handleWeekChange("next");
                  // console.log("selectedDateW", selectedDateW);
                }}
                className="md:p-2 p-0 hover:bg-gray-200 rounded-full transition-all"
              >
                <ChevronRight className="w-5 h-5" />
              </button>
            </div>
          )}
          {maintab === "TableView" && selectedTab === "Filter" && (
            <>
              {/* Mobile: Button to open modal */}
              <div className="smi:hidden flex justify-center mb-4">
                <button
                  onClick={() => setIsDateModalOpen(true)}
                  className="bg-blue-600 text-white px-4 py-2 rounded-lg"
                >
                  Filter Dates
                </button>
              </div>

              {/* Desktop: Inline layout */}
              <div className="hidden smi:flex md:flex-nowrap flex-wrap items-center justify-center space-x-4">
                <input
                  type="date"
                  value={startdate}
                  onChange={(e) => setStartdate(e.target.value)}
                  className="p-2 border ml-10 border-gray-300 rounded-md focus:outline-none focus:ring-2 focus:ring-blue-500"
                />
                <span className="mx-2 text-xl font-semibold">to</span>
                <input
                  type="date"
                  value={enddate}
                  onChange={(e) => setEnddate(e.target.value)}
                  className="p-2 border border-gray-300 rounded-md focus:outline-none focus:ring-2 focus:ring-blue-500"
                />
                <button
                  onClick={handleDateFilter}
                  className="p-2 hover:bg-gray-300 rounded-2xl px-5 py-3 transition-all"
                >
                  <SearchIcon className="w-5 h-5" />
                </button>
              </div>

              {/* Modal for small screens */}
              <Transition appear show={isDateModalOpen} as={Fragment}>
                <Dialog
                  as="div"
                  className="relative z-10 smi:hidden"
                  onClose={() => setIsDateModalOpen(false)}
                >
                  <Transition.Child
                    as={Fragment}
                    enter="ease-out duration-300"
                    enterFrom="opacity-0"
                    enterTo="opacity-100"
                    leave="ease-in duration-200"
                    leaveFrom="opacity-100"
                    leaveTo="opacity-0"
                  >
                    <div className="fixed inset-0 bg-black bg-opacity-25" />
                  </Transition.Child>

                  <div className="fixed inset-0 overflow-y-auto flex items-center justify-center">
                    <Dialog.Panel className="w-full max-w-md p-6 bg-white rounded-xl shadow-xl">
                      <Dialog.Title className="text-lg font-semibold mb-4">
                        Select Date Range
                      </Dialog.Title>
                      <div className="space-y-4">
                        <input
                          type="date"
                          value={startdate}
                          onChange={(e) => setStartdate(e.target.value)}
                          className="w-full p-2 border border-gray-300 rounded-md focus:outline-none focus:ring-2 focus:ring-blue-500"
                        />
                        <input
                          type="date"
                          value={enddate}
                          onChange={(e) => setEnddate(e.target.value)}
                          className="w-full p-2 border border-gray-300 rounded-md focus:outline-none focus:ring-2 focus:ring-blue-500"
                        />
                        <button
                          onClick={() => {
                            handleDateFilter();
                            setIsDateModalOpen(false);
                          }}
                          className="w-full bg-blue-600 text-white py-2 rounded-md hover:bg-blue-700 transition"
                        >
                          <SearchIcon className="inline-block w-5 h-5 mr-2" />
                          Search
                        </button>
                      </div>
                    </Dialog.Panel>
                  </div>
                </Dialog>
              </Transition>
            </>
          )}
          {maintab === "TableView" && selectedTab === "Daily" && (
            <button
              className="hover:bg-gray-300 px-6 py-2 rounded-2xl transition-all"
              onClick={downloadPDF}
            >
              <DownloadIcon />{" "}
            </button>
          )}
          {maintab === "TableView" && selectedTab === "Weekly" && (
            <button
              className="hover:bg-gray-300 px-6 py-2 rounded-2xl transition-all"
              onClick={async () => {
                await downloadPDFWeekly();
              }}
            >
              <DownloadIcon />{" "}
            </button>
          )}
          {maintab === "TableView" && selectedTab === "Monthly" && (
            <button
              className="hover:bg-gray-300 px-6 py-2 rounded-2xl transition-all"
              onClick={downloadPDFMonthly}
            >
              <DownloadIcon />{" "}
            </button>
          )}
          {maintab === "TableView" && selectedTab === "Filter" && (
            <button
              className="hover:bg-gray-300 px-6 py-2 rounded-2xl transition-all md:ml-0 sm:ml-10 mx-auto"
              onClick={downloadPDFFiltered}
            >
              <DownloadIcon />{" "}
            </button>
          )}
        </div>
      </div>

      {/* Loading Animation */}
      {loading && (
        <div className="w-full max-w-7xl space-y-4">
          {[...Array(5)].map((_, index) => (
            <div
              key={index}
              className="w-full h-16 bg-gray-200 rounded-lg animate-pulse"
            />
          ))}
        </div>
      )}

      {/* Attendance Summary */}
      {!loading && maintab === "TableView" && selectedTab === "Daily" && (
        <>
          <div className="w-full max-w-7xl  overflow-x-auto bg-white p-6 rounded-lg shadow-lg mb-6">
            <div className="flex sm:flex-nowrap flex-wrap justify-between items-center text-lg font-medium">
              <button
                onClick={() => handleFilterChange("all")}
                className={`flex items-center space-x-2 px-4 py-2 rounded-3xl hover:bg-gray-200 transition-all ${currentFilter === "all" ? "bg-gray-200" : ""
                  }`}
              >
                <span className="md:w-4 md:h-4   bg-gray-600 rounded-full"></span>
                <h2 className="text-gray-600 md:text-xl text-sm">
                  Total:{" "}
                  <span className="font-bold">{present + absent + late}</span>
                </h2>
              </button>
              <button
                onClick={() => handleFilterChange("present")}
                className={`flex items-center space-x-2 px-4 py-2 rounded-3xl hover:bg-green-100 transition-all${currentFilter === "present" ? "bg-green-200" : ""
                  }`}
              >
                <span className="md:w-4 md:h-4 bg-green-500 rounded-full"></span>
                <h2 className="text-green-600 md:text-xl text-sm">
                  Present: <span className="font-bold">{present}</span>
                </h2>
              </button>
              <button
                onClick={() => handleFilterChange("late")}
                className={`flex items-center space-x-2 px-4 py-2 rounded-3xl hover:bg-yellow-200 transition-all${currentFilter === "late" ? "bg-yellow-100" : ""
                  }`}
              >
                <span className="md:w-4 md:h-4 bg-yellow-500 rounded-full"></span>
                <h2 className="text-yellow-600 md:text-xl text-sm">
                  Late: <span className="font-bold">{late}</span>
                </h2>
              </button>
              <button
                onClick={() => handleFilterChange("remote")}
                className={`flex items-center space-x-2 px-4 py-2 rounded-3xl hover:bg-purple-100 transition-all${currentFilter === "remote" ? "bg-purple-100" : ""
                  }`}
              >
                <span className="md:w-4 md:h-4 bg-purple-500 rounded-full"></span>
                <h2 className="text-purple-600 md:text-xl text-sm">
                  Remote: <span className="font-bold">{remote}</span>
                </h2>
              </button>
              <button
                onClick={() => handleFilterChange("leave")}
                className={`flex items-center space-x-2 px-4 py-2 rounded-3xl hover:bg-purple-100 transition-all${currentFilter === "leave" ? " bg-purple-100" : ""
                  }`}
              >
                <span className="md:w-4 md:h-4 bg-purple-500 rounded-full"></span>
                <h2 className="text-purple-600 md:text-xl text-sm">
                  Leave: <span className="font-bold">{leaveRequestsData.length}</span>
                </h2>
              </button>
              <button
                onClick={() => handleFilterChange("absent")}
                className={`flex items-center space-x-2 px-4 py-2 rounded-3xl hover:bg-red-100 transition-all${currentFilter === "absent" ? "bg-red-100" : ""
                  }`}
              >
                <span className="md:w-4 md:h-4 bg-red-500 rounded-full"></span>
                <h2 className="text-red-600 md:text-xl text-sm">
                  Absent: <span className="font-bold">{absent}</span>
                </h2>
              </button>


            </div>
          </div>
          {currentFilter === "leave" ? (
            // Leave Requests View
            <div className="w-full overflow-x-auto max-w-7xl bg-white p-6 rounded-lg shadow-lg">
              <h2 className="text-xl font-bold mb-4 text-purple-700">Approved Leave Requests (Today)</h2>
              {leaveRequestsData.length > 0 ? (
                <table className="min-w-full bg-white text-sm">
                  <thead className="bg-gray-50 text-gray-700 uppercase">
                    <tr>
                      <th className="py-2 px-4 text-left">FULL NAME</th>
                      <th className="py-2 px-4 text-left">EMAIL</th>
                      <th className="py-2 px-4 text-left">TYPE</th>
                    </tr>
                  </thead>
                  <tbody>
                    {leaveRequestsData.map((req, idx) => (
                      <tr key={idx} className="border-b">
                        <td className="py-2 px-4">{req.full_name}</td>
                        <td className="py-2 px-4">{req.user_email}</td>
                        <td className="py-2 px-4">{req.leave_type}</td>
                      </tr>
                    ))}
                  </tbody>
                </table>
              ) : (
                <p className="text-gray-500 py-4 text-center">No approved leave requests for today</p>
              )}
            </div>
          ) : (
            // Regular Attendance View
            <div className="w-full overflow-x-auto max-w-7xl bg-white p-6 rounded-lg shadow-lg">
              {error && <p className="text-red-500 text-center">{error}</p>}
              <div className="overflow-x-auto">
                <div className="w-full shadow-sm rounded-lg">
                  {/* Desktop Table View */}
                  <div className="hidden sm:block overflow-x-auto">
                    <table className="min-w-[320px] w-full bg-white text-[11px] xs:text-[12px] sm:text-sm">
                      <thead className="bg-gray-50 text-gray-700 uppercase text-[10px] xs:text-[11px] sm:text-xs md:text-sm leading-normal">
                        <tr>
                          <th className="py-1 xs:py-1.5 sm:py-2 md:py-3 px-1 xs:px-2 sm:px-3 md:px-6 text-left whitespace-nowrap">
                            Name
                          </th>
                          <th className="py-1 xs:py-1.5 sm:py-2 md:py-3 px-1 xs:px-2 sm:px-3 md:px-6 text-left whitespace-nowrap">
                            Check-in
                          </th>
                          <th className="py-1 xs:py-1.5 sm:py-2 md:py-3 px-1 xs:px-2 sm:px-3 md:px-6 text-left whitespace-nowrap">
                            Check-out
                          </th>
                          <th className="py-1 xs:py-1.5 sm:py-2 md:py-3 px-1 xs:px-2 sm:px-3 md:px-6 text-left whitespace-nowrap">
                            Break Start
                          </th>

                          <th className="py-1 xs:py-1.5 sm:py-2 md:py-3 px-1 xs:px-2 sm:px-3 md:px-6 text-left whitespace-nowrap">
                            2nd Check-in
                          </th>
                          <th className="py-1 xs:py-1.5 sm:py-2 md:py-3 px-1 xs:px-2 sm:px-3 md:px-6 text-left whitespace-nowrap">
                            Mode
                          </th>
                          <th className="py-1 xs:py-1.5 sm:py-2 md:py-3 px-1 xs:px-2 sm:px-3 md:px-6 text-left whitespace-nowrap">
                            Laptop State
                          </th>
                          <th className="py-1 xs:py-1.5 sm:py-2 md:py-3 px-1 xs:px-2 sm:px-3 md:px-6 text-left whitespace-nowrap">
                            Status
                          </th>
                        </tr>
                      </thead>
                      <tbody className="text-[10px] xs:text-[11px] sm:text-sm md:text-md font-normal">
                        {filteredData.map((entry, index) => (
                          <tr
                            key={index}
                            className="border-b border-gray-200 hover:bg-gray-50 transition-all cursor-pointer"
                            onClick={() => handleRowClickDaily(entry.id, entry.full_name)}
                          >
                            <td className="py-1.5 xs:py-2 sm:py-3 md:py-4 px-1 xs:px-2 sm:px-3 md:px-6 truncate max-w-[80px] xs:max-w-[100px] sm:max-w-none">
                              <span
                                className={`px-0.5 xs:px-1 sm:px-2 md:px-3 py-0.5 xs:py-1 ${entry.status === "present"
                                  ? "text-green-600"
                                  : entry.status === "late"
                                    ? "text-yellow-600"
                                    : "text-red-600"
                                  }`}
                                title={entry.full_name}
                              >
                                {entry.full_name.charAt(0).toUpperCase() + entry.full_name.slice(1)}
                              </span>
                            </td>
                            <td
                              className="py-1.5 xs:py-2 sm:py-3 md:py-4 px-1 xs:px-2 sm:px-3 md:px-6 hover:cursor-pointer hover:bg-gray-100"
                              onClick={() => handleCheckinOpenModal(entry)}
                            >
                              {entry.check_in}
                            </td>
                            <td
                              className="py-1.5 xs:py-2 sm:py-3 md:py-4 px-1 xs:px-2 sm:px-3 md:px-6 hover:cursor-pointer hover:bg-gray-100"
                              onClick={() => handleOpenModal(entry)}
                            >
                              <div className="flex items-center">
                                <span className="truncate">
                                  {entry.check_out}
                                </span>
                                {entry.autocheckout ? (
                                  <div className="relative inline-block ml-0.5 xs:ml-1 sm:ml-2">
                                    <span className="text-yellow-600 bg-yellow-100 px-0.5 xs:px-1 sm:px-2 py-0.5 font-semibold rounded-xl text-[9px] xs:text-[10px] sm:text-xs">
                                      Auto
                                    </span>
                                    {/* Tooltip */}
                                    <div className="hidden group-hover:block absolute bg-gray-400 text-white text-[9px] xs:text-xs md:text-sm px-1 xs:px-2 py-0.5 w-max rounded mt-1 -ml-2 z-10">
                                      Change CheckOut Time
                                    </div>
                                  </div>
                                ) : null}
                              </div>
                            </td>
                            <td className="py-1.5 xs:py-2 sm:py-3 md:py-4 px-1 xs:px-2 sm:px-3 md:px-6">
                              {entry.break_start || "N/A"}
                            </td>

                            <td className="py-1.5 xs:py-2 sm:py-3 md:py-4 px-1 xs:px-2 sm:px-3 md:px-6 hover:cursor-pointer hover:bg-gray-100">
                              <div className="flex items-center">
                                <span className="truncate">
                                  {getuserbreakdate(entry?.attendance_id)}
                                </span>
                                {entry.break_in ? (
                                  <div className="relative inline-block ml-0.5 xs:ml-1 sm:ml-2">
                                    <span className="text-yellow-600 bg-yellow-100 px-0.5 xs:px-1 sm:px-2 py-0.5 font-semibold rounded-xl text-[9px] xs:text-[10px] sm:text-xs">
                                      Auto
                                    </span>
                                    {/* Tooltip */}
                                    <div className="hidden group-hover:block absolute bg-gray-400 text-white text-[9px] xs:text-xs md:text-sm px-1 xs:px-2 py-0.5 w-max rounded mt-1 -ml-2 z-10">
                                      Change CheckOut Time
                                    </div>
                                  </div>
                                ) : null}
                              </div>
                            </td>

                            <td className="py-1.5 xs:py-2 sm:py-3 md:py-4 px-1 xs:px-2 sm:px-3 md:px-6">
                              <button
                                onClick={() => handleWorkModeOpen(entry)}
                                className={`px-0.5 xs:px-1 sm:px-2 md:px-3 py-0.5 xs:py-1 rounded-full text-[9px] xs:text-[10px] sm:text-xs md:text-sm font-semibold ${entry.work_mode === "on_site"
                                  ? "bg-blue-100 text-blue-800"
                                  : entry.work_mode === "remote"
                                    ? "bg-purple-100 text-purple-800"
                                    : "bg-white text-black"
                                  }`}
                              >
                                {entry.work_mode === "on_site"
                                  ? "On-site"
                                  : entry.work_mode === "remote"
                                    ? "Remote"
                                    : "---"}
                              </button>
                            </td>
                            <td className="py-1.5 xs:py-2 sm:py-3 md:py-4 px-1 xs:px-2 sm:px-3 md:px-6">
<<<<<<< HEAD
                              {laptopStates[entry.id] ? (
                                <LaptopStateIndicator
                                  state={laptopStates[entry.id].state}
                                  timestamp={laptopStates[entry.id].timestamp}
                                  batteryLevel={laptopStates[entry.id].battery_level}
                                  isCharging={laptopStates[entry.id].is_charging}
                                  className="text-[9px] xs:text-[10px] sm:text-xs md:text-sm"
                                />
                              ) : (
                                <span className="px-2 py-1 bg-gray-100 text-gray-800 rounded-full text-[9px] xs:text-[10px] sm:text-xs md:text-sm font-semibold">
                                  Unknown
=======
                              {directLaptopStates[entry.id] ? (
                                <span
                                  className={`px-2 py-1 rounded-full text-[9px] xs:text-[10px] sm:text-xs md:text-sm font-semibold cursor-pointer ${
                                    directLaptopStates[entry.id].state === 'Online'
                                      ? 'bg-green-100 text-green-800'
                                      : directLaptopStates[entry.id].state === 'Away'
                                      ? 'bg-yellow-100 text-yellow-800'
                                      : 'bg-red-100 text-red-800'
                                  }`}
                                  title={`${directLaptopStates[entry.id].displayText} • Battery: ${directLaptopStates[entry.id].batteryLevel}%${directLaptopStates[entry.id].isCharging ? ' (Charging)' : ''} • Live monitoring active`}
                                >
                                  {directLaptopStates[entry.id].displayText}
                                </span>
                              ) : (
                                <span className="px-2 py-1 bg-gray-100 text-gray-800 rounded-full text-[9px] xs:text-[10px] sm:text-xs md:text-sm font-semibold">
                                  Loading...
>>>>>>> 3fa1c5f2
                                </span>
                              )}
                            </td>
                            <td className="py-1.5 sm:py-3 md:py-4 px-1 sm:px-3 md:px-6">
                              <button
                                type="button"
                                onClick={() => handleopenabsentmodal(entry.id)}
                              >
                                <span
                                  className={`px-1 sm:px-2 md:px-3 py-1 rounded-full text-[10px] sm:text-xs md:text-sm font-semibold ${entry.status === "present"
                                    ? "bg-green-100 text-green-800"
                                    : entry.status === "late"
                                      ? "bg-yellow-100 text-yellow-800"
                                      : entry.status === "leave"
                                        ? "text-purple-900 bg-purple-300"
                                        : "bg-red-100 text-red-800"
                                    }`}
                                >
                                  {entry.status == "Full Day"
                                    ? "Leave"
                                    : entry.status}
                                </span>
                              </button>
                            </td>
                          </tr>
                        ))}
                      </tbody>
                    </table>
                  </div>

                  {/* Card view for small screens */}
                  <div className="sm:hidden">
                    {filteredData.map((entry, index) => (
                      <div
                        key={index}
                        className="bg-white rounded-lg shadow-sm mb-3 p-3 text-[11px] xs:text-[12px] cursor-pointer hover:shadow-md transition-shadow"
                        onClick={() => handleRowClickDaily(entry.id, entry.full_name)}
                      >
                        <div className="flex justify-between items-center mb-2 border-b pb-2">
                          <span
                            className={`font-medium text-[12px] xs:text-[13px] ${entry.status === "present"
                              ? "text-green-600"
                              : entry.status === "late"
                                ? "text-yellow-600"
                                : "text-red-600"
                              }`}
                            title={entry.full_name}
                          >
                            {entry.full_name.charAt(0).toUpperCase() +
                              entry.full_name.slice(1)}
                          </span>
                          <button
                            type="button"
                            onClick={() => handleopenabsentmodal(entry.id)}
                            className="focus:outline-none"
                          >
                            <span
                              className={`px-1.5 py-0.5 rounded-full text-[9px] xs:text-[10px] font-semibold ${entry.status === "present"
                                ? "bg-green-100 text-green-800"
                                : entry.status === "late"
                                  ? "bg-yellow-100 text-yellow-800"
                                  : "bg-red-100 text-red-800"
                                }`}
                            >
                              {entry.status == "Full Day"
                                ? "Leave"
                                : entry.status}
                            </span>
                          </button>
                        </div>

                        <div className="grid grid-cols-2 gap-2">
                          <div className="flex flex-col">
                            <span className="text-gray-500 text-[10px] xs:text-[11px]">
                              Check-in
                            </span>
                            <div
                              className="font-medium hover:bg-gray-50 p-1 rounded cursor-pointer"
                              onClick={() => handleCheckinOpenModal(entry)}
                            >
                              {entry.check_in || "---"}
                            </div>
                          </div>

                          <div className="flex flex-col">
                            <span className="text-gray-500 text-[10px] xs:text-[11px]">
                              Check-out
                            </span>
                            <div
                              className="font-medium hover:bg-gray-50 p-1 rounded cursor-pointer flex items-center"
                              onClick={() => handleOpenModal(entry)}
                            >
                              <span className="truncate mr-1">
                                {entry.check_out || "---"}
                              </span>
                              {entry.autocheckout ? (
                                <span className="text-yellow-600 bg-yellow-100 px-1 py-0.5 font-semibold rounded-xl text-[9px]">
                                  Auto
                                </span>
                              ) : null}
                            </div>
                          </div>

                          <div className="flex flex-col">
                            <span className="text-gray-500 text-[10px] xs:text-[11px]">
                              Break Start
                            </span>
                            <div className="font-medium p-1">
                              {entry.break_start || "---"}
                            </div>
                          </div>



                          {/* Added 2nd Check-in for mobile view */}
                          <div className="flex flex-col">
                            <span className="text-gray-500 text-[10px] xs:text-[11px]">
                              2nd Check-in
                            </span>
                            <div className="font-medium hover:bg-gray-50 p-1 rounded cursor-pointer flex items-center">
                              <span className="truncate mr-1">
                                {getuserbreakdate(entry?.attendance_id) || "---"}
                              </span>
                              {entry.break_in ? (
                                <span className="text-yellow-600 bg-yellow-100 px-1 py-0.5 font-semibold rounded-xl text-[9px]">
                                  Auto
                                </span>
                              ) : null}
                            </div>
                          </div>

                          <div className="flex flex-col">
                            <span className="text-gray-500 text-[10px] xs:text-[11px]">
                              Mode
                            </span>
                            <div className="mt-1">
                              <button
                                onClick={() => handleWorkModeOpen(entry)}
                                className={`px-2 py-0.5 rounded-full text-[9px] xs:text-[10px] font-semibold ${entry.work_mode === "on_site"
                                  ? "bg-blue-100 text-blue-800"
                                  : entry.work_mode === "remote"
                                    ? "bg-purple-100 text-purple-800"
                                    : "bg-gray-100 text-gray-800"
                                  }`}
                              >
                                {entry.work_mode === "on_site"
                                  ? "On-site"
                                  : entry.work_mode === "remote"
                                    ? "Remote"
                                    : "---"}
                              </button>
                            </div>
                          </div>

                          <div className="flex flex-col">
                            <span className="text-gray-500 text-[10px] xs:text-[11px]">
                              Laptop State
                            </span>
                            <div className="mt-1">
<<<<<<< HEAD
                              {laptopStates[entry.id] ? (
                                <LaptopStateIndicator
                                  state={laptopStates[entry.id].state}
                                  timestamp={laptopStates[entry.id].timestamp}
                                  batteryLevel={laptopStates[entry.id].battery_level}
                                  isCharging={laptopStates[entry.id].is_charging}
                                  className="text-[9px] xs:text-[10px]"
                                />
                              ) : (
                                <span className="px-2 py-0.5 bg-gray-100 text-gray-800 rounded-full text-[9px] xs:text-[10px] font-semibold">
                                  Unknown
=======
                              {directLaptopStates[entry.id] ? (
                                <span
                                  className={`px-2 py-0.5 rounded-full text-[9px] xs:text-[10px] font-semibold cursor-pointer ${
                                    directLaptopStates[entry.id].state === 'Online'
                                      ? 'bg-green-100 text-green-800'
                                      : directLaptopStates[entry.id].state === 'Away'
                                      ? 'bg-yellow-100 text-yellow-800'
                                      : 'bg-red-100 text-red-800'
                                  }`}
                                  title={`${directLaptopStates[entry.id].displayText} • Battery: ${directLaptopStates[entry.id].batteryLevel}%${directLaptopStates[entry.id].isCharging ? ' (Charging)' : ''} • Live monitoring active`}
                                >
                                  {directLaptopStates[entry.id].displayText}
                                </span>
                              ) : (
                                <span className="px-2 py-0.5 bg-gray-100 text-gray-800 rounded-full text-[9px] xs:text-[10px] font-semibold">
                                  Loading...
>>>>>>> 3fa1c5f2
                                </span>
                              )}
                            </div>
                          </div>
                        </div>
                      </div>
                    ))}
                    <Transition appear show={modalVisible} as={Fragment}>
                      <Dialog
                        as="div"
                        className="relative z-10"
                        onClose={handleabsentclosemodal}
                      >
                        <Transition.Child
                          as={Fragment}
                          enter="ease-out duration-300"
                          enterFrom="opacity-0"
                          enterTo="opacity-100"
                          leave="ease-in duration-200"
                          leaveFrom="opacity-100"
                          leaveTo="opacity-0"
                        >
                          <div className="fixed inset-0 bg-black bg-opacity-25" />
                        </Transition.Child>

                        <div className="fixed inset-0 overflow-y-auto">
                          <div className="flex min-h-full items-center justify-center p-4 text-center">
                            <Transition.Child
                              as={Fragment}
                              enter="ease-out duration-300"
                              enterFrom="opacity-0 scale-95"
                              enterTo="opacity-100 scale-100"
                              leave="ease-in duration-200"
                              leaveFrom="opacity-100 scale-100"
                              leaveTo="opacity-0 scale-95"
                            >
                              <Dialog.Panel className="w-full max-w-md transform overflow-hidden rounded-lg bg-white p-6 text-left align-middle shadow-xl transition-all">
                                <Dialog.Title
                                  as="h3"
                                  className="text-lg font-medium leading-6 text-gray-900 text-center mb-6"
                                >
                                  Mark Him Leave
                                </Dialog.Title>

                                <div className="mt-4">
                                  <RadioGroup
                                    value={selectedMode}
                                    onChange={setSelectedMode}
                                    className="space-y-4"
                                  >
                                    <RadioGroup.Option value="Absent">
                                      {({ checked }) => (
                                        <div className="flex items-center">
                                          <div
                                            className={`w-5 h-5 rounded-full border ${checked
                                              ? "border-4 border-blue-500"
                                              : "border border-gray-300"
                                              }`}
                                          />
                                          <span className="ml-3 text-gray-800">
                                            Absent
                                          </span>
                                        </div>
                                      )}
                                    </RadioGroup.Option>
                                    <RadioGroup.Option value="Full Day">
                                      {({ checked }) => (
                                        <div className="flex items-center">
                                          <div
                                            className={`w-5 h-5 rounded-full border ${checked
                                              ? "border-4 border-blue-500"
                                              : "border border-gray-300"
                                              }`}
                                          />
                                          <span className="ml-3 text-gray-800">
                                            Casual Leave
                                          </span>
                                        </div>
                                      )}
                                    </RadioGroup.Option>
                                    <RadioGroup.Option value="Half Day">
                                      {({ checked }) => (
                                        <div className="flex items-center">
                                          <div
                                            className={`w-5 h-5 rounded-full border ${checked
                                              ? "border-4 border-blue-500"
                                              : "border border-gray-300"
                                              }`}
                                          />
                                          <span className="ml-3 text-gray-800">
                                            Half Day Leave
                                          </span>
                                        </div>
                                      )}
                                    </RadioGroup.Option>
                                    <RadioGroup.Option value="Sick Leave">
                                      {({ checked }) => (
                                        <div className="flex items-center">
                                          <div
                                            className={`w-5 h-5 rounded-full border ${checked
                                              ? "border-4 border-blue-500"
                                              : "border border-gray-300"
                                              }`}
                                          />
                                          <span className="ml-3 text-gray-800">
                                            Sick Leave
                                          </span>
                                        </div>
                                      )}
                                    </RadioGroup.Option>

                                    <RadioGroup.Option value="Emergency Leave">
                                      {({ checked }) => (
                                        <div className="flex items-center">
                                          <div
                                            className={`w-5 h-5 rounded-full border ${checked
                                              ? "border-4 border-blue-500"
                                              : "border border-gray-300"
                                              }`}
                                          />
                                          <span className="ml-3 text-gray-800">
                                            Emergency Leave
                                          </span>
                                        </div>
                                      )}
                                    </RadioGroup.Option>
                                  </RadioGroup>
                                </div>

                                <div className="mt-4">
                                  <RadioGroup
                                    value={selectedMode}
                                    onChange={setSelectedMode}
                                    className="space-y-4"
                                  >
                                    {/* <RadioGroup.Option value="Absent">
                                      {({ checked }) => (
                                        <div className="flex items-center">
                                          <div
                                            className={`w-5 h-5 rounded-full border ${checked
                                              ? "border-4 border-blue-500"
                                              : "border border-gray-300"
                                              }`}
                                          />
                                          <span className="ml-3 text-gray-800">
                                            Absent
                                          </span>
                                        </div>
                                      )}
                                    </RadioGroup.Option>
                                    <RadioGroup.Option value="Full Day">
                                      {({ checked }) => (
                                        <div className="flex items-center">
                                          <div
                                            className={`w-5 h-5 rounded-full border ${checked
                                              ? "border-4 border-blue-500"
                                              : "border border-gray-300"
                                              }`}
                                          />
                                          <span className="ml-3 text-gray-800">
                                            Casual Leave
                                          </span>
                                        </div>
                                      )}
                                    </RadioGroup.Option>
                                    <RadioGroup.Option value="Half Day">
                                      {({ checked }) => (
                                        <div className="flex items-center">
                                          <div
                                            className={`w-5 h-5 rounded-full border ${checked
                                              ? "border-4 border-blue-500"
                                              : "border border-gray-300"
                                              }`}
                                          />
                                          <span className="ml-3 text-gray-800">
                                            Half Day Leave
                                          </span>
                                        </div>
                                      )}
                                    </RadioGroup.Option>
                                    <RadioGroup.Option value="Sick Leave">
                                      {({ checked }) => (
                                        <div className="flex items-center">
                                          <div
                                            className={`w-5 h-5 rounded-full border ${checked
                                              ? "border-4 border-blue-500"
                                              : "border border-gray-300"
                                              }`}
                                          />
                                          <span className="ml-3 text-gray-800">
                                            Sick Leave
                                          </span>
                                        </div>
                                      )}
                                    </RadioGroup.Option>

                                    <RadioGroup.Option value="Emergency Leave">
                                      {({ checked }) => (
                                        <div className="flex items-center">
                                          <div
                                            className={`w-5 h-5 rounded-full border ${checked
                                              ? "border-4 border-blue-500"
                                              : "border border-gray-300"
                                              }`}
                                          />
                                          <span className="ml-3 text-gray-800">
                                            Emergency Leave
                                          </span>
                                        </div>
                                      )}
                                    </RadioGroup.Option> */}
                                  </RadioGroup>
                                </div>

                                <div className="mt-8 flex justify-end space-x-3">
                                  <button
                                    type="button"
                                    className="inline-flex justify-center rounded-md border border-gray-300 bg-gray-500 px-4 py-2 text-sm font-medium text-white hover:bg-gray-600 focus:outline-none"
                                    onClick={handleabsentclosemodal}
                                  >
                                    Cancel
                                  </button>
                                  <button
                                    type="button"
                                    disabled={absentloading}
                                    className="inline-flex justify-center rounded-md border border-transparent bg-blue-500 px-4 py-2 text-sm font-medium text-white hover:bg-blue-600 focus:outline-none"
                                    onClick={handleSaveChanges}
                                  >
                                    Save
                                  </button>
                                </div>
                              </Dialog.Panel>
                            </Transition.Child>
                          </div>
                        </div>
                      </Dialog>
                    </Transition>
                  </div>
                </div>
              </div>
            </div>
          )}

          {isModalOpen && (
            <div className="fixed inset-0 flex items-center justify-center bg-black bg-opacity-50">
              <div className="bg-white p-6 rounded-lg shadow-lg w-96">
                <h2 className="text-2xl font-semibold mb-6 text-center text-gray-800">
                  Change CheckOut Time
                </h2>
                <div className="mb-6">
                  <label className="block text-sm font-medium mb-2 text-gray-700">
                    New CheckOut Time
                  </label>

                  {/* Time Picker Container */}
                  <div className="time-picker-container">
                    <div className="clock bg-gray-100 p-4 rounded-lg shadow-md">
                      <div className="time-display text-4xl font-bold text-center text-gray-800 mb-4">
                        <span>
                          {hour.toString().padStart(2, "0").slice(0, 2)}:
                        </span>
                        <span>
                          {minute.toString().padStart(2, "0").slice(0, 2)}
                        </span>
                      </div>

                      {/* AM/PM Toggle */}
                      <div className="am-pm-toggle flex justify-center space-x-4">
                        <button
                          onClick={toggleAMPM}
                          className={`am-pm-btn px-4 py-2 rounded-full text-lg ${isAM ? "bg-blue-500 text-white" : "bg-gray-300"
                            }`}
                        >
                          AM
                        </button>
                        <button
                          onClick={toggleAMPM}
                          className={`am-pm-btn px-4 py-2 rounded-full text-lg ${!isAM ? "bg-blue-500 text-white" : "bg-gray-300"
                            }`}
                        >
                          PM
                        </button>
                      </div>
                    </div>

                    {/* Input Section for Hour and Minute */}
                    <div className="input-section grid grid-cols-2 gap-4 mt-6">
                      <div className="input-group">
                        <label className="text-sm font-medium text-gray-700">
                          Hour
                        </label>
                        <div className="relative">
                          <input
                            type="number"
                            value={hour}
                            onChange={handleHourChange}
                            min="1"
                            max="12"
                            onInput={(e) => {
                              // Ensure the input is only a 2-digit number
                              const value = e.target.value;
                              if (value.length > 2) {
                                e.target.value = value.slice(0, 2); // Trim to 2 digits if more than 2 characters
                              }
                            }}
                            className="input px-4 py-2 rounded-lg border border-gray-300 focus:outline-none focus:ring-2 focus:ring-blue-500 w-full text-center"
                          />
                          <div className="absolute top-1/2 transform -translate-y-1/2 right-2 flex space-x-2">
                            <button
                              onClick={() =>
                                handleHourChange({
                                  target: { value: Math.min(12, hour + 1) },
                                })
                              }
                              className="text-xl text-gray-600 w-4 hover:text-blue-500"
                            >
                              &#8593;
                            </button>
                            <button
                              onClick={() =>
                                handleHourChange({
                                  target: { value: Math.max(1, hour - 1) },
                                })
                              }
                              className="text-xl text-gray-600 w-4 hover:text-blue-500"
                            >
                              &#8595;
                            </button>
                          </div>
                        </div>
                      </div>

                      <div className="input-group">
                        <label className="text-sm font-medium text-gray-700">
                          Minute
                        </label>
                        <div className="relative">
                          <input
                            type="number"
                            value={minute}
                            onChange={handleMinuteChange}
                            min="0"
                            max="59"
                            onInput={(e) => {
                              // Ensure the input is only a 2-digit number
                              const value = e.target.value;
                              if (value.length > 2) {
                                e.target.value = value.slice(0, 2); // Trim to 2 digits if more than 2 characters
                              }
                            }}
                            className="input px-4 py-2 rounded-lg border border-gray-300 focus:outline-none focus:ring-2 focus:ring-blue-500 w-full text-center"
                          />
                          <div className="absolute top-1/2 transform -translate-y-1/2 right-2 flex space-x-2">
                            <button
                              onClick={() =>
                                handleMinuteChange({
                                  target: { value: Math.min(59, minute + 1) },
                                })
                              }
                              className="text-xl text-gray-600 w-4 hover:text-blue-500"
                            >
                              &#8593;
                            </button>
                            <button
                              onClick={() =>
                                handleMinuteChange({
                                  target: { value: Math.max(0, minute - 1) },
                                })
                              }
                              className="text-xl text-gray-600 w-4 hover:text-blue-500"
                            >
                              &#8595;
                            </button>
                          </div>
                        </div>
                      </div>
                    </div>
                  </div>
                </div>

                {/* Buttons */}
                <div className="flex justify-end mt-6">
                  <button
                    onClick={handleCloseModal}
                    className="bg-gray-500 text-white px-6 py-2 rounded-lg hover:bg-gray-600 transition"
                  >
                    Cancel
                  </button>
                  <button
                    onClick={handleUpdateCheckOutTime}
                    className="bg-blue-500 text-white px-6 py-2 rounded-lg ml-4 hover:bg-blue-600 transition"
                  >
                    Save
                  </button>
                </div>
              </div>
            </div>
          )}

          {isModeOpen && (
            <div className="fixed inset-0 flex items-center justify-center bg-black bg-opacity-50">
              <div className="bg-white p-6 rounded-lg w-96">
                <h2 className="text-2xl font-semibold mb-6 text-center text-gray-800">
                  Change Work Mode
                </h2>

                <div className="flex flex-col w-full text-xl mt-3 text-gray-800 gap-2">
                  <button className="flex items-center px-4 py-2 hover:bg-purple-200 rounded-lg transition-all">
                    <input
                      type="radio"
                      name="work_mode"
                      value="remote"
                      checked={WorkMode === "remote"}
                      onChange={(e) => setWorkMode(e.target.value)}
                      className="mr-2"
                    />
                    Remote
                  </button>

                  <button className="flex items-center px-4 py-2 hover:bg-blue-200 rounded-lg transition-all">
                    <input
                      type="radio"
                      name="work_mode"
                      value="on_site"
                      checked={WorkMode === "on_site"}
                      onChange={(e) => setWorkMode(e.target.value)}
                      className="mr-2"
                    />
                    On-Site
                  </button>
                </div>

                <div className="flex justify-end mt-6">
                  <button
                    onClick={handleWorkModeModal}
                    className="bg-gray-500 text-white px-6 py-2 rounded-lg hover:bg-gray-600 transition"
                  >
                    Cancel
                  </button>
                  <button
                    onClick={() => handleUpdateWorkMode()}
                    className="bg-blue-500 text-white px-6 py-2 rounded-lg ml-4 hover:bg-blue-600 transition"
                  >
                    Save
                  </button>
                </div>
              </div>
            </div>
          )}



          {/* Checkin Time Changing Model */}
          {isCheckinModalOpen && (
            <div className="fixed inset-0 flex items-center justify-center bg-black bg-opacity-50">
              <div className="bg-white p-6 rounded-lg shadow-lg w-96">
                <h2 className="text-2xl font-semibold mb-6 text-center text-gray-800">
                  Change CheckIn Time
                </h2>
                <div className="mb-6">
                  <label className="block text-sm font-medium mb-2 text-gray-700">
                    New CheckIn Time
                  </label>

                  {/* Time Picker Container */}
                  <div className="time-picker-container">
                    <div className="clock bg-gray-100 p-4 rounded-lg shadow-md">
                      <div className="time-display text-4xl font-bold text-center text-gray-800 mb-4">
                        <span>
                          {hourin.toString().padStart(2, "0").slice(0, 2)}:
                        </span>
                        <span>
                          {minutein.toString().padStart(2, "0").slice(0, 2)}
                        </span>
                      </div>

                      {/* AM/PM Toggle */}
                      <div className="am-pm-toggle flex justify-center space-x-4">
                        <button
                          onClick={togglecheckinAMPM}
                          className={`am-pm-btn px-4 py-2 rounded-full text-lg ${isinAM ? "bg-blue-500 text-white" : "bg-gray-300"
                            }`}
                        >
                          AM
                        </button>
                        <button
                          onClick={togglecheckinAMPM}
                          className={`am-pm-btn px-4 py-2 rounded-full text-lg ${!isinAM ? "bg-blue-500 text-white" : "bg-gray-300"
                            }`}
                        >
                          PM
                        </button>
                      </div>
                    </div>

                    {/* Input Section for Hour and Minute */}
                    <div className="input-section grid grid-cols-2 gap-4 mt-6">
                      <div className="input-group">
                        <label className="text-sm font-medium text-gray-700">
                          Hour
                        </label>
                        <div className="relative">
                          <input
                            className="px-4 py-2 rounded-lg border border-gray-300 focus:outline-none focus:ring-2 focus:ring-blue-500 w-full text-center"
                            type="number"
                            value={hourin}
                            onChange={handleCheckInHourChange}
                            max="12"
                            min="01"
                            onInput={(e) => {
                              // Ensure the input is only a 2-digit number
                              const value = e.target.value;
                              if (value.length > 2) {
                                e.target.value = value.slice(0, 2); // Trim to 2 digits if more than 2 characters
                              }
                            }}
                          // className="input px-4 py-2 rounded-lg border border-gray-300 focus:outline-none focus:ring-2 focus:ring-blue-500 w-full text-center"
                          />
                          <div className="absolute top-1/2 transform -translate-y-1/2 right-2 flex space-x-2">
                            <button
                              onClick={() =>
                                handleCheckInHourChange({
                                  target: { value: Math.min(12, hourin + 1) },
                                })
                              }
                              className="text-xl text-gray-600 w-4 hover:text-blue-500"
                            >
                              &#8593;
                            </button>
                            <button
                              onClick={() =>
                                handleCheckInHourChange({
                                  target: { value: Math.max(1, hourin - 1) },
                                })
                              }
                              className="text-xl text-gray-600 w-4 hover:text-blue-500"
                            >
                              &#8595;
                            </button>
                          </div>
                        </div>
                      </div>

                      <div className="input-group">
                        <label className="text-sm font-medium text-gray-700">
                          Minute
                        </label>
                        <div className="relative">
                          <input
                            type="number"
                            value={minutein}
                            onChange={handleCheckInMinuteChange}
                            min="0"
                            max="59"
                            onInput={(e) => {
                              // Ensure the input is only a 2-digit number
                              const value = e.target.value;
                              if (value.length > 2) {
                                e.target.value = value.slice(0, 2); // Trim to 2 digits if more than 2 characters
                              }
                            }}
                            className="input px-4 py-2 rounded-lg border border-gray-300 focus:outline-none focus:ring-2 focus:ring-blue-500 w-full text-center"
                          />
                          <div className="absolute top-1/2 transform -translate-y-1/2 right-2 flex space-x-2">
                            <button
                              onClick={() =>
                                handleCheckInMinuteChange({
                                  target: { value: Math.min(59, minutein + 1) },
                                })
                              }
                              className="text-xl text-gray-600 w-4 hover:text-blue-500"
                            >
                              &#8593;
                            </button>
                            <button
                              onClick={() =>
                                handleCheckInMinuteChange({
                                  target: { value: Math.max(0, minutein - 1) },
                                })
                              }
                              className="text-xl text-gray-600 w-4 hover:text-blue-500"
                            >
                              &#8595;
                            </button>
                          </div>
                        </div>
                      </div>
                    </div>
                  </div>
                </div>

                {/* Buttons */}
                <div className="flex justify-end mt-6">
                  <button
                    onClick={handleCheckInCloseModal}
                    className="bg-gray-500 text-white px-6 py-2 rounded-lg hover:bg-gray-600 transition"
                  >
                    Cancel
                  </button>
                  <button
                    onClick={handleUpdateCheckInTime}
                    className="bg-blue-500 text-white px-6 py-2 rounded-lg ml-4 hover:bg-blue-600 transition"
                  >
                    Save
                  </button>
                </div>
              </div>
            </div>
          )}
        </>
      )}

      {/* Monthly View */}
      {!loading && maintab === "TableView" && selectedTab === "Monthly" && (
        <EmployeeMonthlyAttendanceTable selectedDateM={selectedDateM} />
      )}
      {!loading && maintab === "TableView" && selectedTab === "Weekly" && (
        <EmployeeWeeklyAttendanceTable selectedDateW={selectedDateW} />
      )}
      {!loading && maintab === "TableView" && selectedTab === "Filter" && (
        <FilteredDataAdmin
          search={search}
          startdate={startdate}
          enddate={enddate}
        />
      )}
      {!loading && maintab === "GraphicView" && (
        <div className="col-span-12 sm:col-span-4 md:col-span-3 lg:col-span-3">
          <GraphicViewComponent
            selectedEmployee={selectedEmployee}
            attendanceLogs={attendanceLogs}
            monthlyStats={monthlyStats}
            tableData={tableData}
          />
        </div>
      )}
      {!loading && maintab === "DetailedView" && (
        <>
          <div className="flex-1">
            <div className="flex flex-row justify-between">
              <div></div>
            </div>

            <div className="grid grid-cols-1 sm:grid-cols-4 gap-2 sm:gap-4">
              {/* Employee List for small screens - initially hidden, shows when button is clicked */}
              <div className="sm:hidden w-full mb-4">
                {!showEmployeeList ? (
                  <button
                    onClick={() => setShowEmployeeList(true)}
                    className="w-full bg-blue-500 text-white py-2 px-4 rounded-lg shadow-md hover:bg-blue-600 transition-all flex items-center justify-center"
                  >
                    <SearchIcon className="w-4 h-4 mr-2" />
                    Search Employees
                  </button>
                ) : (
                  <div className="bg-white rounded-lg shadow-md p-3">
                    <div className="flex items-center justify-between mb-3">
                      <h3 className="font-medium">Employee Search</h3>
                      <button
                        onClick={() => setShowEmployeeList(false)}
                        className="text-gray-500 hover:text-gray-700"
                        aria-label="Close employee list"
                      >
                        <svg
                          xmlns="http://www.w3.org/2000/svg"
                          className="h-5 w-5"
                          viewBox="0 0 20 20"
                          fill="currentColor"
                        >
                          <path
                            fillRule="evenodd"
                            d="M4.293 4.293a1 1 0 011.414 0L10 8.586l4.293-4.293a1 1 0 111.414 1.414L11.414 10l4.293 4.293a1 1 0 01-1.414 1.414L10 11.414l-4.293 4.293a1 1 0 01-1.414-1.414L8.586 10 4.293 5.707a1 1 0 010-1.414z"
                            clipRule="evenodd"
                          />
                        </svg>
                      </button>
                    </div>

                    <input
                      type="search"
                      name="search"
                      placeholder="Search Employee..."
                      aria-label="Search"
                      value={searchTerm}
                      onChange={(e) => setSearchTerm(e.target.value)}
                      className="w-full px-3 py-2 rounded-lg border border-gray-300 focus:outline-none focus:ring-2 focus:ring-blue-500 shadow-sm transition duration-200 mb-3 text-sm"
                      autoFocus
                    />

                    <ul className="space-y-2 max-h-[40vh] overflow-y-auto rounded-lg pr-1 custom-scrollbar">
                      {filteredEmployees.map((employee) => (
                        <li
                          key={employee.id}
                          onClick={() => {
                            setDataEmployeesearch(employee);
                            handleEmployeeClick(employee.id);
                            setShowEmployeeList(false); // Hide list after selection on mobile
                          }}
                          className={`p-2 rounded-lg cursor-pointer transition-colors flex items-center justify-between ${selectedEmployeesearch?.id === employee.id
                            ? "bg-blue-100 text-blue-600"
                            : "hover:bg-gray-100"
                            } ${employeeStats[employee.id] < 6 ? "text-red-600" : ""
                            }`}
                        >
                          <span className="truncate mr-2 text-sm">
                            {employee.full_name}
                          </span>
                          <button
                            className="hover:bg-gray-300 transition-all ease-in-out px-2 py-1 rounded-xl"
                            onClick={(e) => {
                              e.stopPropagation();
                              handleEmployeeDelete(employee.id);
                            }}
                            aria-label="Delete employee"
                          >
                            <Trash2 className="w-4 h-4" />
                          </button>
                        </li>
                      ))}
                    </ul>
                  </div>
                )}
              </div>

              {/* Employee List for desktop - always visible */}
              <div className="hidden sm:block col-span-1 w-full">
                <input
                  type="search"
                  name="search"
                  placeholder="Search Employee..."
                  aria-label="Search"
                  value={searchTerm}
                  onChange={(e) => setSearchTerm(e.target.value)}
                  className="w-full px-3 py-2 rounded-xl border border-gray-300 focus:outline-none focus:ring-2 focus:ring-blue-500 shadow-sm transition duration-200 mb-3 text-sm sm:text-base"
                />

                <ul className="space-y-2 max-h-[40vh] sm:max-h-[50vh] md:max-h-[60vh] lg:max-h-[500px] overflow-y-auto rounded-lg pr-1 sm:pr-2.5 custom-scrollbar">
                  {filteredEmployees.map((employee) => (
                    <li
                      key={employee.id}
                      onClick={() => {
                        setDataEmployeesearch(employee);
                        handleEmployeeClick(employee.id);
                      }}
                      className={`p-2 sm:p-3 rounded-lg cursor-pointer transition-colors flex-shrink-0 flex items-center justify-between ${selectedEmployeesearch?.id === employee.id
                        ? "bg-blue-100 text-blue-600 hover:bg-gray-50"
                        : "hover:bg-gray-100"
                        } ${employeeStats[employee.id] < 6 ? "text-red-600" : ""
                        }`}
                    >
                      <span className="truncate mr-2 text-xs sm:text-base">
                        {employee.full_name}
                      </span>
                      <button
                        className="hover:bg-gray-300 transition-all ease-in-out px-2 py-1 sm:px-3 sm:py-1 rounded-xl flex-shrink-0"
                        onClick={(e) => {
                          e.stopPropagation();
                          handleEmployeeDelete(employee.id);
                        }}
                        aria-label="Delete employee"
                      >
                        <Trash2 className="w-4 h-4 sm:w-5 sm:h-5" />
                      </button>
                    </li>
                  ))}
                </ul>
              </div>

              {/* Employee Dashboard */}
              {selectedEmployee && !graphicview && (
                <div className="col-span-1 sm:col-span-3 w-full mt-4 sm:mt-0">
                  <div className="bg-gray-100 rounded-lg shadow-md p-2 sm:p-4">
                    <div className="flex flex-col sm:flex-row items-start sm:items-center justify-between mb-4">
                      <h2 className="text-lg sm:text-2xl font-bold mb-2 sm:mb-0">
                        {selectedEmployee.full_name}'s Dashboard
                      </h2>
                    </div>

                    {loading ? (
                      <div className="flex items-center justify-center h-40 sm:h-64">
                        <div className="animate-spin rounded-full h-8 w-8 border-b-2 border-blue-600"></div>
                      </div>
                    ) : (
                      <>
                        {/* Today's Status & Breaks */}
                        <div className="grid grid-cols-1 lg:grid-cols-2 gap-3 sm:gap-5 mb-4 sm:mb-6">
                          <div className="bg-gray-50 rounded-lg p-3 sm:p-4">
                            <h3 className="text-base sm:text-lg font-semibold mb-2 sm:mb-3">
                              Today's Status
                            </h3>
                            {attendanceLogs[0] ? (
                              <div className="space-y-2 sm:space-y-3 text-xs sm:text-base">
                                <div className="flex justify-between">
                                  <span>Check-in:</span>
                                  <span>
                                    {format(
                                      new Date(attendanceLogs[0].check_in),
                                      "h:mm a"
                                    )}
                                  </span>
                                </div>
                                <div className="flex justify-between">
                                  <span>Check-out:</span>
                                  <span>
                                    {attendanceLogs[0].check_out
                                      ? format(
                                        new Date(attendanceLogs[0].check_out),
                                        "h:mm a"
                                      )
                                      : "Not checked out"}
                                  </span>
                                </div>
                                <div className="flex justify-between">
                                  <span>Work Mode:</span>
                                  <span
                                    className={`px-2 py-1 rounded-full text-xs sm:text-sm ${attendanceLogs[0].work_mode === "on_site"
                                      ? "bg-blue-100 text-blue-800"
                                      : "bg-purple-100 text-purple-800"
                                      }`}
                                  >
                                    {attendanceLogs[0].work_mode}
                                  </span>
                                </div>
                                <div className="flex justify-between">
                                  <span>Duration:</span>
                                  <span>
                                    {calculateDuration(
                                      attendanceLogs[0].check_in,
                                      attendanceLogs[0].check_out
                                    )}
                                  </span>
                                </div>
                              </div>
                            ) : (
                              <p className="text-gray-500 text-xs sm:text-base">
                                No attendance record for today
                              </p>
                            )}
                          </div>

                          {/* Break Summary */}
                          <div className="bg-gray-50 rounded-lg p-3 sm:p-4">
                            <h3 className="text-base sm:text-lg font-semibold mb-2 sm:mb-3">
                              Break Records
                            </h3>
                            {todayBreak.length > 0 ? (
                              todayBreak.map((breakItem, index) => (
                                <div
                                  key={index}
                                  className="space-y-2 sm:space-y-3 text-xs sm:text-base"
                                >
                                  <div className="flex justify-between">
                                    <span>Start:</span>
                                    <span>
                                      {format(
                                        new Date(breakItem.start_time),
                                        "hh:mm a"
                                      )}
                                    </span>
                                  </div>
                                  <div className="flex justify-between">
                                    <span>End:</span>
                                    <span>
                                      {breakItem.end_time
                                        ? format(
                                          new Date(breakItem.end_time),
                                          "hh:mm a"
                                        )
                                        : "Ongoing"}
                                    </span>
                                  </div>
                                  <div className="flex justify-between">
                                    <span>Status:</span>
                                    <span>{breakItem.status || "N/A"}</span>
                                  </div>
                                </div>
                              ))
                            ) : (
                              <p className="text-gray-500 text-xs sm:text-base">
                                No break records for today
                              </p>
                            )}
                          </div>
                        </div>

                        {/* Monthly Overview */}
                        <div className="mt-4 sm:mt-6">
                          <div className="bg-white rounded-lg shadow-md p-3 sm:p-6">
                            <div className="flex items-center mb-4 sm:mb-6">
                              <BarChart className="w-5 h-5 sm:w-6 sm:h-6 text-blue-600 mr-2" />
                              <h2 className="text-base sm:text-xl font-semibold">
                                Monthly Overview -{" "}
                                {format(new Date(), "MMMM yyyy")}
                              </h2>
                            </div>

                            {monthlyStats ? (
                              <div className="grid grid-cols-1 md:grid-cols-3 gap-3 sm:gap-6">
                                <div className="bg-gray-50 rounded-lg p-3 sm:p-4">
                                  <h3 className="text-xs sm:text-sm font-medium text-gray-500 mb-2 sm:mb-3">
                                    {/* right monthly status */}
                                    Attendance Summary
                                  </h3>
                                  <div className="space-y-2 sm:space-y-3 text-xs sm:text-base">
                                    <div className="flex items-center justify-between">
                                      <span className="text-gray-600">
                                        Expected Working Days:
                                      </span>
                                      <span className="font-medium">
                                        {monthlyStats.expectedWorkingDays}
                                      </span>
                                    </div>
                                    <div className="flex items-center justify-between">
                                      <span className="text-gray-600">
                                        Days Attended:
                                      </span>
                                      <span className="font-medium">
                                        {monthlyStats.totalWorkingDays}
                                      </span>
                                    </div>
                                    <div className="flex items-center justify-between">
                                      <span className="text-gray-600">
                                        Present Days:
                                      </span>
                                      <span className="font-medium text-green-600">
                                        {monthlyStats.presentDays}
                                      </span>
                                    </div>
                                    <div className="flex items-center justify-between">
                                      <span className="text-gray-600">
                                        Late Days:
                                      </span>
                                      <span className="font-medium text-yellow-600">
                                        {monthlyStats.lateDays}
                                      </span>
                                    </div>
                                    <div className="flex justify-between text-gray-600">
                                      <span>Absentees:</span>
                                      <span className="text-red-600">
                                        {absentees || 0}
                                      </span>
                                    </div>
                                    <div className="flex justify-between text-gray-600">
                                      <span>Leaves:</span>
                                      <span className="text-green-600">
                                        {leaves || 0}
                                      </span>
                                    </div>
                                  </div>


                                </div>

                                <div className="bg-gray-50 rounded-lg p-3 sm:p-4">
                                  <h3 className="text-xs sm:text-sm font-medium text-gray-500 mb-2 sm:mb-3">
                                    Work Mode Distribution
                                  </h3>
                                  <div className="space-y-2 sm:space-y-3 text-xs sm:text-base">
                                    <div className="flex items-center justify-between">
                                      <span className="text-gray-600">
                                        On-site Days:
                                      </span>
                                      <span className="font-medium text-blue-600">
                                        {monthlyStats.onSiteDays}
                                      </span>
                                    </div>
                                    <div className="flex items-center justify-between">
                                      <span className="text-gray-600">
                                        Remote Days:
                                      </span>
                                      <span className="font-medium text-purple-600">
                                        {monthlyStats.remoteDays}
                                      </span>
                                    </div>
                                    <div className="flex items-center justify-between">
                                      <span className="text-gray-600">
                                        Attendance Rate:
                                      </span>
                                      <span className="font-medium">
                                        {(
                                          (monthlyStats.totalWorkingDays /
                                            monthlyStats.expectedWorkingDays) *
                                          100
                                        ).toFixed(1)}
                                        %
                                      </span>
                                    </div>
                                  </div>
                                </div>

                                <div className="bg-gray-50 rounded-lg p-3 sm:p-4">
                                  <h3 className="text-xs sm:text-sm font-medium text-gray-500 mb-2 sm:mb-3">
                                    Work Hours
                                  </h3>
                                  <div className="space-y-2 sm:space-y-3 text-xs sm:text-base">
                                    <div className="flex items-center justify-between">
                                      <span className="text-gray-600">
                                        Average Daily Hours:
                                      </span>
                                      <span className="font-medium">
                                        {monthlyStats.averageWorkHours.toFixed(
                                          1
                                        )}
                                        h
                                      </span>
                                    </div>
                                    <div className="flex items-center justify-between">
                                      <span className="text-gray-600">
                                        Total Hours:
                                      </span>
                                      <span className="font-medium">
                                        {monthlyStats.totalHours.toFixed(1)}h
                                      </span>
                                    </div>

                                    <div className="flex items-center justify-between">
                                      <span className="text-gray-600">
                                        Overtime Hours:
                                      </span>
                                      <span className="font-medium text-purple-600">
                                        {monthlyStats.totalOvertimeHours.toFixed(
                                          1
                                        )}
                                        h
                                      </span>
                                    </div>

                                    <div className="flex items-center justify-between">
                                      <span className="text-gray-600">
                                        Expected Hours:
                                      </span>
                                      <span className="font-medium">
                                        {7 * monthlyStats.expectedWorkingDays}h
                                      </span>
                                    </div>
                                  </div>
                                </div>
                              </div>
                            ) : (
                              <div className="text-center py-6 sm:py-8 text-gray-500 text-xs sm:text-base">
                                No attendance records found for this month
                              </div>
                            )}
                          </div>
                        </div>
                        <div className="mt-4 sm:mt-5">
                          <AbsenteeComponentAdmin userID={userID} />
                        </div>
                      </>
                    )}
                  </div>
                </div>
              )}
            </div>
          </div>
        </>
      )}
    </div>
  );
};
// );

export default EmployeeAttendanceTable;<|MERGE_RESOLUTION|>--- conflicted
+++ resolved
@@ -12,10 +12,7 @@
 import { useLaptopStates } from "../hooks/use-laptop-states";
 import LaptopStateIndicator from "../components/LaptopStateIndicator";
 import { useUser } from "../contexts/UserContext";
-<<<<<<< HEAD
-=======
 import { getAllRealLaptopStatus, startRealLaptopTracking } from "../services/realLaptopTracking";
->>>>>>> 3fa1c5f2
 
 import {
   PieChart,
@@ -108,21 +105,6 @@
   const [present, setPresent] = useState(0);
   const [leaveRequestsData, setLeaveRequestsData] = useState([]);
 
-<<<<<<< HEAD
-  // Add laptop states hook
-  const { laptopStates, loading: laptopStatesLoading, error: laptopStatesError, refreshLaptopStates } = useLaptopStates(userProfile?.organization_id);
-
-  // Debug logging
-  useEffect(() => {
-    console.log('Laptop States Debug:', {
-      organizationId: userProfile?.organization_id,
-      laptopStatesCount: Object.keys(laptopStates).length,
-      laptopStates: laptopStates,
-      loading: laptopStatesLoading,
-      error: laptopStatesError
-    });
-  }, [laptopStates, laptopStatesLoading, laptopStatesError, userProfile?.organization_id]);
-=======
   // Add laptop states hook (DISABLED - using direct approach instead)
   // const { laptopStates, loading: laptopStatesLoading, error: laptopStatesError, refreshLaptopStates } = useLaptopStates(userProfile?.organization_id);
 
@@ -250,7 +232,6 @@
   //     error: laptopStatesError
   //   });
   // }, [laptopStates, laptopStatesLoading, laptopStatesError, userProfile?.organization_id]);
->>>>>>> 3fa1c5f2
 
   const [DataEmployee, setDataEmployee] = useState(null);
   const [late, setLate] = useState(0);
@@ -3071,19 +3052,6 @@
                               </button>
                             </td>
                             <td className="py-1.5 xs:py-2 sm:py-3 md:py-4 px-1 xs:px-2 sm:px-3 md:px-6">
-<<<<<<< HEAD
-                              {laptopStates[entry.id] ? (
-                                <LaptopStateIndicator
-                                  state={laptopStates[entry.id].state}
-                                  timestamp={laptopStates[entry.id].timestamp}
-                                  batteryLevel={laptopStates[entry.id].battery_level}
-                                  isCharging={laptopStates[entry.id].is_charging}
-                                  className="text-[9px] xs:text-[10px] sm:text-xs md:text-sm"
-                                />
-                              ) : (
-                                <span className="px-2 py-1 bg-gray-100 text-gray-800 rounded-full text-[9px] xs:text-[10px] sm:text-xs md:text-sm font-semibold">
-                                  Unknown
-=======
                               {directLaptopStates[entry.id] ? (
                                 <span
                                   className={`px-2 py-1 rounded-full text-[9px] xs:text-[10px] sm:text-xs md:text-sm font-semibold cursor-pointer ${
@@ -3100,7 +3068,6 @@
                               ) : (
                                 <span className="px-2 py-1 bg-gray-100 text-gray-800 rounded-full text-[9px] xs:text-[10px] sm:text-xs md:text-sm font-semibold">
                                   Loading...
->>>>>>> 3fa1c5f2
                                 </span>
                               )}
                             </td>
@@ -3260,19 +3227,6 @@
                               Laptop State
                             </span>
                             <div className="mt-1">
-<<<<<<< HEAD
-                              {laptopStates[entry.id] ? (
-                                <LaptopStateIndicator
-                                  state={laptopStates[entry.id].state}
-                                  timestamp={laptopStates[entry.id].timestamp}
-                                  batteryLevel={laptopStates[entry.id].battery_level}
-                                  isCharging={laptopStates[entry.id].is_charging}
-                                  className="text-[9px] xs:text-[10px]"
-                                />
-                              ) : (
-                                <span className="px-2 py-0.5 bg-gray-100 text-gray-800 rounded-full text-[9px] xs:text-[10px] font-semibold">
-                                  Unknown
-=======
                               {directLaptopStates[entry.id] ? (
                                 <span
                                   className={`px-2 py-0.5 rounded-full text-[9px] xs:text-[10px] font-semibold cursor-pointer ${
@@ -3289,7 +3243,6 @@
                               ) : (
                                 <span className="px-2 py-0.5 bg-gray-100 text-gray-800 rounded-full text-[9px] xs:text-[10px] font-semibold">
                                   Loading...
->>>>>>> 3fa1c5f2
                                 </span>
                               )}
                             </div>
