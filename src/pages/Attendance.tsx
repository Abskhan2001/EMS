import React, { useState, useEffect } from 'react';
import { parse, isAfter, isBefore, addMinutes, setMinutes, setHours, startOfWeek, endOfWeek, startOfMonth, endOfMonth, isToday } from 'date-fns';
import { useAuthStore, useAttendanceStore } from '../lib/store';
import { supabase, withRetry, handleSupabaseError } from '../lib/supabase';
import timeImage from './../assets/Time.png'
import teaImage from './../assets/Tea.png'
import { Clock, Coffee, Calendar, ChevronLeft, ChevronRight, LogOut } from 'lucide-react';
import { toZonedTime, format } from 'date-fns-tz';
import { error } from 'console';
<<<<<<< HEAD
import { startLaptopTracking, stopLaptopTracking } from "../services/attendanceLaptopStatus";
=======
import { useUser } from '../contexts/UserContext';
>>>>>>> dfc3fa6e

const GEOFENCE_RADIUS = 0.15; // km - increased from 0.15km to 1km for better tolerance

interface AttendanceRecord {
  id: string;
  check_in: string;
  check_out: string | null;
  work_mode: 'on_site' | 'remote';
  status: string;
}

interface BreakRecord {
  id: string;
  start_time: string;
  end_time: string | null;
  status: string | null;
}

type ViewType = 'daily' | 'weekly' | 'monthly';

const calculateDistance = (lat1: number, lon1: number, lat2: number, lon2: number) => {
  const R = 6371; // Earth's radius in km
  const dLat = (lat2 - lat1) * Math.PI / 180;
  const dLon = (lon2 - lon1) * Math.PI / 180;
  const a =
    Math.sin(dLat / 2) * Math.sin(dLat / 2) +
    Math.cos(lat1 * Math.PI / 180) * Math.cos(lat2 * Math.PI / 180) *
    Math.sin(dLon / 2) * Math.sin(dLon / 2);
  const c = 2 * Math.atan2(Math.sqrt(a), Math.sqrt(1 - a));
  return R * c;
};

const Attendance: React.FC = () => {
  const user = useAuthStore((state) => state.user);
  const initializeUser = useAuthStore((state) => state.initializeUser);
  const { userProfile } = useUser();
  const [officeLocation, setOfficeLocation] = useState({ latitude: 0, longitude: 0 });
  const [isLocationLoading, setIsLocationLoading] = useState(true);

  useEffect(() => {
    initializeUser();
  }, [initializeUser]);

  // Fetch office location from the database
  useEffect(() => {
    const fetchOfficeLocation = async () => {
      if (!userProfile?.organization_id) return;

      setIsLocationLoading(true);
      try {
        const { data, error } = await supabase
          .from('Location')
          .select('latitude, longitude')
          .eq('organization_id', userProfile.organization_id)
          .single();

        if (error) {
          console.error('Error fetching office location:', error);
          return;
        }

        if (data) {
          console.warn("office fetched successfully", data)
          setOfficeLocation({
            latitude: Number(data.latitude),
            longitude: Number(data.longitude)
          });
        }
      } catch (err) {
        console.error('Error fetching office location:', err);
      } finally {
        setIsLocationLoading(false);
      }
    };

    fetchOfficeLocation();
  }, [userProfile?.organization_id]);

  const {
    isCheckedIn,
    checkInTime,
    isOnBreak,
    breakStartTime,
    workMode,
    setCheckIn,
    setBreakTime,
    setWorkMode,
    setIsCheckedIn,
    setIsOnBreak
  } = useAttendanceStore();

  const [loading, setLoading] = useState(false);
  const [error, setError] = useState<string | null>(null);
  const [, setCurrentLocation] = useState<{ lat: number, lng: number } | null>(null);
  const [attendanceId, setAttendanceId] = useState<string | null>(null);
  const [view, setView] = useState<ViewType>('daily');
  const [selectedDate, setSelectedDate] = useState(new Date());
  const [attendanceRecords, setAttendanceRecords] = useState<AttendanceRecord[]>([]);
  const [breakRecords, setBreakRecords] = useState<Record<string, BreakRecord[]>>({});
  const [isDisabled, setIsDisabled] = useState(false);
  const [isButtonLoading, setisButtonLoading] = useState(false);
  const [alreadycheckedin, setalreadycheckedin] = useState(false)
  const [alreadybreak, setalreadybreak] = useState<boolean>(false)
  const [isbreak, setisbreak] = useState<boolean>(true);



  // Checking Today Leave For the User , If the User is Leave For Today , then Disable Its Checkin Button
  useEffect(() => {

    const loadCurrentAttendance = async () => {
      if (!user) return;
      // || !isCheckedIn
      try {
        setisButtonLoading(true)
        setalreadycheckedin(false)
        const today = new Date();
        const startOfDay = new Date(today.getFullYear(), today.getMonth(), today.getDate());
        const endOfDay = new Date(today.getFullYear(), today.getMonth(), today.getDate(), 23, 59, 59);

        // Updated query to get the most recent unchecked-out attendance
        const { data, error } = await withRetry(() =>
          supabase
            .from('attendance_logs')
            .select('id, check_in, check_out')
            .eq('user_id', localStorage.getItem('user_id'))
            .gte('check_in', startOfDay.toISOString())
            .lte('check_in', endOfDay.toISOString())
            // .is('check_out', null)
            .order('check_in', { ascending: false })
            .limit(1)
            .single()
        );

        if (error) {
          setisButtonLoading(false)

          if (error.code !== 'PGRST116') { // If no record exists, it's okay
            console.error('Error loading current attendance:', error);
          }
          return;
        }

        if (data) {
          setisButtonLoading(false)

          // if (data.check_in) { setalreadycheckedin(true) }
          if (data.check_in && localStorage.getItem("user_id") !== "759960d6-9ada-4dcc-b385-9e2da0a862be") {
            setalreadycheckedin(true);
          }
          if (data.check_out === null) {
            // User has an active session (not checked out)
            setIsCheckedIn(true);
            setAttendanceId(data.id);
            setCheckIn(data.check_in)
          } else {
            // User has checked out
            setIsCheckedIn(false);
          }
        } else {
          // No record found means user is not checked in
          setIsCheckedIn(false);
          console.log('No attendance record found');
        }
      } catch (err) {
        console.error('Error in loadCurrentAttendance:', err);
        setError(handleSupabaseError(err));
      }
    };

    loadCurrentAttendance();
  }, []);



  // Checking Today Leave For the User , If the User is Leave For Today , then Disable Its Checkin Button
  const checkAbsenteeStatus = async () => {
    // Get today's date in YYYY-MM-DD format
    const today = new Date().toISOString().split("T")[0];

    const { data, error } = await supabase
      .from("absentees")
      .select("absentee_type, absentee_date")
      .eq("user_id", localStorage.getItem('user_id'))
      .eq("absentee_type", "leave")
      .eq("absentee_date", today);

    if (error) {
      console.error("Error fetching absentee data:", error);
      return;
    }
    // console.log("Data from absentees" , data);


    // If there's at least one record, disable the button
    if (data.length > 0) {
      setIsDisabled(true);
    }
  };



  const fetchAttendanceStatus = async () => {
    if (!user) return;

    try {
      const today = new Date();
      const startOfDay = new Date(today.getFullYear(), today.getMonth(), today.getDate(), 0, 0, 0);
      const endOfDay = new Date(today.getFullYear(), today.getMonth(), today.getDate(), 23, 59, 59);

      // Checking whether the user has already checked in today
      const { data, error } = await withRetry(() =>
        supabase
          .from('extrahours')
          .select('id, check_in, check_out')
          .eq('user_id', localStorage.getItem('user_id'))
          .gte('check_in', startOfDay.toISOString())
          .lte('check_in', endOfDay.toISOString())
          .is('check_out', null)
          .order('check_in', { ascending: false })
      );

      if (error) {
        if (error.code !== 'PGRST116') { // Ignore "no record found" errors
          console.error('Error loading current attendance:', error);
        }
        return;
      }

      // If there are any active sessions (check_out is null), disable the check-in button
      if (data && data.length > 0) {
        console.log('Active extrahours session found. Disabling check-in button.');
        setIsDisabled(true);
      } else {
        setIsDisabled(false);
      }
    } catch (error) {
      console.log('Error checking extrahours status:', error);
    }
  }


  useEffect(() => {
    const runSequentialChecks = async () => {
      await fetchAttendanceStatus();  // Check for active extrahours sessions
      await checkAbsenteeStatus();    // Check for leave status
    };

    runSequentialChecks();
  }, [user]);







  const loadAttendanceRecords = async () => {
    if (!user) return;

    try {
      let startDate, endDate;

      switch (view) {
        case 'daily':
          startDate = format(selectedDate, 'yyyy-MM-dd');
          endDate = format(addMinutes(new Date(startDate), 24 * 60 - 1), 'yyyy-MM-dd');
          break;
        case 'weekly':
          startDate = format(startOfWeek(selectedDate), 'yyyy-MM-dd');
          endDate = format(endOfWeek(selectedDate), 'yyyy-MM-dd');
          break;
        case 'monthly':
          startDate = format(startOfMonth(selectedDate), 'yyyy-MM-dd');
          endDate = format(endOfMonth(selectedDate), 'yyyy-MM-dd');
          break;
      }

      const { data: records, error: recordsError } = await withRetry(() =>
        supabase
          .from('attendance_logs')
          .select('*')
          .eq('user_id', localStorage.getItem('user_id'))
          .gte('check_in', `${startDate}T00:00:00Z`) // Corrected here
          .lt('check_in', `${endDate}T23:59:59Z`)  // Corrected here
          .order('check_in', { ascending: false })
      );


      if (recordsError) throw recordsError;

      if (records && records.length > 0) {
        setAttendanceRecords(records);

        // Use the most recent attendance record to determine break status
        const latestRecord = records[0];

        // Load break records only for the latest attendance record
        const { data: breaks, error: breaksError }: { data: BreakRecord[], error: any } = await withRetry(() =>
          supabase
            .from('breaks')
            .select('*')
            .eq('attendance_id', latestRecord.id)
            .order('start_time', { ascending: true })
        );

        if (breaksError) throw breaksError;

        const breakData: Record<string, BreakRecord[]> = {};
        if (breaks) {
          breakData[latestRecord.id] = breaks;

          // Check the last break for this attendance record
          const previousBreak = breaks[breaks.length - 1];

          if (previousBreak) {
            if (!previousBreak.end_time) {
              // If the last break has no end_time, user is still on break.
              setIsOnBreak(true);
              setBreakTime(previousBreak.start_time); // Record when the break started
            } else {
              // Otherwise, user is not on break.
              setIsOnBreak(false);
              setBreakTime(null);
              setalreadybreak(true)
            }
          } else {
            // If no breaks exist for this attendance record, user is not on break.
            setIsOnBreak(false);
            setBreakTime(null);
          }
        } else {
          // No break data for the latest attendance record
          setIsOnBreak(false);
          setBreakTime(null);
        }

        setBreakRecords(breakData);
        setisbreak(false)
      } else {
        // No attendance records found for the period
        setAttendanceRecords([]);
        setBreakRecords({});
        setIsOnBreak(false);
        setBreakTime(null);
      }
    } catch (err) {
      console.error('Error loading attendance records:', err);
      setError(handleSupabaseError(err));
    }
  };

  useEffect(() => {
    loadAttendanceRecords();
  }, [user, view, selectedDate]);



  const getCurrentLocation = (): Promise<GeolocationPosition> => {
    return new Promise((resolve, reject) => {
      if (!navigator.geolocation) {
        reject(new Error('Geolocation is not supported'));
        return;
      }

      navigator.geolocation.getCurrentPosition(resolve, reject);
    });
  };

  getCurrentLocation()
    .then((position) => {
      // console.log(position.coords.latitude);
      // console.log(position.coords.longitude);

    }).catch(() => {
      console.log("User Location Undefined");

    })

  //Handle Check in
  const handleCheckIn = async () => {
    if (!user) {
      setError('User not authenticated');
      return;
    }

    try {
      setLoading(true);
      setError(null);


      const position = await getCurrentLocation();
      const { latitude, longitude } = position.coords;

      setCurrentLocation({ lat: latitude, lng: longitude });


      // Use server time for check_in
      // Insert without check_in, let Supabase use default now()
      console.log('User location:', { latitude, longitude });
      console.log('Office location:', officeLocation);

      const distance = calculateDistance(latitude, longitude, officeLocation.latitude, officeLocation.longitude);
      console.log('Distance from office:', distance, 'km');
      console.log('Geofence radius:', GEOFENCE_RADIUS, 'km');

      // Determine work mode based on distance from office
      const workMode = distance <= GEOFENCE_RADIUS ? 'on_site' : 'remote';

      // Calculate status based on current time in Pakistan (Asia/Karachi)
      const nowInPakistan = toZonedTime(new Date(), 'Asia/Karachi');
      const nineThirty = new Date(nowInPakistan);
      nineThirty.setHours(9, 30, 0, 0);
      const status = nowInPakistan > nineThirty ? 'late' : 'present';

      // If outside office location, prompt for remote check-in confirmation
      if (workMode === 'remote') {
        const confirmRemote = window.confirm(
          "Your check-in will be counted as Remote because you are currently outside the office zone. If you don't have approval for remote work, you will be marked Absent. Do you want to proceed with remote check-in?"
        );

        if (!confirmRemote) {
          console.log("Remote check-in aborted by user.");
          setLoading(false);
          return;
        }
      }

      // Insert attendance record, let Supabase set check_in to now()
      const { data, error: dbError } = await withRetry(() =>
        supabase
          .from('attendance_logs')
          .insert([
            {
              user_id: localStorage.getItem('user_id'),
              // check_in: not set, let server use now()
              work_mode: workMode,
              latitude,
              longitude,
              status, // calculated based on time in Pakistan
            }
          ])
          .select()
          .single()
      );



      if (dbError) throw dbError;

      setIsCheckedIn(true);
      setCheckIn(data.check_in); // Use the value returned from the server
      setWorkMode(workMode);
      setAttendanceId(data.id);

      // Start laptop tracking when user checks in
      const { data: { user } } = await supabase.auth.getUser();
      if (user) {
        await startLaptopTracking(user.id);
        console.log(`🚀 Started laptop tracking for user: ${user.id}`);
      }

      await loadAttendanceRecords();
    } catch (err) {
      setError(handleSupabaseError(err));
    } finally {
      setLoading(false);
    }
  }


  const handleCheckOut = async () => {
    if (!user || !attendanceId) {
      setError('No active attendance record found');
      return;
    }

    try {
      const userConfirmed = confirm("You are about to check out. Please confirm your action.");
      if (!userConfirmed) {
        console.log("User canceled the action.");
        return; // User canceled, exit the function early
      }

      setLoading(true);
      setError(null);

      const now = new Date();

      // First, end any ongoing breaks
      if (isOnBreak) {
        const { error: breakError } = await withRetry(() =>
          supabase
            .from('breaks')
            .update({
              end_time: now.toISOString(),
              status: 'on_time',

              ending: "auto"
            })
            .eq('attendance_id', attendanceId)
            .is('end_time', null)
        );

        if (breakError) throw breakError;

        setIsOnBreak(false);
        setBreakTime(null);
      }

      // Checking the Total Time in Office; If it is less than 6 hrs then put half-day in absentees database
      const today = new Date();
      const todayDate = today.toISOString().split('T')[0]; // Get today's date in YYYY-MM-DD format

      // 1️⃣ Check if there is already an attendance record for the user today
      const { data: attendanceData, error: attendanceError } = await withRetry(() =>
        supabase
          .from('attendance_logs')
          .select('check_in, check_out, created_at')
          .eq('user_id', localStorage.getItem('user_id'))
          .filter('created_at', 'gte', `${todayDate}T00:00:00+00`) // Filter records from the start of today
          .filter('created_at', 'lte', `${todayDate}T23:59:59+00`) // Filter records until the end of today
      );

      if (attendanceError) throw attendanceError;

      // If both check_in and check_out exist for today, skip further actions
      if (attendanceData.length > 0 && attendanceData[0].check_in && attendanceData[0].check_out) {
        console.log("Both check-in and check-out available for today. No further action needed.");
        setLoading(false);
        return;
      }

      // Then update the attendance record with check-out time
      const { error: dbError } = await withRetry(() =>
        supabase
          .from('attendance_logs')
          .update({
            check_out: now.toISOString()
          })
          .eq('id', attendanceId)
          .is('check_out', null)
      );

      if (dbError) throw dbError;

      // Stop laptop tracking when user checks out
      const { data: { user } } = await supabase.auth.getUser();
      if (user) {
        await stopLaptopTracking(user.id);
        console.log(`🛑 Stopped laptop tracking for user: ${user.id}`);
      }

      // Reset all states
      setIsCheckedIn(false);
      setCheckIn(null);
      setWorkMode(null);
      setAttendanceId(null);

      console.log("Today's Date:", todayDate);
      console.log("Attendance Data:", attendanceData);

      // 2️⃣ Calculate total attendance duration (in hours)
      const { data: checkInData, error: checkInError } = await withRetry(() =>
        supabase
          .from('attendance_logs')
          .select('check_in')
          .eq('user_id', localStorage.getItem('user_id'))
          .filter('created_at', 'gte', `${todayDate}T00:00:00+00`) // Filter records from the start of today
          .filter('created_at', 'lte', `${todayDate}T23:59:59+00`) // Filter records until the end of today
          .limit(1)
          .single()
      );

      if (checkInError) throw checkInError;

      const checkInTime = new Date(checkInData.check_in);
      const checkOutTime = new Date(now.toISOString());

      // Calculate total attendance duration (in hours)
      const attendanceDuration = (checkOutTime - checkInTime) / (1000 * 60 * 60); // Convert ms to hours
      console.log(`Attendance duration: ${attendanceDuration.toFixed(2)} hours`);

      // If attendance duration is sufficient, skip further actions
      if (attendanceDuration >= 4) {
        console.log("Attendance is sufficient. No further action needed.");
        return;
      }

      // 3️⃣ Check if the user has a leave record for today
      const { data: absenteeData, error: absenteeError } = await supabase
        .from('absentees')
        .select('id')
        .eq('user_id', localStorage.getItem('user_id'))
        .eq('absentee_date', todayDate);

      if (absenteeError) {
        console.error("Error checking absentee records:", absenteeError);
        return;
      }

      // If a leave record exists, skip further actions
      if (absenteeData.length > 0) {
        console.log("User is on leave today. No action needed.");
        return;
      }

      // 4️⃣ If no leave record exists, mark as "Half-Day Absent"
      const { error: insertError } = await supabase
        .from('absentees')
        .insert([{
          user_id: localStorage.getItem('user_id'),
          absentee_date: todayDate,
          absentee_type: 'Absent',
          absentee_Timing: 'Half Day',
        }]);

      if (insertError) {
        console.error("Error inserting half-day absent record:", insertError);
      } else {
        console.log("Half-day absent record added successfully.");
      }

      // Reload attendance records to show the updated data
      await loadAttendanceRecords();
    } catch (err) {
      setError(handleSupabaseError(err));
    } finally {
      setLoading(false);
    }
  };


  const handleBreak = async () => {
    if (!attendanceId) {
      setError('No active attendance record found');
      return;
    }

    try {
      setLoading(true);
      setError(null);

      const now = new Date();
      const breakEndLimit = parse('14:10', 'HH:mm', now);

      if (!isOnBreak) {
        // Starting break
        const { error: dbError } = await withRetry(() =>
          supabase
            .from('breaks')
            .insert([
              {
                attendance_id: attendanceId,
                start_time: now.toISOString(),
                status: 'on_time'
              }
            ])
        );

        if (dbError) throw dbError;

        setIsOnBreak(true);
        setBreakTime(now.toISOString());
      } else {
        // Ending break
        let breakStatus = 'on_time';
        if (isAfter(now, breakEndLimit)) {
          breakStatus = 'late';
        }


        const { error: dbError } = await withRetry(() =>
          supabase
            .from('breaks')
            .update({
              end_time: now.toISOString(),
              status: breakStatus
            })
            .eq('attendance_id', attendanceId)
            .is('end_time', null)
        );

        if (dbError) throw dbError;

        setIsOnBreak(false);
        setBreakTime(null);
      }
      await loadAttendanceRecords();
    } catch (err) {
      setError(handleSupabaseError(err));
    } finally {
      setLoading(false);
    }
  };




  const renderAttendanceRecords = () => {
    return (
      <div className="mt-8">
        <div className="bg-white rounded-lg shadow-md p-6">
          <div className="flex items-center justify-between mb-6">
            <div className="flex items-center space-x-2">
              {/* <Calendar className="w-6 h-6 text-blue-600" /> */}
              <h2 className="text-xl font-semibold">
                Monthly Overview - &nbsp;
                {
                  format(selectedDate, 'MMMM yyyy')
                }
              </h2>
            </div>
            <select className="text-sm rounded-lg px-3 py-1 border border-gray-300 focus:outline-none focus:ring-2 focus:ring-blue-500 focus:border-blue-500"
              value={view}
              onChange={(e) => setView(e.target.value as ViewType)}
            >
              <option value="daily">Daily</option>
              <option value="weekly">Weekly</option>
              <option value="monthly">Monthly</option>
            </select>


            {/* <div className="flex items-center space-x-4">
              <button
                onClick={() => setView('daily')}
                className={`px-3 py-1 rounded-lg ${view === 'daily' ? 'bg-blue-100 text-blue-600' : 'text-gray-600 hover:bg-gray-100'
                  }`}
              >
                Daily
              </button>
              <button
                onClick={() => setView('weekly')}
                className={`px-3 py-1 rounded-lg ${view === 'weekly' ? 'bg-blue-100 text-blue-600' : 'text-gray-600 hover:bg-gray-100'
                  }`}
              >
                Weekly
              </button>
              <button
                onClick={() => setView('monthly')}
                className={`px-3 py-1 rounded-lg ${view === 'monthly' ? 'bg-blue-100 text-blue-600' : 'text-gray-600 hover:bg-gray-100'
                  }`}
              >
                Monthly
              </button>
            </div> */}
          </div>

          <div className="flex items-center justify-between mb-4">
            <button
              onClick={() => setSelectedDate(prev => {
                switch (view) {
                  case 'daily':
                    return addMinutes(prev, -24 * 60);
                  case 'weekly':
                    return addMinutes(prev, -7 * 24 * 60);
                  case 'monthly':
                    return addMinutes(prev, -30 * 24 * 60);
                }
              })}
              className="p-2 hover:bg-gray-100 rounded-full"
            >
              <ChevronLeft className="w-6 h-6" />
            </button>
            <span className="font-semibold text-xl leading-5 text-[#344054]">
              {format(selectedDate, view === 'daily' ? 'MMMM d, yyyy' : 'MMMM yyyy')}
            </span>
            <button
              onClick={() => setSelectedDate(prev => {
                switch (view) {
                  case 'daily':
                    return addMinutes(prev, 24 * 60);
                  case 'weekly':
                    return addMinutes(prev, 7 * 24 * 60);
                  case 'monthly':
                    return addMinutes(prev, 30 * 24 * 60);
                }
              })}
              className="p-2 hover:bg-gray-100 rounded-full"
            >
              <ChevronRight className="w-6 h-6" />
            </button>
          </div>

          <div className="overflow-x-auto">
            <table className="min-w-full border-collapse border-2 border-[#F5F5F9]">
              <thead>
                <tr className=" text-gray-700 text-sm">
                  <th className="border p-6 border-gray-200 font-medium text-sm leading-5 text-[#344054] uppercase">Date</th>
                  <th className="border p-6 border-gray-200 font-medium text-sm leading-5 text-[#344054] uppercase">Check In</th>
                  <th className="border p-6 border-gray-200 font-medium text-sm leading-5 text-[#344054] uppercase">Check Out</th>
                  <th className="border p-6 border-gray-200 font-medium text-sm leading-5 text-[#344054] uppercase">Status</th>
                  <th className="border p-6 border-gray-200 font-medium text-sm leading-5 text-[#344054] uppercase">Work Mode</th>
                  <th className="border p-6 border-gray-200 font-medium text-sm leading-5 text-[#344054] uppercase">Breaks</th>
                </tr>
              </thead>
              <tbody className="bg-white divide-y divide-gray-200">
                {attendanceRecords.map((record) => (
                  <tr key={record.id}>
                    <td className="px-6 py-4 border whitespace-nowrap  tex-[#666666] text-xs leading-5 font-normal">
                      {format(new Date(record.check_in), 'MMM d, yyyy')}
                    </td>
                    <td className="px-6 py-4 border whitespace-nowrap  tex-[#666666] text-xs leading-5 font-normal">
                      {format(new Date(record.check_in), 'hh:mm a')}
                    </td>
                    <td className="px-6 py-4 border whitespace-nowrap text-xs leading-5 font-normal tex-[#666666]">
                      {record.check_out ? format(new Date(record.check_out), 'hh:mm a') : '-'}
                    </td>
                    <td className="px-6 py-4 border whitespace-nowrap">
                      <span className={`px-2 inline-flex text-xs leading-5 font-semibold rounded-full ${record.status === 'present'
                        ? 'bg-green-100 text-green-800'
                        : 'bg-yellow-100 text-yellow-800'
                        }`}>
                        {record.status}
                      </span>
                    </td>
                    <td className="px-6 py-4 border whitespace-nowrap">
                      <span className={`px-2 inline-flex text-xs leading-5 font-semibold rounded-full ${record.work_mode === 'on_site'
                        ? 'bg-blue-100 text-blue-800'
                        : 'bg-purple-100 text-purple-800'
                        }`}>
                        {record.work_mode}
                      </span>
                    </td>
                    <td className="px-6 py-4 border whitespace-nowrap text-sm text-gray-500">
                      {breakRecords[record.id]?.map((breakRecord, index) => (
                        <div key={breakRecord.id} className="mb-1">
                          <span className="text-gray-600">Break {index + 1}: </span>
                          {format(new Date(breakRecord.start_time), 'hh:mm a')}
                          {breakRecord.end_time && (
                            <> - {format(new Date(breakRecord.end_time), 'hh:mm a')}</>
                          )}
                          {breakRecord.status && (
                            <span className={`ml-2 px-2 text-xs rounded-full ${breakRecord.status === 'on_time'
                              ? 'bg-green-100 text-green-800'
                              : 'bg-yellow-100 text-yellow-800'
                              }`}>
                              {breakRecord.status}
                            </span>
                          )}
                        </div>
                      ))}
                    </td>
                  </tr>
                ))}
              </tbody>
            </table>
          </div>
        </div>
      </div>
    );
  };


  return (
    <div className="max-w-7xl mx-auto">
      <h1 className="text-2xl font-bold mb-6">Attendance</h1>

      <div className="grid grid-cols-1 md:grid-cols-2 mb-5 gap-6">
        <div className="bg-white rounded-lg shadow-md p-6">
          <div className="flex items-center justify-between mb-6">
            <div className="flex items-center">
              <img src={timeImage} alt="clock" className='w-8 h-8' />&nbsp;&nbsp;
              {/* <Clock className="w-6 h-6 text-blue-600 mr-2" /> */}
              <h2 className="text-[22px] leading-7 text-[#000000] font-semibold">Check-in Status</h2>
            </div>
            {workMode && (
              <span className={`px-3 py-1 rounded-full text-sm ${workMode === 'on_site' ? 'bg-green-100 text-green-800' : 'bg-blue-100 text-blue-800'
                }`}>
                {workMode === 'on_site' ? 'On-site' : 'Remote'}
              </span>
            )}
          </div>

          {error && (
            <div className="bg-red-50 text-red-600 p-3 rounded-lg mb-4">
              {error}
            </div>
          )}


          {isDisabled && (
            <div className="bg-yellow-50 border-l-4 border-yellow-400 p-4 mb-4">
              <div className="flex">
                <div className="flex-shrink-0">
                  <svg className="h-5 w-5 text-yellow-400" viewBox="0 0 20 20" fill="currentColor">
                    <path fillRule="evenodd" d="M8.257 3.099c.765-1.36 2.722-1.36 3.486 0l5.58 9.92c.75 1.334-.213 2.98-1.742 2.98H4.42c-1.53 0-2.493-1.646-1.743-2.98l5.58-9.92zM11 13a1 1 0 11-2 0 1 1 0 012 0zm-1-8a1 1 0 00-1 1v3a1 1 0 002 0V6a1 1 0 00-1-1z" clipRule="evenodd" />
                  </svg>
                </div>
                <div className="ml-3">
                  <p className="text-sm text-yellow-700">
                    You have an active extra hours session. Please check out from there before checking in.
                  </p>
                </div>
              </div>
            </div>
          )}

          {isCheckedIn ? (
            <div className="space-y-4">
              <button
                onClick={handleCheckOut}
                disabled={loading}
                className="w-full flex items-center justify-center bg-[#FF2828] text-white py-2 px-4 rounded-lg hover:bg-red-700 focus:outline-none focus:ring-2 focus:ring-red-500 focus:ring-offset-2 disabled:opacity-50"
              >
                <LogOut className="w-5 h-5 mr-2" />
                {loading ? 'Checking out...' : 'Check Out'}
              </button>
              <p className="text-[#7B7E85] font-medium text-[13px] leading-7">
                Checked in at: {checkInTime && format(new Date(checkInTime), 'hh:mm a')}
              </p>
            </div>
          ) : (
            <button
              onClick={handleCheckIn}
              disabled={loading || isDisabled || alreadycheckedin || isButtonLoading || isLocationLoading} // Also disable if location is still loading
              className="w-full bg-blue-600 text-white py-2 px-4 rounded-lg hover:bg-blue-700 focus:outline-none focus:ring-2 focus:ring-blue-500 focus:ring-offset-2 disabled:opacity-50"
            >
              {loading ? 'Checking in...' : isLocationLoading ? 'Loading location...' : 'Check In'}
            </button>
          )}
        </div>

        <div className="bg-white rounded-lg shadow-md p-6">
          <div className="flex items-center mb-6">
            <img src={teaImage} alt="teaImage" className='w-8 h-8' /> &nbsp;&nbsp;
            {/* <Coffee className="w-6 h-6 text-blue-600 mr-2" /> */}
            <h2 className="text-[22px] leading-7 text-[#000000] font-semibold">Break Time</h2>
          </div>

          {isCheckedIn && (
            <>
              {breakStartTime && (
                <p className="text-gray-600 mb-4">
                  Break started at: {format(new Date(breakStartTime), 'hh:mm a')}
                </p>
              )}

              <button
                onClick={handleBreak}
                disabled={loading || isbreak || alreadybreak}
                className={`w-full py-2 px-4 rounded-lg focus:outline-none focus:ring-2 focus:ring-offset-2 ${isOnBreak
                  ? 'bg-red-600 text-white hover:bg-red-700 focus:ring-red-500'
                  : 'bg-[#9A00FF] text-white hover:bg-[#9A00FF] focus:ring-[#9A00FF]'
                  } disabled:opacity-50`}
              >
                {loading ? 'Updating...' : isOnBreak ? 'End Break' : 'Start Break'}
              </button>
            </>
          )}
        </div>
      </div>

      {renderAttendanceRecords()}
    </div>
  );
}

export default Attendance;<|MERGE_RESOLUTION|>--- conflicted
+++ resolved
@@ -7,13 +7,12 @@
 import { Clock, Coffee, Calendar, ChevronLeft, ChevronRight, LogOut } from 'lucide-react';
 import { toZonedTime, format } from 'date-fns-tz';
 import { error } from 'console';
-<<<<<<< HEAD
-import { startLaptopTracking, stopLaptopTracking } from "../services/attendanceLaptopStatus";
-=======
-import { useUser } from '../contexts/UserContext';
->>>>>>> dfc3fa6e
-
-const GEOFENCE_RADIUS = 0.15; // km - increased from 0.15km to 1km for better tolerance
+
+
+
+const OFFICE_LATITUDE = 34.1298;
+const OFFICE_LONGITUDE =  72.4656;
+const GEOFENCE_RADIUS = 0.15; // km
 
 interface AttendanceRecord {
   id: string;
