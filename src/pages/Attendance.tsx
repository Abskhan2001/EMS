--- conflicted
+++ resolved
@@ -121,7 +121,7 @@
           // if (data.check_in) { setalreadycheckedin(true) }
           if (data.check_in && localStorage.getItem("user_id") !== "759960d6-9ada-4dcc-b385-9e2da0a862be") {
             setalreadycheckedin(true);
-          }
+          }
           if (data.check_out === null) {
             // User has an active session (not checked out)
             setIsCheckedIn(true);
@@ -558,15 +558,8 @@
         const checkInTime = new Date(checkInData.check_in);
         const checkOutTime = new Date(now.toISOString());
 
-<<<<<<< HEAD
         // Calculate total attendance duration (in hours)
         const attendanceDuration = (checkOutTime - checkInTime) / (1000 * 60 * 60); // Convert ms to hours
-=======
-  // Calculate total attendance duration (in hours)
-  const attendanceDuration = (checkOutTime - checkInTime) / (1000 * 60 * 60); // Convert ms to hours
-  console.log("Atttendance Duration" , attendanceDuration);
-  
->>>>>>> 3c8b5ba8
 
         console.log(`Attendance duration: ${attendanceDuration.toFixed(2)} hours`);
 
