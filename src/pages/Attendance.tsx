--- conflicted
+++ resolved
@@ -10,15 +10,9 @@
 
 
 
-<<<<<<< HEAD
 const OFFICE_LATITUDE = 34.12018;
 const OFFICE_LONGITUDE =  72.46982;
 const GEOFENCE_RADIUS = 0.15; // km
-=======
-const OFFICE_LATITUDE = 34.1298;
-const OFFICE_LONGITUDE =  72.4656;
-const GEOFENCE_RADIUS = 0.1; // km
->>>>>>> 68f499de
 
 interface AttendanceRecord {
   id: string;
